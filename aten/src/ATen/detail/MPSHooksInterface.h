--- conflicted
+++ resolved
@@ -40,13 +40,9 @@
   virtual bool isOnMacOSorNewer(unsigned major = 13, unsigned minor = 0) const {
     FAIL_MPSHOOKS_FUNC(__func__);
   }
-<<<<<<< HEAD
+
   const Generator& getDefaultGenerator(
       C10_UNUSED DeviceIndex device_index = -1) const override {
-=======
-
-  virtual const Generator& getDefaultMPSGenerator() const {
->>>>>>> d64c6244
     FAIL_MPSHOOKS_FUNC(__func__);
   }
 
