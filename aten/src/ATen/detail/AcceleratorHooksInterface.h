#pragma once

#include <c10/core/Device.h>
#include <c10/core/Stream.h>
#include <c10/core/Allocator.h>
C10_DIAGNOSTIC_PUSH_AND_IGNORED_IF_DEFINED("-Wunused-parameter")
namespace at {

// AcceleratorHooksInterface is a shared interface provided by all
// accelerators to allow generic code.
// This inferface is hook-based as it corresponds to all the functions
// that are going to be called in a generic way from the CPU code.

struct TORCH_API AcceleratorHooksInterface {
  // This should never actually be implemented, but it is used to
  // squelch -Werror=non-virtual-dtor
  virtual ~AcceleratorHooksInterface() = default;

  // Whether the device at device_index is fully initialized or not.
  virtual bool hasPrimaryContext(DeviceIndex device_index) const = 0;

  virtual DeviceIndex deviceCount() const {
    return 0;
  }

  virtual void setCurrentDevice(DeviceIndex device) const {
    TORCH_CHECK(false, "Backend doesn't support setCurrentDevice()");
  }

  virtual DeviceIndex getCurrentDevice() const {
    TORCH_CHECK(false, "Backend doesn't support getCurrentDevice()");
    return -1;
  }

  virtual DeviceIndex exchangeDevice(DeviceIndex device) const {
    TORCH_CHECK(false, "Backend doesn't support exchangeDevice()");
    return -1;
  }

  virtual DeviceIndex maybeExchangeDevice(DeviceIndex device) const {
    TORCH_CHECK(false, "Backend doesn't support maybeExchangeDevice()");
    return -1;
  }

  virtual bool isPinnedPtr(const void* data) const {
    return false;
  }

  virtual Allocator* getPinnedMemoryAllocator() const {
    TORCH_CHECK(false, "Backend doesn't support getPinnedMemoryAllocator()");
    return nullptr;
  }
<<<<<<< HEAD
=======

  virtual Device getDeviceFromPtr(void* data) const {
    TORCH_CHECK(false, "Backend doesn't support getDeviceFromPtr()");
  }
>>>>>>> 47c8aa80
};

} // namespace at
C10_DIAGNOSTIC_POP()<|MERGE_RESOLUTION|>--- conflicted
+++ resolved
@@ -50,13 +50,10 @@
     TORCH_CHECK(false, "Backend doesn't support getPinnedMemoryAllocator()");
     return nullptr;
   }
-<<<<<<< HEAD
-=======
 
   virtual Device getDeviceFromPtr(void* data) const {
     TORCH_CHECK(false, "Backend doesn't support getDeviceFromPtr()");
   }
->>>>>>> 47c8aa80
 };
 
 } // namespace at
