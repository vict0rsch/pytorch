from __future__ import annotations

import dataclasses
import heapq
import logging
from typing import Callable, Dict, List, Set, Tuple, TYPE_CHECKING, Union

from torch._utils_internal import signpost_event
from torch.utils._ordered_set import OrderedSet

from .ir import MultiOutputLayout
from .utils import get_dtype_size
from .virtualized import V


if TYPE_CHECKING:
    from .dependencies import Dep
    from .scheduler import BaseSchedulerNode, SchedulerBuffer


torch_log = logging.getLogger(__name__)


@dataclasses.dataclass
class MemoryPlanningInfoForBuffer:
    size_alloc: int = 0
    size_free: int = 0
    succ_nodes: OrderedSet[BaseSchedulerNode] = dataclasses.field(
        default_factory=OrderedSet
    )
    outdegree: int = 0  # this is used only in topological_sort_lpmf


@dataclasses.dataclass
class MemoryPlanningInfoForNode:
    pred_buffers: List[Union[SchedulerBuffer, FreeableInputBuffer]] = dataclasses.field(
        default_factory=list
    )
    pred_nodes: List[BaseSchedulerNode] = dataclasses.field(default_factory=list)
    succ_nodes: List[BaseSchedulerNode] = dataclasses.field(default_factory=list)
    indegree: int = 0
    index: int = 0
    size: int = 0
    memory_to_free: int = 0  # this is used only in topological_sort_lpmf
    size_with_reads: int = 0  # this is used only in topological_sort_dfs


@dataclasses.dataclass
class FreeableInputBuffer:
    dep: Dep
    mpi_buffer: MemoryPlanningInfoForBuffer = dataclasses.field(
        default_factory=MemoryPlanningInfoForBuffer
    )

    def get_name(self) -> str:
        return self.dep.name

    def __hash__(self) -> int:
        return hash(self.dep.name)


def dep_size_hint(dep: Dep) -> int:
    res = 0
    try:
        if not dep.has_unbacked_symbols():
            res = dep.numbytes_hint()
    except KeyError:
        # In at least one test (test/inductor/test_torchbind.py) we
        # create a StarDep that doesn't exist in the graph and calling
        # `has_unbacked_symbols()` throws an error.
        pass
    return res


def get_freeable_input_buf(
    nodes: List[BaseSchedulerNode],
    graph_inputs: Set[str],
) -> Dict[str, FreeableInputBuffer]:
    """
    Create and keep track of all input buffers that can be freed during the program
    """
    name_to_input_buf: Dict[str, FreeableInputBuffer] = {}
    for node in nodes:
        for dep in node.read_writes.reads:
<<<<<<< HEAD
            if (
                dep.name in graph_inputs
                and not dep.name.startswith("primals_")
                and dep.name not in name_to_input_buf
            ):
                name_to_input_buf[dep.name] = FreeableInputBuffer(dep)
                name_to_input_buf[dep.name].mpi_buffer.size_free = dep_size_hint(dep)
=======
            if dep.name in graph_inputs and not dep.name.startswith(
                ("primals_", "arg")
            ):
                dep_name_to_succ_nodes[dep.name].add(node)
                dep_name_to_size[dep.name] = _dep_size_hint(dep)

    # create FreeableInputBuffer objects and add them to the returned dictionary
    name_to_freeable_input_buf: Dict[str, FreeableInputBuffer] = dict()
    for dep_name, succ_nodes in dep_name_to_succ_nodes.items():
        name_to_freeable_input_buf[dep_name] = FreeableInputBuffer(
            dep_name,
            MemoryPlanningInfoForBuffer(
                size_free=dep_name_to_size[dep_name], succ_nodes=succ_nodes
            ),
        )
    return name_to_freeable_input_buf
>>>>>>> 2ce2e4df

    return name_to_input_buf


def compute_size_for_scheduler_buffer(name_to_buf: Dict[str, SchedulerBuffer]) -> None:
    """
    Compute the size of each scheduler buffer, including (1) memory allocated when
    it is created and (2) memory deallocated when it is freed.

    We specially handle the case of MultiOutputLayout.
    Consider the following case:
        buf0 = some_ops_with_multi_outputs(...)
        buf1 = buf0[0] # assume 10 bytes
        buf2 = buf0[1] # assume 20 bytes
    In such cases,
        buf0: at creation, 30 bytes allocated, when deleted, 0 bytes freed
        buf1: at creation, 0 bytes allocated, when deleted, 10 bytes freed
        buf2: at creation, 0 bytes allocated, when deleted, 20 bytes freed
    """
    from .scheduler import BaseSchedulerNode, OutputNode

    # compute the size of SchedulerBuffer without MultiOutputLayout layout
    for sched_buf in name_to_buf.values():
        if not isinstance(sched_buf.node.layout, MultiOutputLayout):
            sched_buf.mpi_buffer = MemoryPlanningInfoForBuffer()
            sched_buf.mpi_buffer.size_alloc = V.graph.sizevars.size_hint(
                sched_buf.node.get_numel(), fallback=0
            ) * get_dtype_size(sched_buf.node.get_dtype())
            sched_buf.mpi_buffer.size_free = sched_buf.mpi_buffer.size_alloc

    # compute the size of SchedulerBuffer with MultiOutputLayout layout
    for sched_buf in name_to_buf.values():
        if isinstance(sched_buf.node.layout, MultiOutputLayout):
            sched_buf.mpi_buffer = MemoryPlanningInfoForBuffer()
            for user in sched_buf.users:
                if isinstance(user.node, OutputNode):
                    continue
                assert isinstance(user.node, BaseSchedulerNode)
                for buf in user.node.get_outputs():
                    sched_buf.mpi_buffer.size_alloc += buf.mpi_buffer.size_alloc
                    buf.mpi_buffer.size_alloc = 0


def map_successor_nodes_with_predecessor_buffers(
    nodes: List[BaseSchedulerNode],
    name_to_input_buf: Dict[str, FreeableInputBuffer],
    name_to_buf: Dict[str, SchedulerBuffer],
) -> None:
    """
    For scheduling and memory estimation, for each scheduler node, we maintain
    a list of its dependency buffers (SchedulerBuffer and FreeableInputBuffer).
    This is similar to node.read_writes.reads, which is a list of Dep.
    Reversely, for each SchedulerBuffer / FreeableInputBuffer, assign its successor nodes.
    A buffer's successor nodes determines when a buffer can be freed.
    """
    for node in nodes:
        node.mpi_node = MemoryPlanningInfoForNode()
        node.mpi_node.pred_buffers = []
        for dep_name in {dep.name for dep in node.unmet_dependencies}:
            sched_buf = name_to_buf.get(dep_name)
            if sched_buf:
                node.mpi_node.pred_buffers.append(sched_buf)
                sched_buf.mpi_buffer.succ_nodes.add(node)
        for dep_name in {
            dep.name for dep in node.read_writes.reads - node.unmet_dependencies
        }:
            input_buf = name_to_input_buf.get(dep_name)
            if input_buf:
                node.mpi_node.pred_buffers.append(input_buf)
                input_buf.mpi_buffer.succ_nodes.add(node)


def estimate_peak_memory(
    nodes: List[BaseSchedulerNode],
    name_to_input_buf: Dict[str, FreeableInputBuffer],
    graph_outputs: Set[str],
) -> Tuple[int, List[int]]:
    """
    Given a list of nodes in their execution order, estimate the peak memory, by
    keeping track of the liveliness of SchedulerBuffers and FreeableInputBuffers.

    Returns:
        int: peak memory
        List[int]: memory usage at each node.
    """

    # map each scheduler buffer to its size, start time, and end time
    @dataclasses.dataclass
    class BufferInfo:
        buffer: Union[SchedulerBuffer, FreeableInputBuffer]
        size_alloc: int
        size_free: int
        start_time: int
        end_time: int

    name_to_buf_info: Dict[str, BufferInfo] = {}
    node_name_to_time: Dict[str, int] = {}

    # assign start_time
    for buf_name, input_buf in name_to_input_buf.items():
        name_to_buf_info[buf_name] = BufferInfo(
            input_buf,
            input_buf.mpi_buffer.size_free,
            input_buf.mpi_buffer.size_free,
            0,
            0,
        )
    for t, node in enumerate(nodes):
        node_name_to_time[node.get_name()] = t
        for sched_buf in node.get_outputs():
            name_to_buf_info[sched_buf.get_name()] = BufferInfo(
                sched_buf,
                sched_buf.mpi_buffer.size_alloc,
                sched_buf.mpi_buffer.size_free,
                t,
                t,
            )

    # assign end_time
    for buf_name, buf_info in name_to_buf_info.items():
        succ_node_time = [
            node_name_to_time[succ_node.get_name()]
            for succ_node in buf_info.buffer.mpi_buffer.succ_nodes
            if succ_node.get_name() in node_name_to_time
        ]
        if succ_node_time:
            buf_info.end_time = max(succ_node_time)

    # the end time of output buffers should be at the end of the horizon
    for buf_name in graph_outputs:
        if buf_name in name_to_buf_info:
            name_to_buf_info[buf_name].end_time = len(nodes) - 1

    # incremental memory changes at each time period
    memory = [0 for _ in range(len(nodes) + 1)]

    # for each buffer, update memory when created and when freed
    for buf_name, buf_info in name_to_buf_info.items():
        memory[buf_info.start_time] += buf_info.size_alloc
        memory[buf_info.end_time + 1] -= buf_info.size_free

    # get peak memory by compute the cumulative memories
    max_memory = 0
    cur_memory = 0
    memories_at_nodes = []
    for t in range(len(nodes) + 1):
        cur_memory += memory[t]
        memories_at_nodes.append(cur_memory)
        max_memory = max(max_memory, cur_memory)

    return (max_memory, memories_at_nodes)


def assign_predcessor_and_successor_nodes_to_nodes(
    nodes: List[BaseSchedulerNode], name_to_fused_node: Dict[str, BaseSchedulerNode]
) -> None:
    """
    Assign to each scheduler node its predecessor and successor nodes.
    """
    from .scheduler import SchedulerBuffer

    for node in nodes:
        node.mpi_node.pred_nodes = list(
            {
                name_to_fused_node[pred_buffer.defining_op.get_name()]
                for pred_buffer in node.mpi_node.pred_buffers
                if (
                    isinstance(pred_buffer, SchedulerBuffer)
                    and pred_buffer.defining_op.get_name() in name_to_fused_node
                )
            }
        )
        node.mpi_node.succ_nodes = list(
            {
                succ_node
                for buffer in node.get_outputs()
                for succ_node in buffer.mpi_buffer.succ_nodes
            }
        )


def topological_sort_lpmf(
    nodes: List[BaseSchedulerNode],
    name_to_input_buf: Dict[str, FreeableInputBuffer],
    name_to_buf: Dict[str, SchedulerBuffer],
    graph_outputs: Set[str],
) -> List[BaseSchedulerNode]:
    """
    A bfs-based greedy topological order. LPMF stands for "Least Peak Memory First".
    The algorithm maintain the max memory so far.
    At every iteration, for each scheduleable node, it computes:
        - how much memory needs to be allocated for the output buffers of this node;
        - how much memory can be freed as a result of executing this node.
    This gives us two values for each node:
        (1) mem1: memory during the execution of the node;
        (2) mem2: memory after executing the node, after some input buffers are freed.
    The greedy approach select as follows:
        (i) if there are nodes whose mem1 values are below the max memory so far,
            then pick the node with the lowest mem2 value;
        (ii) otherwise, pick the one with the lowest mem1 value.
    """

    # compute nodes' number of unmet dependencies (for schedulability)
    # initialize the list of nodes ready to be scheduled
    nodes_to_schedule: Set[BaseSchedulerNode] = set()
    for node in nodes:
        # note that .unmet_dependencies could have deps with the same name
        # and in that case, it should only be counted once
        node.mpi_node.indegree = len(node.mpi_node.pred_nodes)
        if node.mpi_node.indegree == 0:
            nodes_to_schedule.add(node)

    # compute buffers' number of unmet successors (used to decide when to free)
    for buf in list(name_to_buf.values()) + list(name_to_input_buf.values()):
        buf.mpi_buffer.outdegree = len(buf.mpi_buffer.succ_nodes)
        if buf.get_name() in graph_outputs:
            buf.mpi_buffer.outdegree += 1

    # initialize memory estimations
    live_memory = sum(
        input_buf.mpi_buffer.size_free for input_buf in name_to_input_buf.values()
    )

    # this is the total output memory, which is a lower bound for peak memory
    output_memory = sum(
        name_to_buf[buf_name].mpi_buffer.size_free
        for buf_name in graph_outputs
        if buf_name in name_to_buf
    )
    max_memory = max(live_memory, output_memory)

    # compute the amount of memory that is allocated when a node is scheduled
    # and the amount of memory that can be freed when a node is scheduled
    for i, node in enumerate(nodes):
        node.mpi_node.index = i  # keep track of the original order
        node.mpi_node.size = sum(
            buffer.mpi_buffer.size_alloc for buffer in node.get_outputs()
        )
        node.mpi_node.memory_to_free = 0
        # 1. if a buffer read by this node is last used by this node
        #    then the buffer can be freed
        for buf in node.mpi_node.pred_buffers:
            if buf.mpi_buffer.outdegree == 1:
                node.mpi_node.memory_to_free += buf.mpi_buffer.size_free
        # 2. if a buffer written by this node is used internally and
        #    not needed afterwards, it can be freed
        for buf in node.get_outputs():
            if buf.mpi_buffer.outdegree == 0:
                node.mpi_node.memory_to_free += buf.mpi_buffer.size_free

    # schedule nodes one at a time
    schedule: List[BaseSchedulerNode] = []
    num_iters: int = 0
    while num_iters < len(nodes) and nodes_to_schedule:
        # select a node to schedule:
        selected_node = min(
            nodes_to_schedule,
            key=lambda node: (
                max(live_memory + node.mpi_node.size, max_memory),
                node.mpi_node.size - node.mpi_node.memory_to_free,
                node.mpi_node.index,
            ),
        )
        nodes_to_schedule.remove(selected_node)
        schedule.append(selected_node)
        num_iters += 1

        # update memory usage
        live_memory += selected_node.mpi_node.size
        max_memory = max(max_memory, live_memory)
<<<<<<< HEAD
        live_memory -= selected_node.mpi_node.memory_to_free
=======
        live_memory -= node_info[selected_node]["memory_to_free"]
>>>>>>> 2ce2e4df

        # update successor nodes and nodes_to_schedule
        for succ_node in selected_node.mpi_node.succ_nodes:
            assert succ_node.mpi_node.indegree > 0
            succ_node.mpi_node.indegree -= 1
            if succ_node.mpi_node.indegree == 0:
                nodes_to_schedule.add(succ_node)

        # update predecessor nodes
        for buf in selected_node.mpi_node.pred_buffers:
            assert buf.mpi_buffer.outdegree > 0
            buf.mpi_buffer.outdegree -= 1
            if buf.mpi_buffer.outdegree == 1:
                for succ_node in buf.mpi_buffer.succ_nodes:
                    succ_node.mpi_node.memory_to_free += buf.mpi_buffer.size_free

    if num_iters > len(nodes):
        raise RuntimeError("Failed to schedule, while loop ran too long for lpmf")

    return schedule


def topological_sort_bfs(nodes: List[BaseSchedulerNode]) -> List[BaseSchedulerNode]:
    """
    A BFS topological sort that selects nodes whose dependencies are executed the
    earliest. This follows a FIFO idea. Specifically, at every iteration, for each node
    that is schedulable, we gather the order in which its predecessor nodes are executed,
    and this sorted list of execution orders of predecessor nodes defines the priority.
    We select the node whose predecessors nodes are executed the earliest. The FIFO
    idea aims to reduce the liveness duration of buffers created.
    """

    @dataclasses.dataclass
    class HeapElement:
        priority: List[int]
        node: BaseSchedulerNode

        def __lt__(self, other: HeapElement) -> bool:
            if self.priority == other.priority:
                return self.node.mpi_node.index < other.node.mpi_node.index
            return self.priority < other.priority

    def _node_priority(node: BaseSchedulerNode) -> List[int]:
        assert node.mpi_node.indegree == 0
        ids = sorted(
            {pred_node.mpi_node.index for pred_node in node.mpi_node.pred_nodes}
        )
        ids.append(node.mpi_node.index)
        return ids

    # compute nodes' number of unmet dependencies (for schedulability)
    # initialize the list of nodes ready to be scheduled
    nodes_to_schedule: List[HeapElement] = []
    for t, node in enumerate(nodes):
        node.mpi_node.index = t
        # note that .unmet_dependencies could have deps with the same name
        # and in that case, it should only be counted once
        node.mpi_node.indegree = len(node.mpi_node.pred_nodes)
        if node.mpi_node.indegree == 0:
            heapq.heappush(nodes_to_schedule, HeapElement(_node_priority(node), node))

    # schedule nodes one at a time
    schedule: List[BaseSchedulerNode] = []
    num_iters: int = 0
    while num_iters < len(nodes) and nodes_to_schedule:
        # select a node to schedule
        selected_node = heapq.heappop(nodes_to_schedule).node
        selected_node.mpi_node.index = len(schedule)
        schedule.append(selected_node)
        num_iters += 1

        # update successor nodes and nodes_to_schedule
        for succ_node in selected_node.mpi_node.succ_nodes:
            assert succ_node.mpi_node.indegree > 0
            succ_node.mpi_node.indegree -= 1
            if succ_node.mpi_node.indegree == 0:
                heapq.heappush(
                    nodes_to_schedule,
                    HeapElement(_node_priority(succ_node), succ_node),
                )

    if num_iters > len(nodes):
        raise RuntimeError("Failed to schedule, while loop ran too long for bfs")
    return schedule


def topological_sort_dfs(nodes: List[BaseSchedulerNode]) -> List[BaseSchedulerNode]:
    """
    This is a DFS topological sort. The setup is similar to `topological_sort_schedule`
    in scheduler.py. The difference is the order nodes are visited in the outer loop.
    In `topological_sort_schedule`, nodes are visited in their original order.
    In this function, nodes are visited based on their priority -- for each node, we
    compute the total memory of all buffers it reads from or writes to, and we visit
    the nodes in ascending order of this priority.
    """
    seen: OrderedSet[BaseSchedulerNode] = OrderedSet()
    name_to_node: Dict[str, BaseSchedulerNode] = dict()
    result: List[BaseSchedulerNode] = []

    def visit(n: BaseSchedulerNode) -> None:
        if n not in seen:
            seen.add(n)
            dep_nodes = [
                name_to_node[dep.name]
                for dep in n.unmet_dependencies
                if dep.name in name_to_node
            ]
            for node in sorted(
                dep_nodes, key=lambda x: (x.mpi_node.size_with_reads, x.mpi_node.index)
            ):
                visit(node)
            result.append(n)

    for node in nodes:
        for name in node.get_buffer_names():
            name_to_node[name] = node

    for t, node in enumerate(nodes):
        node.mpi_node.index = t
        node.mpi_node.size = sum(
            buffer.mpi_buffer.size_alloc for buffer in node.get_outputs()
        )
        node.mpi_node.size_with_reads = node.mpi_node.size + sum(
            pred_buf.mpi_buffer.size_free for pred_buf in node.mpi_node.pred_buffers
        )
    for node in sorted(
        nodes, key=lambda x: (x.mpi_node.size_with_reads, x.mpi_node.index)
    ):
        visit(node)
    return result


def reorder_for_peak_memory(
    nodes: List[BaseSchedulerNode],
    name_to_buf: Dict[str, SchedulerBuffer],
    name_to_fused_node: Dict[str, BaseSchedulerNode],
    graph_inputs: Set[str],
    graph_outputs: Set[str],
    methods: List[Callable[..., List[BaseSchedulerNode]]] = [  # noqa: B006
        topological_sort_lpmf,
        topological_sort_bfs,
        topological_sort_dfs,
    ],
) -> List[BaseSchedulerNode]:
    """
    Try a few heuristics based topological sort algorithms, and pick the one whose
    resulting topological order has the lowest peak memory estimation.
    """

    torch_log.warning("Reordering for peak memory -- %d nodes", len(nodes))

    @dataclasses.dataclass
    class PeakMemoryResult:
        order: List[BaseSchedulerNode]
        peak_memory: int
        method: str

    # preparation --  as nodes are scheduled one at a time, these help
    # keep track of when a buffer can be freed, and when a node can be scheduled
    name_to_input_buf: Dict[str, FreeableInputBuffer] = get_freeable_input_buf(
        nodes, graph_inputs
    )
    compute_size_for_scheduler_buffer(name_to_buf)
    map_successor_nodes_with_predecessor_buffers(nodes, name_to_input_buf, name_to_buf)
    assign_predcessor_and_successor_nodes_to_nodes(nodes, name_to_fused_node)

    # keep track of the peak memory estimates of different methods
    peak_memory_diff_methods: List[PeakMemoryResult] = []

    # the default
    estimated_peak_memory, _ = estimate_peak_memory(
        nodes, name_to_input_buf, graph_outputs
    )
    peak_memory_diff_methods.append(
        PeakMemoryResult(nodes, estimated_peak_memory, "baseline")
    )
    torch_log.info("Baseline peak memory: %d", estimated_peak_memory)

    # other methods
    for method in methods:
        try:
            if method == topological_sort_lpmf:
                order = method(nodes, name_to_input_buf, name_to_buf, graph_outputs)
            else:
                order = method(nodes)
            assert len(order) == len(nodes)
            peak_memory, _ = estimate_peak_memory(
                order, name_to_input_buf, graph_outputs
            )
            peak_memory_diff_methods.append(
                PeakMemoryResult(order, peak_memory, method.__name__)
            )
            torch_log.info("%s peak memory: %d", method.__name__, peak_memory)
        except Exception as e:
            torch_log.error("Failed to reorder for %s: %s", method.__name__, e)

    signpost_event(
        category="inductor",
        name="memory",
        parameters={
            "orm": {elem.method: elem.peak_memory for elem in peak_memory_diff_methods},
        },
    )

    # get the optimal one
    best_result = min(peak_memory_diff_methods, key=lambda x: x.peak_memory)
    return best_result.order<|MERGE_RESOLUTION|>--- conflicted
+++ resolved
@@ -1,9 +1,10 @@
 from __future__ import annotations
 
+import collections
 import dataclasses
 import heapq
 import logging
-from typing import Callable, Dict, List, Set, Tuple, TYPE_CHECKING, Union
+from typing import Callable, Dict, List, Set, Tuple, TYPE_CHECKING, TypedDict, Union
 
 from torch._utils_internal import signpost_event
 from torch.utils._ordered_set import OrderedSet
@@ -28,48 +29,35 @@
     succ_nodes: OrderedSet[BaseSchedulerNode] = dataclasses.field(
         default_factory=OrderedSet
     )
-    outdegree: int = 0  # this is used only in topological_sort_lpmf
 
 
 @dataclasses.dataclass
 class MemoryPlanningInfoForNode:
-    pred_buffers: List[Union[SchedulerBuffer, FreeableInputBuffer]] = dataclasses.field(
-        default_factory=list
-    )
-    pred_nodes: List[BaseSchedulerNode] = dataclasses.field(default_factory=list)
-    succ_nodes: List[BaseSchedulerNode] = dataclasses.field(default_factory=list)
-    indegree: int = 0
     index: int = 0
     size: int = 0
-    memory_to_free: int = 0  # this is used only in topological_sort_lpmf
-    size_with_reads: int = 0  # this is used only in topological_sort_dfs
+    pred_buffers: OrderedSet[
+        Union[SchedulerBuffer, FreeableInputBuffer]
+    ] = dataclasses.field(default_factory=OrderedSet)
+    pred_nodes: OrderedSet[BaseSchedulerNode] = dataclasses.field(
+        default_factory=OrderedSet
+    )
+    succ_nodes: OrderedSet[BaseSchedulerNode] = dataclasses.field(
+        default_factory=OrderedSet
+    )
 
 
 @dataclasses.dataclass
 class FreeableInputBuffer:
-    dep: Dep
+    name: str
     mpi_buffer: MemoryPlanningInfoForBuffer = dataclasses.field(
         default_factory=MemoryPlanningInfoForBuffer
     )
 
     def get_name(self) -> str:
-        return self.dep.name
+        return self.name
 
     def __hash__(self) -> int:
-        return hash(self.dep.name)
-
-
-def dep_size_hint(dep: Dep) -> int:
-    res = 0
-    try:
-        if not dep.has_unbacked_symbols():
-            res = dep.numbytes_hint()
-    except KeyError:
-        # In at least one test (test/inductor/test_torchbind.py) we
-        # create a StarDep that doesn't exist in the graph and calling
-        # `has_unbacked_symbols()` throws an error.
-        pass
-    return res
+        return hash(self.name)
 
 
 def get_freeable_input_buf(
@@ -78,19 +66,33 @@
 ) -> Dict[str, FreeableInputBuffer]:
     """
     Create and keep track of all input buffers that can be freed during the program
-    """
-    name_to_input_buf: Dict[str, FreeableInputBuffer] = {}
+
+    Returns:
+        A dictionary containing all freeble input buffers, keyed by their names.
+    """
+
+    # this function is copied from torch/_inductor/scheduler.py
+    # TODO: would be nice to remove the try/except block for both places
+    def _dep_size_hint(dep: Dep) -> int:
+        res = 0
+        try:
+            if not dep.has_unbacked_symbols():
+                res = dep.numbytes_hint()
+        except KeyError:
+            # In at least one test (test/inductor/test_torchbind.py) we
+            # create a StarDep that doesn't exist in the graph and calling
+            # `has_unbacked_symbols()` throws an error.
+            pass
+        return res
+
+    # get freeable input buffers' successor nodes and their sizes
+    # note that different deps can have the same name, so we use name as keys
+    dep_name_to_succ_nodes: Dict[
+        str, OrderedSet[BaseSchedulerNode]
+    ] = collections.defaultdict(OrderedSet)
+    dep_name_to_size: Dict[str, int] = dict()
     for node in nodes:
         for dep in node.read_writes.reads:
-<<<<<<< HEAD
-            if (
-                dep.name in graph_inputs
-                and not dep.name.startswith("primals_")
-                and dep.name not in name_to_input_buf
-            ):
-                name_to_input_buf[dep.name] = FreeableInputBuffer(dep)
-                name_to_input_buf[dep.name].mpi_buffer.size_free = dep_size_hint(dep)
-=======
             if dep.name in graph_inputs and not dep.name.startswith(
                 ("primals_", "arg")
             ):
@@ -107,12 +109,11 @@
             ),
         )
     return name_to_freeable_input_buf
->>>>>>> 2ce2e4df
-
-    return name_to_input_buf
-
-
-def compute_size_for_scheduler_buffer(name_to_buf: Dict[str, SchedulerBuffer]) -> None:
+
+
+def compute_size_for_scheduler_buffer(
+    name_to_buf: Dict[str, SchedulerBuffer]
+) -> Dict[str, Tuple[int, int]]:
     """
     Compute the size of each scheduler buffer, including (1) memory allocated when
     it is created and (2) memory deallocated when it is freed.
@@ -126,63 +127,127 @@
         buf0: at creation, 30 bytes allocated, when deleted, 0 bytes freed
         buf1: at creation, 0 bytes allocated, when deleted, 10 bytes freed
         buf2: at creation, 0 bytes allocated, when deleted, 20 bytes freed
-    """
-    from .scheduler import BaseSchedulerNode, OutputNode
-
-    # compute the size of SchedulerBuffer without MultiOutputLayout layout
-    for sched_buf in name_to_buf.values():
-        if not isinstance(sched_buf.node.layout, MultiOutputLayout):
-            sched_buf.mpi_buffer = MemoryPlanningInfoForBuffer()
-            sched_buf.mpi_buffer.size_alloc = V.graph.sizevars.size_hint(
-                sched_buf.node.get_numel(), fallback=0
-            ) * get_dtype_size(sched_buf.node.get_dtype())
-            sched_buf.mpi_buffer.size_free = sched_buf.mpi_buffer.size_alloc
-
-    # compute the size of SchedulerBuffer with MultiOutputLayout layout
-    for sched_buf in name_to_buf.values():
+
+    Returns:
+        A dictionary mapping a scheduler buffer to a tuple of (size_alloc, size_free).
+    """
+    from .ir import MultiOutput
+    from .scheduler import OutputNode
+
+    sched_buf_to_size: Dict[str, Tuple[int, int]] = dict()
+
+    def _compute_and_update_buf_size(
+        sched_buf: SchedulerBuffer, user_of_MultiOutputLayout: bool = False
+    ) -> int:
         if isinstance(sched_buf.node.layout, MultiOutputLayout):
-            sched_buf.mpi_buffer = MemoryPlanningInfoForBuffer()
+            size_alloc = 0
             for user in sched_buf.users:
                 if isinstance(user.node, OutputNode):
                     continue
-                assert isinstance(user.node, BaseSchedulerNode)
                 for buf in user.node.get_outputs():
-                    sched_buf.mpi_buffer.size_alloc += buf.mpi_buffer.size_alloc
-                    buf.mpi_buffer.size_alloc = 0
-
-
-def map_successor_nodes_with_predecessor_buffers(
+                    if isinstance(buf.node, MultiOutput):
+                        size_alloc += _compute_and_update_buf_size(buf, True)
+            sched_buf_to_size[sched_buf.get_name()] = (
+                0 if user_of_MultiOutputLayout else size_alloc,
+                0,
+            )
+            return size_alloc
+        else:
+            buf_size = V.graph.sizevars.size_hint(
+                sched_buf.node.get_numel(), fallback=0
+            ) * get_dtype_size(sched_buf.node.get_dtype())
+            sched_buf_to_size[sched_buf.get_name()] = (
+                0 if user_of_MultiOutputLayout else buf_size,
+                buf_size,
+            )
+            return buf_size
+
+    for sched_buf in name_to_buf.values():
+        # skip if sched_buf is already processed as an user of another SchedulerBuffer
+        # whose layout is of the type MultiOutputLayout
+        if sched_buf.get_name() not in sched_buf_to_size:
+            _compute_and_update_buf_size(sched_buf)
+
+    return sched_buf_to_size
+
+
+def assign_memory_planning_info_for_scheduler_buffers(
     nodes: List[BaseSchedulerNode],
-    name_to_input_buf: Dict[str, FreeableInputBuffer],
     name_to_buf: Dict[str, SchedulerBuffer],
 ) -> None:
     """
-    For scheduling and memory estimation, for each scheduler node, we maintain
-    a list of its dependency buffers (SchedulerBuffer and FreeableInputBuffer).
-    This is similar to node.read_writes.reads, which is a list of Dep.
-    Reversely, for each SchedulerBuffer / FreeableInputBuffer, assign its successor nodes.
+    For each SchedulerBuffer, assign its size info and successor nodes.
     A buffer's successor nodes determines when a buffer can be freed.
     """
+    # get buffer sizes
+    sched_buf_to_size = compute_size_for_scheduler_buffer(name_to_buf)
+
+    # get buffer's successor nodes
+    # note that different deps can have the same name, so we use name as keys
+    dep_name_to_succ_nodes: Dict[
+        str, OrderedSet[BaseSchedulerNode]
+    ] = collections.defaultdict(OrderedSet)
     for node in nodes:
-        node.mpi_node = MemoryPlanningInfoForNode()
-        node.mpi_node.pred_buffers = []
-        for dep_name in {dep.name for dep in node.unmet_dependencies}:
-            sched_buf = name_to_buf.get(dep_name)
-            if sched_buf:
-                node.mpi_node.pred_buffers.append(sched_buf)
-                sched_buf.mpi_buffer.succ_nodes.add(node)
-        for dep_name in {
-            dep.name for dep in node.read_writes.reads - node.unmet_dependencies
-        }:
-            input_buf = name_to_input_buf.get(dep_name)
-            if input_buf:
-                node.mpi_node.pred_buffers.append(input_buf)
-                input_buf.mpi_buffer.succ_nodes.add(node)
+        for dep in node.unmet_dependencies:
+            dep_name_to_succ_nodes[dep.name].add(node)
+
+    # populate the MemoryPlanningInfoForBuffer attribute to each scheduler buffer
+    # note: there are scheduler buffers not in dep_name_to_succ_nodes (e.g., graph outputs)
+    for buf_name in name_to_buf.keys():
+        name_to_buf[buf_name].mpi_buffer = MemoryPlanningInfoForBuffer(
+            size_alloc=sched_buf_to_size[buf_name][0],
+            size_free=sched_buf_to_size[buf_name][1],
+            succ_nodes=dep_name_to_succ_nodes[buf_name],
+        )
+
+
+def assign_memory_planning_info_for_scheduler_nodes(
+    nodes: List[BaseSchedulerNode],
+    name_to_fused_node: Dict[str, BaseSchedulerNode],
+    name_to_buf: Dict[str, SchedulerBuffer],
+    name_to_freeable_input_buf: Dict[str, FreeableInputBuffer],
+) -> None:
+    """
+    Assign to each scheduler node its predecessor and successor nodes.
+    """
+    from .scheduler import SchedulerBuffer
+
+    for index, node in enumerate(nodes):
+        size_alloc = sum(buffer.mpi_buffer.size_alloc for buffer in node.get_outputs())
+        pred_buffers: OrderedSet[
+            Union[SchedulerBuffer, FreeableInputBuffer]
+        ] = OrderedSet()
+        for dep in node.read_writes.reads:
+            if dep.name in name_to_buf and dep in node.unmet_dependencies:
+                pred_buffers.add(name_to_buf[dep.name])
+            elif dep.name in name_to_freeable_input_buf:
+                pred_buffers.add(name_to_freeable_input_buf[dep.name])
+        pred_nodes = OrderedSet(
+            {
+                name_to_fused_node[pred_buffer.defining_op.get_name()]
+                for pred_buffer in pred_buffers
+                if (isinstance(pred_buffer, SchedulerBuffer))
+            }
+        )
+        succ_nodes = OrderedSet(
+            {
+                succ_node
+                for buffer in node.get_outputs()
+                for succ_node in buffer.mpi_buffer.succ_nodes
+            }
+        )
+        node.mpi_node = MemoryPlanningInfoForNode(
+            index=index,
+            size=size_alloc,
+            pred_buffers=pred_buffers,
+            pred_nodes=pred_nodes,
+            succ_nodes=succ_nodes,
+        )
 
 
 def estimate_peak_memory(
     nodes: List[BaseSchedulerNode],
-    name_to_input_buf: Dict[str, FreeableInputBuffer],
+    name_to_freeable_input_buf: Dict[str, FreeableInputBuffer],
     graph_outputs: Set[str],
 ) -> Tuple[int, List[int]]:
     """
@@ -191,63 +256,79 @@
 
     Returns:
         int: peak memory
-        List[int]: memory usage at each node.
-    """
-
-    # map each scheduler buffer to its size, start time, and end time
+        List[int]: memory usage at each node (or each step).
+    """
+
+    # map each scheduler buffer to its size, start step, and end step
     @dataclasses.dataclass
     class BufferInfo:
         buffer: Union[SchedulerBuffer, FreeableInputBuffer]
         size_alloc: int
         size_free: int
-        start_time: int
-        end_time: int
-
-    name_to_buf_info: Dict[str, BufferInfo] = {}
-    node_name_to_time: Dict[str, int] = {}
-
-    # assign start_time
-    for buf_name, input_buf in name_to_input_buf.items():
-        name_to_buf_info[buf_name] = BufferInfo(
-            input_buf,
-            input_buf.mpi_buffer.size_free,
-            input_buf.mpi_buffer.size_free,
-            0,
-            0,
-        )
-    for t, node in enumerate(nodes):
-        node_name_to_time[node.get_name()] = t
+        start_step: int
+        end_step: int
+
+    # get the execution step of each node, this will be used to determine
+    # the end_step of buffers
+    node_to_step: Dict[BaseSchedulerNode, int] = dict()
+    for step, node in enumerate(nodes):
+        node_to_step[node] = step
+
+    # get buffers' size and liveliness information
+    buf_info_list: List[BufferInfo] = []
+    # 1. for freeable input buffers
+    for buf_name, input_buf in name_to_freeable_input_buf.items():
+        end_step = (
+            len(nodes) - 1
+            if buf_name in graph_outputs
+            else max(
+                node_to_step[succ_node] for succ_node in input_buf.mpi_buffer.succ_nodes
+            )
+        )
+        buf_info_list.append(
+            BufferInfo(
+                input_buf,
+                input_buf.mpi_buffer.size_free,
+                input_buf.mpi_buffer.size_free,
+                0,
+                end_step,
+            )
+        )
+
+    # 2. for scheduler buffers
+    for step, node in enumerate(nodes):
         for sched_buf in node.get_outputs():
-            name_to_buf_info[sched_buf.get_name()] = BufferInfo(
-                sched_buf,
-                sched_buf.mpi_buffer.size_alloc,
-                sched_buf.mpi_buffer.size_free,
-                t,
-                t,
-            )
-
-    # assign end_time
-    for buf_name, buf_info in name_to_buf_info.items():
-        succ_node_time = [
-            node_name_to_time[succ_node.get_name()]
-            for succ_node in buf_info.buffer.mpi_buffer.succ_nodes
-            if succ_node.get_name() in node_name_to_time
-        ]
-        if succ_node_time:
-            buf_info.end_time = max(succ_node_time)
-
-    # the end time of output buffers should be at the end of the horizon
-    for buf_name in graph_outputs:
-        if buf_name in name_to_buf_info:
-            name_to_buf_info[buf_name].end_time = len(nodes) - 1
-
-    # incremental memory changes at each time period
+            # note: it is possible for a non-graph-output sched_buf to have no succ_nodes and
+            # to be only used by its defining op (e.g., due to fusion when all consumers of
+            # the buffer are fused with its defining op). In such cases, end_step is step.
+            end_step = (
+                len(nodes) - 1
+                if sched_buf.get_name() in graph_outputs
+                else max(
+                    [
+                        node_to_step[succ_node]
+                        for succ_node in sched_buf.mpi_buffer.succ_nodes
+                    ],
+                    default=step,
+                )
+            )
+            buf_info_list.append(
+                BufferInfo(
+                    sched_buf,
+                    sched_buf.mpi_buffer.size_alloc,
+                    sched_buf.mpi_buffer.size_free,
+                    step,
+                    end_step,
+                )
+            )
+
+    # incremental memory changes at each step
     memory = [0 for _ in range(len(nodes) + 1)]
 
     # for each buffer, update memory when created and when freed
-    for buf_name, buf_info in name_to_buf_info.items():
-        memory[buf_info.start_time] += buf_info.size_alloc
-        memory[buf_info.end_time + 1] -= buf_info.size_free
+    for buf_info in buf_info_list:
+        memory[buf_info.start_step] += buf_info.size_alloc
+        memory[buf_info.end_step + 1] -= buf_info.size_free
 
     # get peak memory by compute the cumulative memories
     max_memory = 0
@@ -261,42 +342,19 @@
     return (max_memory, memories_at_nodes)
 
 
-def assign_predcessor_and_successor_nodes_to_nodes(
-    nodes: List[BaseSchedulerNode], name_to_fused_node: Dict[str, BaseSchedulerNode]
-) -> None:
-    """
-    Assign to each scheduler node its predecessor and successor nodes.
-    """
-    from .scheduler import SchedulerBuffer
-
-    for node in nodes:
-        node.mpi_node.pred_nodes = list(
-            {
-                name_to_fused_node[pred_buffer.defining_op.get_name()]
-                for pred_buffer in node.mpi_node.pred_buffers
-                if (
-                    isinstance(pred_buffer, SchedulerBuffer)
-                    and pred_buffer.defining_op.get_name() in name_to_fused_node
-                )
-            }
-        )
-        node.mpi_node.succ_nodes = list(
-            {
-                succ_node
-                for buffer in node.get_outputs()
-                for succ_node in buffer.mpi_buffer.succ_nodes
-            }
-        )
-
-
 def topological_sort_lpmf(
     nodes: List[BaseSchedulerNode],
-    name_to_input_buf: Dict[str, FreeableInputBuffer],
+    name_to_freeable_input_buf: Dict[str, FreeableInputBuffer],
     name_to_buf: Dict[str, SchedulerBuffer],
     graph_outputs: Set[str],
 ) -> List[BaseSchedulerNode]:
     """
     A bfs-based greedy topological order. LPMF stands for "Least Peak Memory First".
+
+    The idea is from this paper:
+    Buffer memory optimization for video codec application modeled in Simulink
+    https://www.cs.york.ac.uk/rts/docs/DAC-1964-2006/PAPERS/2006/DAC06/PDFFILES/P0689.PDF
+
     The algorithm maintain the max memory so far.
     At every iteration, for each scheduleable node, it computes:
         - how much memory needs to be allocated for the output buffers of this node;
@@ -310,53 +368,61 @@
         (ii) otherwise, pick the one with the lowest mem1 value.
     """
 
+    class NodeInfo(TypedDict):
+        indegree: int
+        memory_to_free: int
+
+    class BufferInfo(TypedDict):
+        outdegree: int
+
+    node_info: Dict[BaseSchedulerNode, NodeInfo] = dict()
+    buf_info: Dict[Union[SchedulerBuffer, FreeableInputBuffer], BufferInfo] = dict()
+
     # compute nodes' number of unmet dependencies (for schedulability)
     # initialize the list of nodes ready to be scheduled
-    nodes_to_schedule: Set[BaseSchedulerNode] = set()
+    nodes_to_schedule: OrderedSet[BaseSchedulerNode] = OrderedSet()
     for node in nodes:
-        # note that .unmet_dependencies could have deps with the same name
-        # and in that case, it should only be counted once
-        node.mpi_node.indegree = len(node.mpi_node.pred_nodes)
-        if node.mpi_node.indegree == 0:
+        node_info[node] = {
+            "indegree": len(node.mpi_node.pred_nodes),
+            "memory_to_free": 0,
+        }
+        if node_info[node]["indegree"] == 0:
             nodes_to_schedule.add(node)
 
     # compute buffers' number of unmet successors (used to decide when to free)
-    for buf in list(name_to_buf.values()) + list(name_to_input_buf.values()):
-        buf.mpi_buffer.outdegree = len(buf.mpi_buffer.succ_nodes)
-        if buf.get_name() in graph_outputs:
-            buf.mpi_buffer.outdegree += 1
+    for buf in list(name_to_buf.values()) + list(name_to_freeable_input_buf.values()):
+        buf_info[buf] = {
+            "outdegree": len(buf.mpi_buffer.succ_nodes)
+            + (1 if buf.get_name() in graph_outputs else 0)
+        }
 
     # initialize memory estimations
     live_memory = sum(
-        input_buf.mpi_buffer.size_free for input_buf in name_to_input_buf.values()
+        input_buf.mpi_buffer.size_free
+        for input_buf in name_to_freeable_input_buf.values()
     )
 
     # this is the total output memory, which is a lower bound for peak memory
-    output_memory = sum(
-        name_to_buf[buf_name].mpi_buffer.size_free
-        for buf_name in graph_outputs
-        if buf_name in name_to_buf
-    )
+    # we do not include the memory of non freeable input buffers
+    output_memory = 0
+    for buf_name in graph_outputs:
+        if buf_name in name_to_buf:
+            output_memory += name_to_buf[buf_name].mpi_buffer.size_free
+        elif buf_name in name_to_freeable_input_buf:
+            output_memory += name_to_freeable_input_buf[buf_name].mpi_buffer.size_free
     max_memory = max(live_memory, output_memory)
 
     # compute the amount of memory that is allocated when a node is scheduled
     # and the amount of memory that can be freed when a node is scheduled
     for i, node in enumerate(nodes):
-        node.mpi_node.index = i  # keep track of the original order
-        node.mpi_node.size = sum(
-            buffer.mpi_buffer.size_alloc for buffer in node.get_outputs()
-        )
-        node.mpi_node.memory_to_free = 0
         # 1. if a buffer read by this node is last used by this node
-        #    then the buffer can be freed
         for buf in node.mpi_node.pred_buffers:
-            if buf.mpi_buffer.outdegree == 1:
-                node.mpi_node.memory_to_free += buf.mpi_buffer.size_free
-        # 2. if a buffer written by this node is used internally and
-        #    not needed afterwards, it can be freed
+            if buf_info[buf]["outdegree"] == 1:
+                node_info[node]["memory_to_free"] += buf.mpi_buffer.size_free
+        # 2. if a buffer written by this node is used internally and not used later
         for buf in node.get_outputs():
-            if buf.mpi_buffer.outdegree == 0:
-                node.mpi_node.memory_to_free += buf.mpi_buffer.size_free
+            if buf_info[buf]["outdegree"] == 0:
+                node_info[node]["memory_to_free"] += buf.mpi_buffer.size_free
 
     # schedule nodes one at a time
     schedule: List[BaseSchedulerNode] = []
@@ -367,7 +433,7 @@
             nodes_to_schedule,
             key=lambda node: (
                 max(live_memory + node.mpi_node.size, max_memory),
-                node.mpi_node.size - node.mpi_node.memory_to_free,
+                node.mpi_node.size - node_info[node]["memory_to_free"],
                 node.mpi_node.index,
             ),
         )
@@ -378,26 +444,22 @@
         # update memory usage
         live_memory += selected_node.mpi_node.size
         max_memory = max(max_memory, live_memory)
-<<<<<<< HEAD
-        live_memory -= selected_node.mpi_node.memory_to_free
-=======
         live_memory -= node_info[selected_node]["memory_to_free"]
->>>>>>> 2ce2e4df
 
         # update successor nodes and nodes_to_schedule
         for succ_node in selected_node.mpi_node.succ_nodes:
-            assert succ_node.mpi_node.indegree > 0
-            succ_node.mpi_node.indegree -= 1
-            if succ_node.mpi_node.indegree == 0:
+            assert node_info[succ_node]["indegree"] > 0
+            node_info[succ_node]["indegree"] -= 1
+            if node_info[succ_node]["indegree"] == 0:
                 nodes_to_schedule.add(succ_node)
 
         # update predecessor nodes
         for buf in selected_node.mpi_node.pred_buffers:
-            assert buf.mpi_buffer.outdegree > 0
-            buf.mpi_buffer.outdegree -= 1
-            if buf.mpi_buffer.outdegree == 1:
+            assert buf_info[buf]["outdegree"] > 0
+            buf_info[buf]["outdegree"] -= 1
+            if buf_info[buf]["outdegree"] == 1:
                 for succ_node in buf.mpi_buffer.succ_nodes:
-                    succ_node.mpi_node.memory_to_free += buf.mpi_buffer.size_free
+                    node_info[succ_node]["memory_to_free"] += buf.mpi_buffer.size_free
 
     if num_iters > len(nodes):
         raise RuntimeError("Failed to schedule, while loop ran too long for lpmf")
@@ -415,34 +477,39 @@
     idea aims to reduce the liveness duration of buffers created.
     """
 
+    class NodeInfo(TypedDict):
+        indegree: int
+        order: int
+
+    node_info: Dict[BaseSchedulerNode, NodeInfo] = dict()
+
     @dataclasses.dataclass
-    class HeapElement:
+    class NodeWithPriority:
         priority: List[int]
         node: BaseSchedulerNode
 
-        def __lt__(self, other: HeapElement) -> bool:
+        def __lt__(self, other: NodeWithPriority) -> bool:
             if self.priority == other.priority:
                 return self.node.mpi_node.index < other.node.mpi_node.index
             return self.priority < other.priority
 
     def _node_priority(node: BaseSchedulerNode) -> List[int]:
-        assert node.mpi_node.indegree == 0
-        ids = sorted(
-            {pred_node.mpi_node.index for pred_node in node.mpi_node.pred_nodes}
-        )
-        ids.append(node.mpi_node.index)
-        return ids
+        # priority is the order in which predecessor nodes are executed
+        assert node_info[node]["indegree"] == 0
+        exec_orders = sorted(
+            {node_info[pred_node]["order"] for pred_node in node.mpi_node.pred_nodes}
+        )
+        return exec_orders
 
     # compute nodes' number of unmet dependencies (for schedulability)
     # initialize the list of nodes ready to be scheduled
-    nodes_to_schedule: List[HeapElement] = []
-    for t, node in enumerate(nodes):
-        node.mpi_node.index = t
-        # note that .unmet_dependencies could have deps with the same name
-        # and in that case, it should only be counted once
-        node.mpi_node.indegree = len(node.mpi_node.pred_nodes)
-        if node.mpi_node.indegree == 0:
-            heapq.heappush(nodes_to_schedule, HeapElement(_node_priority(node), node))
+    nodes_to_schedule: List[NodeWithPriority] = []
+    for node in nodes:
+        node_info[node] = {"indegree": len(node.mpi_node.pred_nodes), "order": -1}
+        if node_info[node]["indegree"] == 0:
+            heapq.heappush(
+                nodes_to_schedule, NodeWithPriority(_node_priority(node), node)
+            )
 
     # schedule nodes one at a time
     schedule: List[BaseSchedulerNode] = []
@@ -450,22 +517,23 @@
     while num_iters < len(nodes) and nodes_to_schedule:
         # select a node to schedule
         selected_node = heapq.heappop(nodes_to_schedule).node
-        selected_node.mpi_node.index = len(schedule)
+        node_info[selected_node]["order"] = len(schedule)
         schedule.append(selected_node)
         num_iters += 1
 
         # update successor nodes and nodes_to_schedule
         for succ_node in selected_node.mpi_node.succ_nodes:
-            assert succ_node.mpi_node.indegree > 0
-            succ_node.mpi_node.indegree -= 1
-            if succ_node.mpi_node.indegree == 0:
+            assert node_info[succ_node]["indegree"] > 0
+            node_info[succ_node]["indegree"] -= 1
+            if node_info[succ_node]["indegree"] == 0:
                 heapq.heappush(
                     nodes_to_schedule,
-                    HeapElement(_node_priority(succ_node), succ_node),
+                    NodeWithPriority(_node_priority(succ_node), succ_node),
                 )
 
     if num_iters > len(nodes):
         raise RuntimeError("Failed to schedule, while loop ran too long for bfs")
+
     return schedule
 
 
@@ -481,6 +549,7 @@
     seen: OrderedSet[BaseSchedulerNode] = OrderedSet()
     name_to_node: Dict[str, BaseSchedulerNode] = dict()
     result: List[BaseSchedulerNode] = []
+    size_with_reads: Dict[BaseSchedulerNode, int] = dict()
 
     def visit(n: BaseSchedulerNode) -> None:
         if n not in seen:
@@ -491,7 +560,7 @@
                 if dep.name in name_to_node
             ]
             for node in sorted(
-                dep_nodes, key=lambda x: (x.mpi_node.size_with_reads, x.mpi_node.index)
+                dep_nodes, key=lambda n: (size_with_reads[n], n.mpi_node.index)
             ):
                 visit(node)
             result.append(n)
@@ -500,18 +569,13 @@
         for name in node.get_buffer_names():
             name_to_node[name] = node
 
-    for t, node in enumerate(nodes):
-        node.mpi_node.index = t
-        node.mpi_node.size = sum(
-            buffer.mpi_buffer.size_alloc for buffer in node.get_outputs()
-        )
-        node.mpi_node.size_with_reads = node.mpi_node.size + sum(
+    for node in nodes:
+        size_with_reads[node] = node.mpi_node.size + sum(
             pred_buf.mpi_buffer.size_free for pred_buf in node.mpi_node.pred_buffers
         )
-    for node in sorted(
-        nodes, key=lambda x: (x.mpi_node.size_with_reads, x.mpi_node.index)
-    ):
+    for node in sorted(nodes, key=lambda n: (size_with_reads[n], n.mpi_node.index)):
         visit(node)
+
     return result
 
 
@@ -532,7 +596,7 @@
     resulting topological order has the lowest peak memory estimation.
     """
 
-    torch_log.warning("Reordering for peak memory -- %d nodes", len(nodes))
+    torch_log.info("Reordering for peak memory -- %d nodes", len(nodes))
 
     @dataclasses.dataclass
     class PeakMemoryResult:
@@ -542,19 +606,20 @@
 
     # preparation --  as nodes are scheduled one at a time, these help
     # keep track of when a buffer can be freed, and when a node can be scheduled
-    name_to_input_buf: Dict[str, FreeableInputBuffer] = get_freeable_input_buf(
+    name_to_freeable_input_buf: Dict[str, FreeableInputBuffer] = get_freeable_input_buf(
         nodes, graph_inputs
     )
-    compute_size_for_scheduler_buffer(name_to_buf)
-    map_successor_nodes_with_predecessor_buffers(nodes, name_to_input_buf, name_to_buf)
-    assign_predcessor_and_successor_nodes_to_nodes(nodes, name_to_fused_node)
+    assign_memory_planning_info_for_scheduler_buffers(nodes, name_to_buf)
+    assign_memory_planning_info_for_scheduler_nodes(
+        nodes, name_to_fused_node, name_to_buf, name_to_freeable_input_buf
+    )
 
     # keep track of the peak memory estimates of different methods
     peak_memory_diff_methods: List[PeakMemoryResult] = []
 
     # the default
     estimated_peak_memory, _ = estimate_peak_memory(
-        nodes, name_to_input_buf, graph_outputs
+        nodes, name_to_freeable_input_buf, graph_outputs
     )
     peak_memory_diff_methods.append(
         PeakMemoryResult(nodes, estimated_peak_memory, "baseline")
@@ -565,12 +630,14 @@
     for method in methods:
         try:
             if method == topological_sort_lpmf:
-                order = method(nodes, name_to_input_buf, name_to_buf, graph_outputs)
+                order = method(
+                    nodes, name_to_freeable_input_buf, name_to_buf, graph_outputs
+                )
             else:
                 order = method(nodes)
             assert len(order) == len(nodes)
             peak_memory, _ = estimate_peak_memory(
-                order, name_to_input_buf, graph_outputs
+                order, name_to_freeable_input_buf, graph_outputs
             )
             peak_memory_diff_methods.append(
                 PeakMemoryResult(order, peak_memory, method.__name__)
@@ -589,4 +656,5 @@
 
     # get the optimal one
     best_result = min(peak_memory_diff_methods, key=lambda x: x.peak_memory)
+
     return best_result.order