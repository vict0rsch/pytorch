--- conflicted
+++ resolved
@@ -83,10 +83,7 @@
         grid_fn: str = "grid",
         triton_meta=None,
         autotune_configs=None,
-<<<<<<< HEAD
-=======
         grid_extra_kwargs="",
->>>>>>> ad29a2c0
     ):
         """
         Generates kernel call code.
@@ -110,10 +107,7 @@
                 grid_fn,
                 triton_meta,
                 autotune_configs,
-<<<<<<< HEAD
-=======
                 grid_extra_kwargs,
->>>>>>> ad29a2c0
             )
         else:
             if config.abi_compatible:
