--- conflicted
+++ resolved
@@ -7,7 +7,6 @@
 import math
 import re
 import sys
-from collections import OrderedDict
 from copy import deepcopy
 from enum import Enum
 from typing import cast, Dict, List, Optional, Sequence, Set, Tuple, Union
@@ -224,7 +223,6 @@
     return acc
 
 
-<<<<<<< HEAD
 def find_reduction_var_from_name(acc, varname_map):
     suffix = None
     if not isinstance(acc, CppCSEVariable):
@@ -233,19 +231,6 @@
         assert var_name in varname_map
         acc = varname_map[var_name]
     return acc, suffix
-
-
-def is_to_lowp_dtype(expr):
-    to_exprs = ["convert<half>", "convert<bfloat16>"]
-    return any(to_expr in expr for to_expr in to_exprs)
-
-
-def get_lowp_to_fp32_expr(lowp_var, kernel):
-    if isinstance(kernel, CppVecKernel):
-        return f"at::vec::convert<float>({lowp_var})"
-    else:
-        assert isinstance(kernel, CppKernel)
-        return f"c10::convert<float>({lowp_var})"
 
 
 def transform_kernel_codes_under_inner_loop(
@@ -293,34 +278,6 @@
     )
 
 
-index_value_name_counter = 1
-
-
-def argmax_argmin_prefix(reduction_type, src_dtype, tmpvar):
-    global index_value_name_counter
-    num_threads = (
-        "max_threads" if config.cpp.dynamic_threads else parallel_num_threads()
-    )
-    struct_name = f"IndexValue_{index_value_name_counter}"
-    index_value_name_counter += 1
-
-    # A small annoyance, due to it being a little cumbersome to just throw {} into strings
-    prefix = [
-        f"struct {struct_name} {{size_t index; {DTYPE_TO_CPP[src_dtype]} value;}};",
-        f"{struct_name} {tmpvar}{{0, {reduction_init(reduction_type, src_dtype)}}};",
-    ]
-    local_init = [
-        f"{struct_name} {tmpvar}_local{{0, {reduction_init(reduction_type, src_dtype)}}};",
-    ]
-    tmpvar_per_thd = f"{tmpvar}_arr[{num_threads}]"
-    parallel_prefix = [
-        f"{struct_name} {tmpvar_per_thd};",
-    ]
-    return prefix, parallel_prefix, local_init
-
-
-=======
->>>>>>> 0068b9e7
 @functools.lru_cache
 def stride_at(index: sympy.Expr, var: sympy.Symbol):
     replacement = {var: var + 1}
@@ -584,95 +541,6 @@
         return self.current_node
 
 
-<<<<<<< HEAD
-def get_opt_ctx(node: torch.fx.Node) -> OptimizationContext:
-    return node.meta.get(OptimizationContext.key, None)
-
-
-def get_current_node_opt_ctx() -> OptimizationContext:
-    assert V.interpreter.current_node
-    return get_opt_ctx(V.interpreter.current_node)
-
-
-class CppCSEVariable(CSEVariable):
-    def __init__(self, name, bounds: ValueRanges[Any]):
-        super().__init__(name, bounds)
-        self.is_vec = False
-        self.dtype: Optional[torch.dtype] = None
-        self.dependent_itervars: Set[sympy.Symbol] = set()
-
-    def __repr__(self):
-        return (
-            f"CppCSEVariable(name: {self.name}, bounds: {self.bounds}, is_vec: {self.is_vec}, dtype: {self.dtype}, "
-            f"dependent_itervars: {self.dependent_itervars})"
-        )
-
-    def update_on_args(self, name, args, kwargs):
-        if name == "load":
-            # args[1] is index
-            self._set_dependent_itervars(args[1])
-        else:
-            # propagate relevant itervars and is_vec from args
-            self.dependent_itervars.update(
-                *[
-                    arg.dependent_itervars
-                    for arg in args
-                    if isinstance(arg, CppCSEVariable)
-                ]
-            )
-            if name == "index_expr":
-                self._set_dependent_itervars(args[0])
-            if any(arg.is_vec for arg in args if isinstance(arg, CppCSEVariable)):
-                self.is_vec = True
-        # NOTE [dtype of CppCSEVariable]
-        # Deciding dtype according to the current optimization context is not
-        # always accurate since the dtypes are initialized during dtype propagation
-        # at the beginning of the codegen. It is possible that some ops are invoked
-        # during the codegen of the current op and take different dtypes from the
-        # current op.
-        # TODO(jgong5): A more accurate way of deciding the dtype of the variables is to
-        # propagate the dtypes here inside `update_on_args`.
-        if (
-            hasattr(V.interpreter, "current_node")
-            and get_current_node_opt_ctx() is not None
-        ):
-            self.dtype = get_current_node_opt_ctx().dtype
-
-        if name in BIN_CMP_OPS:
-            self.dtype = torch.bool
-
-    def _set_dependent_itervars(self, index: sympy.Expr):
-        """
-        Set the relevant itervars for this variable based on the `index` expression.
-        This includes the itervars directly used in the `index` as well as relevant itervars
-        of other cse variables used in the `index`.
-        """
-        for s in index.free_symbols:
-            if s in V.kernel.itervars:
-                self.dependent_itervars.add(s)  # type: ignore[arg-type]
-            elif s.name in V.kernel.cse.varname_map:  # type: ignore[attr-defined]
-                self.dependent_itervars.update(
-                    V.kernel.cse.varname_map[s.name].dependent_itervars  # type: ignore[attr-defined]
-                )
-
-    def depends_on(self, itervar: sympy.Symbol):
-        return itervar in self.dependent_itervars
-
-    def clone(self):
-        new_var = CppCSEVariable(self.name, self.bounds)
-        new_var.is_vec = self.is_vec
-        new_var.dtype = self.dtype
-        new_var.dependent_itervars = self.dependent_itervars
-        return new_var
-
-    def clone_rename(self, name):
-        new_var = self.clone()
-        new_var.name = name
-        return new_var
-
-
-=======
->>>>>>> 0068b9e7
 class CppOverrides(OpOverrides):
     """Map element-wise ops to C++"""
 
@@ -1666,6 +1534,7 @@
 
     def __init__(self, args, num_threads):
         super().__init__(args)
+        self.active_ranges: dict[sympy.Expr, Tuple[sympy.Expr, ...]] = {}
         self.call_ranges: Optional[Tuple[sympy.Expr, ...]] = None
         self.ranges: List[sympy.Expr] = []
         self.itervars: List[sympy.Symbol] = []
@@ -1862,67 +1731,6 @@
             self.loads, f"reduction {reduction_key}", write=False
         )
         self.is_reduction = True
-<<<<<<< HEAD
-        if argmax_or_argmin:
-            prefix, parallel_prefix, local_init = argmax_argmin_prefix(
-                reduction_type, src_dtype, acc
-            )
-            self.local_reduction_init.writelines(local_init)
-            self.reduction_prefix.writelines(prefix)
-            self.parallel_reduction_prefix.writelines(parallel_prefix)
-            compare_op = (
-                "greater_or_nan" if reduction_type == "argmax" else "less_or_nan"
-            )
-            assert self.reduction_depth is not None
-            index = self.itervars[self.reduction_depth]
-            for i in range(self.reduction_depth + 1, len(self.itervars)):
-                index = index * self.ranges[i] + self.itervars[i]
-            self.stores.writelines(
-                [
-                    PlaceHolderLine(
-                        acc,
-                        lambda x: f"if(!({compare_op}({x}.value, {value}, {x}.index, {cexpr_index(index)}))) {{",
-                    ),
-                    PlaceHolderLine(
-                        acc,
-                        lambda x: f"    {x}.index = {cexpr_index(index)}; {x}.value = {value};",
-                    ),
-                    "}",
-                ]
-            )
-            acc_local = f"{acc}_local"
-            num_threads = parallel_num_threads()
-            acc_per_thread = f"{acc}_arr[{num_threads}]"
-            acc_local_in_array = acc_per_thread.replace(f"[{num_threads}]", "[tid]")
-            self.parallel_reduction_suffix.writelines(
-                [
-                    f"for (int tid = 0; tid < {num_threads}; tid++)",
-                    "{",
-                    f"    if(!({compare_op}({acc}.value, {acc_local_in_array}.value, {acc}.index, {acc_local_in_array}.index))) {{",
-                    f"        {acc}.index = {acc_local_in_array}.index; {acc}.value = {acc_local_in_array}.value;",
-                    "    }",
-                    "}",
-                ],
-            )
-            self.local_reduction_stores.writelines(
-                [
-                    f"{acc_local_in_array} = {acc_local};",
-                ]
-            )
-        else:
-            acc_type = reduction_acc_type(reduction_type, dtype)
-
-            self.reduction_prefix.writeline(
-                f"{acc_type} {acc} = {reduction_init(reduction_type, dtype)};"
-            )
-            self.stores.writeline(
-                PlaceHolderLine(
-                    acc,
-                    lambda x: f"{x} = {reduction_combine(reduction_type, x, value)};",
-                )
-            )
-            self._gen_parallel_reduction_buffers(acc, acc_type, reduction_type, dtype)
-=======
         init_dtype = src_dtype if argmax_or_argmin else dtype
         acc_type = reduction_acc_type(reduction_type, init_dtype)
         self.reduction_prefix.writeline(
@@ -1933,10 +1741,12 @@
         for i in range(self.reduction_depth + 1, len(self.itervars)):
             index = index * self.ranges[i] + self.itervars[i]
         self.stores.writeline(
-            f"{acc} = {reduction_combine(reduction_type, acc, value, index)};"
+            PlaceHolderLine(
+                acc,
+                lambda x: f"{x} = {reduction_combine(reduction_type, x, value, index)};",
+            )
         )
         self._gen_parallel_reduction_buffers(acc, acc_type, reduction_type, init_dtype)
->>>>>>> 0068b9e7
         result = reduction_project(reduction_type, acc)
         self.reduction_cse.reduction_cache[reduction_key] = result
         return result
@@ -2076,6 +1886,7 @@
 
             def gen_loop_at(_loop_nest: LoopNestWithSplit, depth: int = 0):
                 with contextlib.ExitStack() as stack:
+                    assert _loop_nest.loops
                     loop = _loop_nest.loops[depth]
                     loop_lines = loop.lines()
                     if loop_lines is None:
@@ -2187,6 +1998,49 @@
     def cache_dtype_convert(self, dst, dst_dtype, src, src_dtype):
         expr = self.get_to_dtype_expr(src, dst_dtype, src_dtype)
         self.cse.cache[expr] = dst
+
+    def codegen_conditions(self, code, prefix=None, var=None):
+        if prefix is None:
+            prefix = ""
+        if not self.active_ranges:
+            return True
+        conditions = []
+
+        def gen(start, end, var):
+            if start == end:
+                return False
+            var_id = None
+            for i, _var in enumerate(self.itervars):
+                if var == _var:
+                    var_id = i
+                    break
+            if (
+                type(self) == CppKernel
+                and var_id
+                and start == 0
+                and end == self.ranges[var_id]
+            ):
+                end = 1
+            conditions.append(f"{var} >= {cexpr_index(start)}")
+            conditions.append(f"{var} < {cexpr_index(end)}")
+            return True
+
+        if var is not None:
+            assert var in self.active_ranges
+            start, end = self.active_ranges[var]
+            if not gen(start, end, var):
+                return False
+        else:
+            for _var, _range in self.active_ranges.items():
+                start, end = _range
+                if not gen(start, end, _var):
+                    return False
+        joined_conditions = " && ".join(conditions)
+        if joined_conditions:
+            code.writeline(f"if({prefix}({joined_conditions}))")
+            return True
+        else:
+            return False
 
 
 class CppVecKernel(CppKernel):
@@ -2495,14 +2349,10 @@
         if reduction_key in self.reduction_cse.reduction_cache:
             return self.reduction_cse.reduction_cache[reduction_key]
 
-<<<<<<< HEAD
-        acc_type_vec = self.reduction_acc_type_vec(reduction_type, dtype)
-=======
         vec_ns = "at::vec"
         vec = f"{vec_ns}::Vectorized<{DTYPE_TO_CPP[dtype]}>"
         acc_type = reduction_acc_type(reduction_type, init_dtype)
         acc_type_vec = self.reduction_acc_type_vec(reduction_type, init_dtype)
->>>>>>> 0068b9e7
 
         acc = self.reduction_cse.generate(
             self.loads, f"reduction {reduction_key}", write=False
@@ -2512,18 +2362,13 @@
         acc_vec.is_vec = True
         self.is_reduction = True
         self.reduction_prefix.writeline(
-<<<<<<< HEAD
-            f"{acc_type_vec} {acc_vec} = {self.reduction_init_vec(reduction_type, dtype)};"
-        )
-        # save the reciprocal of weights for welford reduce if using static shape
+            f"{acc_type} {acc} = {reduction_init(reduction_type, init_dtype)};"
+        )
+        self.reduction_prefix.writeline(
+            f"{acc_type_vec} {acc_vec} = {self.reduction_init_vec(reduction_type, init_dtype)};"
+        )
         reduction_size = functools.reduce(
             lambda x, y: x * y, self.ranges[self.reduction_depth :]
-=======
-            f"{acc_type} {acc} = {reduction_init(reduction_type, init_dtype)};"
-        )
-        self.reduction_prefix.writeline(
-            f"{acc_type_vec} {acc_vec} = {self.reduction_init_vec(reduction_type, init_dtype)};"
->>>>>>> 0068b9e7
         )
         if reduction_type == "welford_reduce":
             # save the reciprocal of weights for welford reduce
@@ -2565,46 +2410,29 @@
             # use masked acc_vec for tail vec kernel
             acc_vec_ = f"masked_{acc_vec}" if self.tail_size else acc_vec
             self.stores.writeline(
-<<<<<<< HEAD
                 PlaceHolderLine(
-                    acc_vec,
+                    acc_vec_,
                     lambda x: f"{x} = {self.reduction_combine_vec(reduction_type, x, value, True)};",
                 )
-            )
-        else:
-            self.stores.writeline(
-                PlaceHolderLine(
-                    acc_vec,
-                    lambda x: f"{x} = {self.reduction_combine_vec(reduction_type, x, value)};",
-                )
-=======
-                f"{acc_vec_} = {self.reduction_combine_vec(reduction_type, acc_vec_, value, True)};"
             )
         else:
             assert self.reduction_depth is not None
             index = self.itervars[self.reduction_depth]
             for i in range(self.reduction_depth + 1, len(self.itervars)):
                 index = index * self.ranges[i] + self.itervars[i]
-            combine = self.reduction_combine_vec(
-                reduction_type,
-                acc_vec,
-                value,
-                index=index,
-                horizontal_reduction=horizontal_reduction,
-                src_dtype=src_dtype,
->>>>>>> 0068b9e7
+            kwargs = {
+                "next_var": value,
+                "index": index,
+                "horizontal_reduction": horizontal_reduction,
+                "src_dtype": src_dtype,
+            }
+            self.stores.writeline(
+                PlaceHolderLine(
+                    acc_vec,
+                    lambda x: f"{x} = {self.reduction_combine_vec(reduction_type, x, **kwargs)};",
+                )
             )
-            self.stores.writeline(f"{acc_vec} = {combine};")
         self._gen_parallel_reduction_buffers(
-<<<<<<< HEAD
-=======
-            acc,
-            acc_type,
-            reduction_type,
-            init_dtype,
-        )
-        self._gen_parallel_reduction_buffers(
->>>>>>> 0068b9e7
             acc_vec,
             acc_type_vec,
             reduction_type,
@@ -3430,74 +3258,49 @@
     def __init__(
         self,
         loop_nest,
-        scalar_kernel,
-        vec_kernel=None,
-        tile2d_kernel=None,
-        split_at=None,
+        kernels,
+        tiling_indices: Optional[List[int]] = None,
+        need_tranform_under_inner_loop: bool = False,
     ):
-        if split_at is None:
-            split_at = []
-        loops = [loop_nest.loops[level] for level in split_at]
-        split_level = len(split_at)
-        self.vec_kernel: Optional[CppVecKernel] = None
-        self.tile2d_kernel: Optional[CppTile2DKernel] = None
-        self.check_and_set_kernels(
-            loops, scalar_kernel, vec_kernel, tile2d_kernel, split_level
-        )
-        self.scalar_var_ranges = OrderedDict()
-        self.vec_var_ranges = OrderedDict()
-        self.tile2d_var_ranges = OrderedDict()
-        self.split_level = split_level
-        self.call_ranges = self.scalar_kernel.call_ranges
-        if split_level > 0:
-            self.prepare_kernel_ranges(loops)
+        self.kernels: List[CppKernel] = kernels
+        self.call_ranges = kernels[0].call_ranges
+        self.kernels_to_transformed = []
+        if need_tranform_under_inner_loop:
+            self.kernels_to_transformed = self.kernels[1:]
         self.aggregate_reduction_buffers(
-            loop_nest, split_at[0] if split_level > 0 else None
-        )
-
-    def check_and_set_kernels(
-        self, loops, scalar_kernel, vec_kernel, tile2d_kernel, split_level
-    ):
-        self.scalar_kernel: CppKernel = scalar_kernel
-        self.call_ranges = self.scalar_kernel.call_ranges
-        if split_level > 0:
-            assert loops[0].simd_vec
-            assert vec_kernel
-            assert self.call_ranges == vec_kernel.call_ranges
-            self.vec_kernel = vec_kernel
-            if split_level == 2 and loops[1].simd_vec:
-                assert tile2d_kernel
-                assert self.call_ranges == tile2d_kernel.call_ranges
-                self.tile2d_kernel = tile2d_kernel
+            loop_nest,
+            tiling_indices,
+        )
 
     def gen_code(self, code):
-        tile_2d_generated = False
-        if self.tile2d_kernel:
-            tile_2d_generated = self.codegen_tile2d_kernel(code)
-        if self.vec_kernel:
-            self.codegen_vec_kernel(code, tile_2d_generated)
-        assert self.scalar_kernel
-        self.codegen_scalar_kernel(code)
-
-    def prepare_kernel_ranges(self, loops):
-        tiling_offset_0 = FloorDiv(loops[0].size, loops[0].steps) * loops[0].steps
-        if self.split_level == 1:
-            self.vec_var_ranges[loops[0].var] = (loops[0].offset, tiling_offset_0)
-            self.scalar_var_ranges[loops[0].var] = (tiling_offset_0, loops[0].size)
-        elif self.split_level == 2:
-            if loops[1].steps == 1:
-                # no tiling on the inner loop
-                tiling_offset_1 = loops[1].offset
-            else:
-                tiling_offset_1 = (
-                    FloorDiv(loops[1].size, loops[1].steps) * loops[1].steps
-                )
-            self.tile2d_var_ranges[loops[0].var] = (loops[0].offset, tiling_offset_0)
-            self.tile2d_var_ranges[loops[1].var] = (loops[1].offset, tiling_offset_1)
-            self.vec_var_ranges[loops[0].var] = (loops[0].offset, tiling_offset_0)
-            self.vec_var_ranges[loops[1].var] = (tiling_offset_1, loops[1].size)
-            self.scalar_var_ranges[loops[0].var] = (tiling_offset_0, loops[0].size)
-            self.scalar_var_ranges[loops[1].var] = (loops[1].offset, loops[1].size)
+        if_prefix = "C10_LIKELY"
+        for kernel in self.kernels:
+            with contextlib.ExitStack() as stack:
+                if kernel.codegen_conditions(code, if_prefix):
+                    if_prefix = "C10_UNLIKELY"
+                    stack.enter_context(code.indent())
+                    kernel_code = self.gen_kernel(kernel)
+                    if kernel in self.kernels_to_transformed:
+                        vars = list(kernel.active_ranges.keys())
+                        if len(vars) == 2:
+                            assert type(kernel) in (
+                                CppKernel,
+                                CppVecKernel,
+                            )
+                            outer_var, inner_var = vars
+                        else:
+                            assert type(kernel) == CppKernel
+                            outer_var, inner_var = None, vars[0]
+                        start, end = kernel.active_ranges[inner_var]
+                        kernel_code = transform_kernel_codes_under_inner_loop(
+                            kernel_code, inner_var, f"{inner_var}_tail", start, end
+                        )
+                        if outer_var and type(kernel) == CppKernel:
+                            start, end = kernel.active_ranges[outer_var]
+                            kernel_code = transform_kernel_codes_under_inner_loop(
+                                kernel_code, outer_var, f"{outer_var}_tail", start, end
+                            )
+                    code.splice(kernel_code)
 
     def gen_kernel(self, kernel):
         code = BracesBuffer()
@@ -3514,94 +3317,11 @@
             code.splice(kernel.poststores)
         return code
 
-    def gen_if_conditions(self, conditions):
-        if len(conditions) == 1:
-            return f"if({conditions[0]})"
-        elif len(conditions) == 2:
-            return f"if({conditions[0]} && {conditions[1]})"
-
-    def codegen_scalar_kernel(self, code):
-        kernel_code = self.gen_kernel(self.scalar_kernel)
-        if self.split_level == 0:
-            code.splice(kernel_code)
-        else:
-            conditions = []
-            inner_var = None
-            for var in reversed(self.scalar_var_ranges):
-                tail = f"{var}_tail"
-                start, end = self.scalar_var_ranges[var]
-                if start == end:
-                    return
-                kernel_code = transform_kernel_codes_under_inner_loop(
-                    kernel_code, var, tail, start, end
-                )
-                if inner_var is None and self.split_level == 2:
-                    conditions.append(
-                        f"({var} >= {cexpr_index(start)} && {var} < {cexpr_index(start + sympy.Integer(1))})"
-                    )
-                    inner_var = var
-                else:
-                    conditions.append(
-                        f"({var} >= {cexpr_index(start)} && {var} < {cexpr_index(end)})"
-                    )
-            assert conditions
-            with contextlib.ExitStack() as stack:
-                code.writeline(self.gen_if_conditions(conditions))
-                stack.enter_context(code.indent())
-                code.splice(kernel_code)
-                pass
-
-    def codegen_vec_kernel(self, code, tile_2d_generated):
-        assert self.split_level > 0
-        kernel_code = self.gen_kernel(self.vec_kernel)
-        conditions = []
-        inner_var = None
-        for var in reversed(self.vec_var_ranges):
-            start, end = self.vec_var_ranges[var]
-            if start == end:
-                return
-            conditions.append(
-                f"({var} >= {cexpr_index(start)} && {var} < {cexpr_index(end)})"
-            )
-            if inner_var is None and tile_2d_generated:
-                tail = f"{var}_tail"
-                kernel_code = transform_kernel_codes_under_inner_loop(
-                    kernel_code, var, tail, start, end
-                )
-                inner_var = var
-
-        assert conditions
-        with contextlib.ExitStack() as stack:
-            code.writeline(self.gen_if_conditions(conditions))
-            stack.enter_context(code.indent())
-            code.splice(kernel_code)
-
-    def codegen_tile2d_kernel(self, code):
-        assert self.split_level == 2
-        conditions = []
-        for var in reversed(self.tile2d_var_ranges):
-            start, end = self.tile2d_var_ranges[var]
-            if start == end:
-                return False
-            conditions.append(
-                f"({var} >= {cexpr_index(start)} && {var} < {cexpr_index(end)})"
-            )
-        assert conditions
-        code.writeline(self.gen_if_conditions(conditions))
-        with contextlib.ExitStack() as stack:
-            stack.enter_context(code.indent())
-            code.splice(self.gen_kernel(self.tile2d_kernel))
-        return True
-
     def update_stores_with_parallel_reduction(self):
-        if self.tile2d_kernel:
-            self.tile2d_kernel.update_stores_with_parallel_reduction()
-        if self.vec_kernel:
-            self.vec_kernel.update_stores_with_parallel_reduction()
-        if self.scalar_kernel:
-            self.scalar_kernel.update_stores_with_parallel_reduction()
-
-    def aggregate_reduction_buffers(self, loop_nest, outer_loop_level):
+        for kernel in self.kernels:
+            kernel.update_stores_with_parallel_reduction()
+
+    def aggregate_reduction_buffers(self, loop_nest, tiling_indices):
         def remove_duplicated_max_theads(lines):
             # "int max_threads = omp_get_max_threads();" may be generated in both scalar and vec kernel
             # remove one
@@ -3614,109 +3334,121 @@
                 lines.pop(max_thread_declarations[1])
 
         def aggregate_buffers(attr):
+            # for reduction_prefix and reduction_suffix
+            # we can ignore scalar kernel if we have non-scalar kernels
+            ignore_scalar = attr in (
+                "reduction_prefix",
+                "reduction_suffix",
+            )
             buf = BracesBuffer()
-            if self.scalar_kernel:
-                buf.splice(getattr(self.scalar_kernel, attr))
-            if self.vec_kernel:
-                buf.splice(getattr(self.vec_kernel, attr))
+            main_kernel = self.kernels[0]
+            buf.splice(getattr(main_kernel, attr))
+            if (
+                len(self.kernels) >= 2
+                and type(self.kernels[-1]) == CppKernel
+                and not ignore_scalar
+            ):
+                tail_kernel = self.kernels[-1]
+                buf.splice(getattr(tail_kernel, attr))
             remove_duplicated_max_theads(buf._lines)
             setattr(self, attr, buf)
 
-        def extend_outer_loop_reduction():
-            outer_loop_offset = (
-                FloorDiv(outer_loop.size, outer_loop.steps) * outer_loop.steps
-            )
-            assert self.vec_kernel
-            arr_len = f"{self.vec_kernel.tiling_factor}"
-            new_prefix = IndentedBuffer()
-            for k, v in self.scalar_kernel.reduction_cse.reduction_cache.items():
-                if isinstance(v, tuple):
-                    v = v[0]
-                acc, _ = find_reduction_var_from_name(
-                    v, self.scalar_kernel.reduction_cse.varname_map
+        def aggregate_reduction_prefix_suffix(loop_nest, tiling_indices):
+            def extend_scalar_kernel_reduction_prefix(scalar_kernel, tiling_factor):
+                buf = BracesBuffer()
+                outer_var = next(iter(scalar_kernel.active_ranges.keys()))
+                tiling_offset = scalar_kernel.active_ranges[outer_var][0]
+                arr_len = f"{tiling_factor}"
+                for k, v in scalar_kernel.reduction_cse.reduction_cache.items():
+                    if isinstance(v, tuple):
+                        v = v[0]
+                    acc, _ = find_reduction_var_from_name(
+                        v, scalar_kernel.reduction_cse.varname_map
+                    )
+                    assert isinstance(acc, CSEVariable)
+                    dtype, reduction_type, _ = k
+                    acc_type = reduction_acc_type(reduction_type, dtype)
+                    extend_reduction_prefix_to_arr(
+                        acc,
+                        acc_type,
+                        reduction_type,
+                        dtype,
+                        arr_len,
+                        reduction_init,
+                        buf,
+                    )
+                    # we will visit arr variable later by tmp_acc_arr[tail - tiling_offset] in stores and reduction_suffix
+                    # since they are PlaceHolderLine, we can update the name directly here
+                    acc.name = f"{acc.name}_arr[{outer_var}_tail - {cexpr_index(tiling_offset)}]"
+                return buf
+
+            conditionally_store_reduction = False
+            if tiling_indices:
+                outer_loop_level = tiling_indices[0]
+                outer_loop = loop_nest.loops[outer_loop_level]
+                outer_looo_level_reduction = outer_loop.is_reduction
+                inner_loop_level_reduction = (
+                    len(loop_nest.loops) > outer_loop_level + 1
+                    and loop_nest.loops[outer_loop_level + 1].is_reduction
                 )
-                assert isinstance(acc, CSEVariable)
-                dtype, reduction_type, _ = k
-                acc_type = reduction_acc_type(reduction_type, dtype)
-                extend_reduction_prefix_to_arr(
-                    acc,
-                    acc_type,
-                    reduction_type,
-                    dtype,
-                    arr_len,
-                    reduction_init,
-                    new_prefix,
+                conditionally_store_reduction = (
+                    not outer_looo_level_reduction and inner_loop_level_reduction
                 )
-                # we will visit arr variable later by tmp_acc_arr[tail - tiling_offset] in stores and reduction_suffix
-                # since they are PlaceHolderLine, we can update the name directly here
-                acc.name = f"{acc.name}_arr[{outer_loop.var}_tail - {cexpr_index(outer_loop_offset)}]"
-            self.scalar_kernel.reduction_prefix = new_prefix
-
-        split_outer_reduction_inner = False
-        if outer_loop_level is not None:
-            outer_loop = loop_nest.loops[outer_loop_level]
-            outer_looo_level_reduction = outer_loop.is_reduction
-            inner_loop_level_reduction = (
-                len(loop_nest.loops) > outer_loop_level + 1
-                and loop_nest.loops[outer_loop_level + 1].is_reduction
-            )
-            split_outer_reduction_inner = (
-                not outer_looo_level_reduction and inner_loop_level_reduction
-            )
-            if split_outer_reduction_inner:
-                extend_outer_loop_reduction()
-
-        def aggregate_reduction_suffix(split_outer_reduction_inner):
-            #  For horizontal reduction, we should only choose vec kernel suffix
-            #  scalar kernel suffix
-            #  out_ptr1[static_cast<long>(x0)] = tmp_acc0;
-            #  vec kernel suffix
-            #  tmp_acc0 = tmp_acc0 + at::vec::vec_reduce_all<float>(xyz);
-            #  out_ptr1[static_cast<long>(x0)] = static_cast<float>(tmp_acc0);
-            horizontal_reduction = (
-                self.vec_kernel
-                and self.vec_kernel.tiling_idx >= self.vec_kernel.reduction_depth
-            )
-            if horizontal_reduction:
-                self.reduction_suffix = self.vec_kernel.reduction_suffix  # type: ignore[union-attr]
-                return
-
-            buf = BracesBuffer()
-
-            if split_outer_reduction_inner:
-                outer_var = outer_loop.var
-                tail_var = f"{outer_var}_tail"
-                tiling_offset = self.scalar_var_ranges[outer_var][0]
-                if self.scalar_kernel:
-                    with contextlib.ExitStack() as stack:
-                        buf.writeline(
-                            f"if ({outer_var} >= {cexpr_index(tiling_offset)})"
-                        )
-                        stack.enter_context(buf.indent())
-                        buf.splice(
+
+            if conditionally_store_reduction:
+                assert len(self.kernels) >= 2
+                main_loop_kernel = self.kernels[0]
+                tail_loop_kernel = self.kernels[-1]
+                assert isinstance(main_loop_kernel, CppVecKernel)
+
+                # Prefix
+                if type(tail_loop_kernel) == CppKernel:
+                    # if tail loop kernel is a scalar kernel, we need to extend tmp_acc -> tmp_acc_arr[] t
+                    # hold the temporal inner loop acc result for outer tail loop
+                    assert tail_loop_kernel in self.kernels_to_transformed
+                    prefix_buf = BracesBuffer()
+                    scalar_buf = extend_scalar_kernel_reduction_prefix(
+                        tail_loop_kernel, main_loop_kernel.tiling_factor
+                    )
+                    prefix_buf.splice(scalar_buf)
+                    prefix_buf.splice(main_loop_kernel.reduction_prefix)
+                    self.reduction_prefix = prefix_buf
+                else:
+                    aggregate_buffers("reduction_prefix")
+
+                # Suffix
+                suffix_buf = BracesBuffer()
+                assert outer_loop  # type: ignore[possibly-undefined]
+                with contextlib.ExitStack() as stack:
+                    main_loop_kernel.codegen_conditions(
+                        suffix_buf, "C10_LIKELY", outer_loop.var
+                    )
+                    stack.enter_context(suffix_buf.indent())
+                    suffix_buf.splice(main_loop_kernel.reduction_suffix)
+                with contextlib.ExitStack() as stack:
+                    tail_loop_kernel.codegen_conditions(
+                        suffix_buf, "C10_UNLIKELY", outer_loop.var
+                    )
+                    stack.enter_context(suffix_buf.indent())
+                    if type(tail_loop_kernel) == CppKernel:
+                        # the suffix also need to store tmp_acc_arr
+                        suffix_buf.splice(
                             transform_kernel_codes_under_inner_loop(
-                                self.scalar_kernel.reduction_suffix,
-                                outer_var,
-                                tail_var,
-                                tiling_offset,
+                                tail_loop_kernel.reduction_suffix,
+                                outer_loop.var,
+                                f"{outer_loop.var}_tail",
+                                outer_loop.tiling_offset,
                                 outer_loop.size,
                             )
                         )
-                if self.vec_kernel:
-                    with contextlib.ExitStack() as stack:
-                        if split_outer_reduction_inner:
-                            buf.writeline(
-                                f"if ({outer_var} < {cexpr_index(tiling_offset)})"
-                            )
-                            stack.enter_context(buf.indent())
-                        buf.splice(self.vec_kernel.reduction_suffix)
+                    else:
+                        suffix_buf.splice(tail_loop_kernel.reduction_suffix)
+                    self.reduction_suffix = suffix_buf
             else:
-                if self.scalar_kernel:
-                    buf.splice(self.scalar_kernel.reduction_suffix)
-            self.reduction_suffix = buf
-
-        aggregate_reduction_suffix(split_outer_reduction_inner)
-        aggregate_buffers("reduction_prefix")
+                aggregate_buffers("reduction_prefix")
+                aggregate_buffers("reduction_suffix")
+
+        aggregate_reduction_prefix_suffix(loop_nest, tiling_indices)
         aggregate_buffers("parallel_reduction_prefix")
         aggregate_buffers("parallel_reduction_suffix")
         aggregate_buffers("local_reduction_init")
@@ -4100,81 +3832,40 @@
                 loop = self.loop_nest.split_with_tiling(
                     tiling_indices[0], factor=tiling_factors[0]
                 )
-<<<<<<< HEAD
-                if loop.simd_vec:
-                    vec_kernel = codegen_kernel(
-                        CppVecKernel, tiling_factors[0], tiling_indices[0], vec_dtype
-                    )
-                    kernel = CppKernelDispatcher(
-                        self.loop_nest, scalar_kernel, vec_kernel, None, tiling_indices
-                    )
-                    self.loop_nest.set_kernel(kernel)
-=======
-                main_loop.set_kernel(vec_kernel)
-                main_loop.simd_vec = True
-                if could_masked_vec and (tail_loop.size - tail_loop.offset) >= 4:
-                    tail_loop.steps = tail_loop.size - tail_loop.offset
+                vec_kernel = codegen_kernel(
+                    CppVecKernel, tiling_factors[0], tiling_indices[0], vec_dtype
+                )
+                tile_size = loop.size - loop.tiling_offset
+                vec_kernel.active_ranges = {loop.var: (0, loop.tiling_offset)}
+                if could_masked_vec and tile_size >= 4:
                     masked_vec_kernel = codegen_kernel(
                         CppVecKernel,
                         tiling_factors[0],
                         tiling_indices[0],
                         vec_dtype,
-                        tail_loop.steps,
+                        tile_size,
                     )
-                    tail_loop.set_kernel(masked_vec_kernel)
-                    tail_loop.simd_vec = True
+                    masked_vec_kernel.active_ranges = {
+                        loop.var: (loop.tiling_offset, loop.size)
+                    }
+                    kernel = CppKernelDispatcher(
+                        self.loop_nest,
+                        [vec_kernel, masked_vec_kernel],
+                        tiling_indices,
+                        False,
+                    )
                 else:
-                    tail_loop.set_kernel(scalar_kernel)
-                    tail_loop.simd_omp = True
-                # We chop the loop into two cubes by the nelements - main loop and tail loop.
-                # Regarding the main loop, it is straightforward that it could be vectorized with
-                # nelements. But for the tail loop, it still could be vectorized. For example,
-                # if the nelements is 8(256bits), then the tail loop still could be vectorized
-                # as 4(128bits).
-                tail_loop.simd_nelements = tiling_factors[0] // 2
->>>>>>> 0068b9e7
+                    scalar_kernel.active_ranges = {
+                        loop.var: (loop.tiling_offset, loop.size)
+                    }
+                    kernel = CppKernelDispatcher(
+                        self.loop_nest,
+                        [vec_kernel, scalar_kernel],
+                        tiling_indices,
+                        True,
+                    )
+                self.loop_nest.set_kernel(kernel)
             elif len(tiling_indices) == 2:
-                """
-                For 2-d tiling, if there are enough values ( dim_size > tiling_factor) for vectorization in both dimensions,
-                we generate the following loop structure:
-                for (x0 = 0; x0 < x0_size; x0 += tiling_factor)
-                    for (x1 = 0; x1 < x1_size; x1 += tiling_factor)
-                        if (x0 < x0_tiling_idx && x1 < x1_tiling_idx)
-                            Tile2D kernel
-                        if (x0 < x0_tiling_idx && x1 >= x1_tiling_idx)
-                            Vec kernel
-                        if (x0 >= x0_tiling_idx && x1 >= x1_tiling_idx)
-                            Scalar kernel
-                 ______________________
-                |                  |   |
-                |                  | V |
-                |   Tile2D         | E |
-                |                  | C | -- outer loop(x0)
-                |                  |   |
-                |__________________|___|
-                |   Scalar             |
-                |______________________|
-                          |
-                     inner loop(x1)
-                If there is no enough values for inner loop dimension, x1_tiling_idx will be 0.
-                We will not generate Tile2D kernel.
-                for (x0 = 0; x0 < x0_size; x0 += tiling_factor)
-                    for (x1 = 0; x1 < x1_size; x1 += 1)
-                        if (x0 < x0_tiling_idx && x1 >= x1_tiling_idx)
-                            Vec kernel
-                        if (x0 >= x0_tiling_idx && x1 >= x1_tiling_idx)
-                            Scalar kernel
-                 _______
-                |      |
-                |      |
-                | VEC  |
-                |      |
-                |      |
-                |______|
-                |Scalar|
-                |______|
-
-                """
                 assert (
                     tiling_indices[1] == len(self.itervars) - 1
                     and tiling_factors[0] == tiling_factors[1]
@@ -4183,88 +3874,80 @@
                 outer_loop = self.loop_nest.split_with_tiling(
                     tiling_indices[0], factor=tiling_factors[0]
                 )
-<<<<<<< HEAD
-                if outer_loop.simd_vec:
-                    vec_kernel = codegen_kernel(
-                        CppVecKernel, tiling_factors[0], tiling_indices[0], vec_dtype
-                    )
-                    # we need to further split inner loop only if outer loop have enough value to be vectorized
-                    inner_loop = self.loop_nest.split_with_tiling(
-                        tiling_indices[1], factor=tiling_factors[0]
-                    )
-                    if inner_loop.simd_vec:
-                        tile2d_kernel = codegen_kernel(
-=======
-                (
-                    inner_main_loop,
-                    inner_tail_loop,
-                ) = outer_main_loop.split_with_tiling(
-                    tiling_indices[1] - tiling_indices[0], factor=tiling_factors[0]
+                outer_ranges = {
+                    "main": (0, outer_loop.tiling_offset),
+                    "tail": (outer_loop.tiling_offset, outer_loop.size),
+                }
+                outer_tail_size = outer_loop.size - outer_loop.tiling_offset
+                inner_loop = self.loop_nest.split_with_tiling(
+                    tiling_indices[1], factor=tiling_factors[0]
                 )
+                inner_ranges = {
+                    "main": (0, inner_loop.tiling_offset),
+                    "tail": (inner_loop.tiling_offset, inner_loop.size),
+                }
+                inner_tail_size = inner_loop.size - inner_loop.tiling_offset
                 tile2d_kernel = codegen_kernel(
-                    CppTile2DKernel, tiling_factors[0], tiling_indices, vec_dtype
+                    CppTile2DKernel,
+                    tiling_factors[0],
+                    tiling_indices,
+                    vec_dtype,
                 )
-                inner_main_loop.set_kernel(tile2d_kernel)
-
+                tile2d_kernel.active_ranges = {
+                    outer_loop.var: outer_ranges["main"],
+                    inner_loop.var: inner_ranges["main"],
+                }
                 if could_masked_vec:
-                    (
-                        inner_main_loop_of_outer_tail_loop,
-                        inner_tail_loop_of_outer_tail_loop,
-                    ) = outer_tail_loop.split_with_tiling(
-                        tiling_indices[1] - tiling_indices[0], factor=tiling_factors[0]
-                    )
-
-                    for tail_loop in (
-                        inner_tail_loop,
-                        outer_tail_loop,
-                        inner_tail_loop_of_outer_tail_loop,
+                    masked_tile2d_kernel = []
+                    for outer_r, inner_r in (
+                        ("main", "tail"),
+                        ("tail", "main"),
+                        ("tail", "tail"),
                     ):
-                        tail_loop.steps = tail_loop.size - tail_loop.offset
-
-                    for tail_loop, inner_tail_size, outer_tail_size in (
-                        (inner_tail_loop, inner_tail_loop.steps, None),
-                        (
-                            inner_main_loop_of_outer_tail_loop,
-                            None,
-                            outer_tail_loop.steps,
-                        ),
-                        (
-                            inner_tail_loop_of_outer_tail_loop,
-                            inner_tail_loop_of_outer_tail_loop.steps,
-                            outer_tail_loop.steps,
-                        ),
-                    ):
-                        masked_tile2d_kernel = codegen_kernel(
->>>>>>> 0068b9e7
+                        _inner_tail_size = (
+                            inner_tail_size if inner_r == "tail" else None
+                        )
+                        _outer_tail_size = (
+                            outer_tail_size if outer_r == "tail" else None
+                        )
+                        kernel = codegen_kernel(
                             CppTile2DKernel,
                             tiling_factors[0],
                             tiling_indices,
                             vec_dtype,
-<<<<<<< HEAD
+                            _inner_tail_size,
+                            _outer_tail_size,
                         )
-                    else:
-                        tile2d_kernel = None
+                        kernel.active_ranges = {
+                            outer_loop.var: outer_ranges[outer_r],
+                            inner_loop.var: inner_ranges[inner_r],
+                        }
+                        masked_tile2d_kernel.append(kernel)
                     kernel = CppKernelDispatcher(
                         self.loop_nest,
-                        scalar_kernel,
-                        vec_kernel,
-                        tile2d_kernel,
+                        [tile2d_kernel] + masked_tile2d_kernel,
                         tiling_indices,
+                        False,
                     )
-                    self.loop_nest.set_kernel(kernel)
-=======
-                            inner_tail_size,
-                            outer_tail_size,
-                        )
-                        tail_loop.set_kernel(masked_tile2d_kernel)
                 else:
                     vec_kernel = codegen_kernel(
                         CppVecKernel, tiling_factors[0], tiling_indices[0], vec_dtype
                     )
-                    inner_tail_loop.set_kernel(vec_kernel)
-
-                    outer_tail_loop.set_kernel(scalar_kernel)
->>>>>>> 0068b9e7
+                    vec_kernel.active_ranges = {
+                        outer_loop.var: outer_ranges["main"],
+                        inner_loop.var: inner_ranges["tail"],
+                    }
+                    scalar_kernel.active_ranges = {
+                        outer_loop.var: outer_ranges["tail"],
+                        inner_loop.var: (0, inner_loop.size),
+                    }
+                    kernel = CppKernelDispatcher(
+                        self.loop_nest,
+                        [tile2d_kernel, vec_kernel, scalar_kernel],
+                        tiling_indices,
+                        True,
+                    )
+                self.loop_nest.set_kernel(kernel)
 
     def codegen_loop_bodies(self, loop_bodies, var_sizes_list):
         for body in loop_bodies:
@@ -4324,6 +4007,7 @@
         self.fusion_depth = 0
 
     def decide_parallel_depth(self, max_parallel_depth, threads) -> int:
+        max_parallel_depth = min(self.fusion_depth, max_parallel_depth)
         kernels_parallel_depth = []
         nested_kernels: List[CppKernel] = [loop.get_kernel() for loop in self.inner]
         for kernel in nested_kernels:
@@ -5033,6 +4717,7 @@
     var: Optional[sympy.Expr] = None
     size: Optional[sympy.Expr] = None
     offset: sympy.Expr = sympy.Integer(0)
+    tiling_offset: sympy.Expr = sympy.Integer(0)
     steps: sympy.Expr = sympy.Integer(1)
     parallel: int = 0
     simd_omp: bool = False
@@ -5058,9 +4743,9 @@
         sympy_factor = sympy.Integer(factor)
         loop = LoopLevel(self.var, self.size)
         tiling_idx = FloorDiv(loop.size, sympy_factor) * sympy_factor
-        if tiling_idx != 0:
-            loop.steps = sympy_factor
-            loop.simd_vec = True
+        loop.steps = sympy_factor
+        loop.simd_vec = True
+        loop.tiling_offset = tiling_idx
         loop.parallel = self.parallel
         loop.collapsed = False
         loop.is_reduction = self.is_reduction
@@ -5138,7 +4823,7 @@
         loop_nest = LoopNestWithSplit(loops)
 
         # not split
-        _kernel = CppKernelDispatcher(loop_nest, kernel)
+        _kernel = CppKernelDispatcher(loop_nest, [kernel])
 
         loop_nest.kernel = _kernel
         return loop_nest
