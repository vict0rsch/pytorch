# mypy: disallow-untyped-defs
from __future__ import annotations

import collections
import dataclasses
import functools
import itertools
import logging
import math
import operator
import os
import pprint
import textwrap
import traceback
import typing
from collections import defaultdict
from typing import (
    Any,
    Callable,
    Counter,
    DefaultDict,
    Dict,
    Generic,
    List,
    Optional,
    Sequence,
    Set,
    Tuple,
    TypeVar,
    Union,
)

import sympy

import torch
import torch._inductor.async_compile  # noqa: F401 required to warm up AsyncCompile pools
from torch._dynamo.utils import counters, dynamo_timed
from torch._inductor.metrics import get_metric_table, is_metric_table_enabled
from torch.fx.experimental.symbolic_shapes import free_unbacked_symbols
from torch.utils._ordered_set import OrderedSet
from torch.utils._sympy.symbol import free_symbol_is_type, SymT
from torch.utils._triton import has_triton

from . import comms, config, dependencies, ir, metrics
from .codecache import write_text
from .codegen.common import BackendFeature, get_scheduling_for_device, Kernel
from .comm_analysis import estimate_nccl_collective_runtime
from .dependencies import Dep, MemoryDep, StarDep, WeakDep
from .ir import ComputedBuffer, MultiOutput, MultiOutputLayout
from .loop_body import LoopBody
from .memory import MemoryPlanningInfoForBuffer, MemoryPlanningInfoForNode
from .runtime.runtime_utils import green_text, red_text
from .sizevars import SimplifyIndexing
from .utils import (
    cache_on_self,
    cmp,
    device_need_guard,
    get_device_tflops,
    get_dtype_size,
    get_gpu_dram_gbps,
    IndentedBuffer,
    is_collective,
    is_gpu,
    is_wait,
    sympy_product,
)
from .virtualized import V


log = logging.getLogger(__name__)
fusion_log = torch._logging.getArtifactLogger(__name__, "fusion")
loop_ordering_log = torch._logging.getArtifactLogger(__name__, "loop_ordering")


@dataclasses.dataclass
class SchedulerBuffer:
    scheduler: Scheduler
    node: ir.Buffer
    defining_op: BaseSchedulerNode
    users: List[NodeUser] = dataclasses.field(default_factory=list)
    mpi_buffer: MemoryPlanningInfoForBuffer = dataclasses.field(
        default_factory=MemoryPlanningInfoForBuffer
    )

    def __hash__(self) -> int:
        return hash(self.node.name)

    def debug_str(self) -> str:
        result = IndentedBuffer()
        name = self.get_name()
        result.writeline(f"{name}: {type(self.node).__name__}")
        result.writeline(f"{name}.layout = {self.node.layout}")
        if self.get_aliases():
            result.writeline(f"{name}.aliases = {pformat(self.get_aliases())}")
        if self.get_mutations():
            result.writeline(f"{name}.mutations = {pformat(self.get_mutations())}")

        if len(self.users) <= 1:
            result.writeline(f"{name}.users = {self.users}")
        else:
            result.writeline(f"{name}.users = [")
            with result.indent(1):
                for user in self.users:
                    result.writeline(f"{user},")
            result.writeline("]")
        return result.getrawvalue()

    def get_name(self) -> str:
        return self.node.get_name()

    def allocate(self) -> None:
        assert self.node is not None
        if not self.node.should_allocate():
            return

        if (
            self.node.get_inputs_that_alias_output()
            or self.node.get_mutation_names()
            or isinstance(self.node.get_layout(), ir.CommBufferLayout)
        ):
            V.graph.wrapper_code.codegen_allocation(self.node)
            return

        # hacky check for if V.kernel is a real kernel or NullHandler
        if (
            hasattr(V.kernel, "args")
            and self.get_name() in V.kernel.inplace_update_buffers
        ):
            V.graph.wrapper_code.codegen_inplace_reuse(
                self.scheduler.name_to_buf[
                    V.kernel.inplace_update_buffers[self.get_name()]
                ].node,
                self.node,
            )
        else:
            V.graph.wrapper_code.codegen_allocation(self.node)

    def can_free(self) -> bool:
        # There's no real allocated buffer, no need to free it
        assert self.node is not None
        if isinstance(self.node.layout, ir.NoneLayout):
            return False
        for use in self.users:
            if isinstance(use.node, OutputNode):
                return False
        return True

    def set_users(self, users: List[NodeUser]) -> None:
        # deduplicate
        result: Dict[int, NodeUser] = {}
        for use in users:
            if id(use.node) in result:
                result[id(use.node)] = use.merge(result[id(use.node)])
            else:
                result[id(use.node)] = use
        self.users = list(result.values())

    def get_aliases(self) -> Sequence[str]:
        assert self.node is not None
        return self.node.get_inputs_that_alias_output()

    def get_mutations(self) -> List[str]:
        assert self.node is not None
        return self.node.get_mutation_names()


class BaseSchedulerNode:
    group: Tuple[torch.device, Tuple[Tuple[sympy.Expr, ...], ...]]
    read_writes: dependencies.ReadWrites
    unmet_dependencies: OrderedSet[Dep]
    # .min_order and .max_order are only relevant for "grouped" nodes such as FusedSchedulerNode.
    # e.g. if the FusedSchedulerNode includes nodes (op_1, op_2, op_3), and op_X is X-th node
    # in `self.scheduler.nodes`, then for this FusedSchedulerNode, .min_order is 1 and .max_order is 3.
    # For non-"grouped" nodes (i.e. regular SchedulerNode),
    # .min_order = .max_order = X if this node is X-th node in `self.scheduler.nodes`.
    min_order: int
    max_order: int
    mpi_node: MemoryPlanningInfoForNode

    def __init__(self, scheduler: Scheduler) -> None:
        self.scheduler: Scheduler = scheduler
        self.debug_device_str: Callable[
            [BaseSchedulerNode], List[str]
        ] = lambda *args, **kwargs: []

    def _init_from_node(self, node: ir.Operation) -> None:
        self.node: Optional[ir.Operation] = node
        self.ancestors: OrderedSet[str] = OrderedSet()
        self.last_usage: OrderedSet[
            str
        ] = OrderedSet()  # buffers that won't be used after this kernel
        self.written = False
        self.outputs: List[SchedulerBuffer] = [
            SchedulerBuffer(
                scheduler=self.scheduler,
                node=output,
                defining_op=self,
            )
            for output in node.get_outputs()
        ]
        self.outputs_by_name: Dict[str, SchedulerBuffer] = {
            buf.get_name(): buf for buf in self.outputs
        }

    def __repr__(self) -> str:
        return f"{type(self).__name__}(name={self.get_name()!r})"

    def debug_str(self) -> str:
        """Longer form printout for trace logs"""
        name = self.get_name()
        buf = IndentedBuffer()
        buf.splice(
            f"""\
{name}: {type(self).__name__}({type(getattr(self, 'node', None)).__name__})
{name}.writes = {pformat(self.read_writes.writes)}
{name}.unmet_dependencies = {pformat(self.unmet_dependencies)}
{name}.met_dependencies = {pformat(self.read_writes.reads - self.unmet_dependencies)}
{name}.outputs = [
        """
        )
        with buf.indent():
            for out in self.get_outputs():
                buf.splice(out.debug_str())
        buf.writeline("]")

        try:
            buf.splice(self.debug_str_extra())
        except Exception:
            log.warning("Ignoring error in debug_str()", exc_info=True)

        return buf.getrawvalue().rstrip()

    def debug_str_extra(self) -> str:
        return ""

    def _debug_str_for_device(self) -> List[str]:
        return self.debug_device_str(self)

    def debug_str_short(self) -> str:
        maybe_data = getattr(self.node, "data", None)
        data_str = ""
        if isinstance(maybe_data, torch._inductor.ir.Pointwise):
            data_str = ", " + maybe_data.str_helper(
                [maybe_data.get_size()], shorten=False, multiline=False
            )
        elif isinstance(maybe_data, torch._inductor.ir.Reduction):
            data_str = ", " + maybe_data.str_helper(
                [maybe_data.get_reduction_size(), maybe_data.get_reduction_type()],
                shorten=False,
                multiline=False,
            )
        return f"{self}{data_str}"

    def log_details(self) -> None:
        log.info(
            "%s: unmet_dependencies = %s, writes = %s",
            self,
            self.unmet_dependencies,
            self.read_writes.writes,
        )

    def reorder_loops_by_dep_pair(
        self, self_dep: MemoryDep, other_dep: MemoryDep
    ) -> None:
        return

    def update_mutated_names(self, renames: Dict[str, str]) -> None:
        self.set_read_writes(self.read_writes.rename(renames))

    def add_fake_dep(self, dep: Dep) -> None:
        self.set_read_writes(self.read_writes.with_read(dep))

    def has_aliasing_or_mutation(self) -> bool:
        return any(
            buf.get_aliases() or buf.get_mutations() for buf in self.get_outputs()
        )

    def set_read_writes(self, rw: dependencies.ReadWrites) -> None:
        self.read_writes = rw
        self.unmet_dependencies = self.read_writes.reads
        self.prune_deps()

    def set_last_usage(
        self, future_used_buffers: OrderedSet[str], mutation_real_name: Dict[str, str]
    ) -> None:
        used_buffers = self.used_or_aliased_buffer_names()
        used_buffers = OrderedSet([mutation_real_name.get(k, k) for k in used_buffers])
        self.last_usage = used_buffers - future_used_buffers

    def mark_run(self) -> None:
        for buf in self.outputs:
            buf.allocate()

    def used_buffer_names(self) -> OrderedSet[str]:
        return OrderedSet(
            dep.name
            for dep in itertools.chain(self.read_writes.reads, self.read_writes.writes)
        )

    def used_or_aliased_buffer_names(self) -> OrderedSet[str]:
        used_names: OrderedSet[str] = OrderedSet()

        deps = [
            dep.name
            for dep in itertools.chain(self.read_writes.reads, self.read_writes.writes)
        ]
        while len(deps) > 0:
            dep = deps.pop()
            used_names.add(dep)
            if V.graph.name_to_buffer.get(dep):
                for alias in V.graph.name_to_buffer[dep].get_inputs_that_alias_output():
                    if alias not in used_names:
                        deps.append(alias)
        return used_names

    def prune_deps(self) -> None:
        self.unmet_dependencies = OrderedSet(
            dep
            for dep in self.unmet_dependencies
            if dep.name not in self.scheduler.available_buffer_names
        )

    def prune_weak_deps(self) -> None:
        # Prune weak dependencies on operations that have been removed
        def should_prune(dep: Dep) -> bool:
            if not isinstance(dep, WeakDep):
                return False
            op = self.scheduler.name_to_buf[dep.name].defining_op
            return op.get_name() in V.graph.removed_operations

        to_remove = OrderedSet(
            dep for dep in self.read_writes.reads if should_prune(dep)
        )
        self.set_read_writes(self.read_writes.remove_reads(to_remove))

    def prune_redundant_deps(
        self, name_to_fused_node: Dict[str, BaseSchedulerNode]
    ) -> None:
        _prune_redundant_deps(self, name_to_fused_node, self.scheduler.name_to_buf)

    def get_name(self) -> str:
        assert self.node is not None
        return self.node.get_operation_name()

    def get_first_name(self) -> str:
        return self.get_name()

    @cache_on_self
    def get_operation_names(self) -> OrderedSet[str]:
        return OrderedSet([node.get_name() for node in self.get_nodes()])

    @cache_on_self
    def get_buffer_names(self) -> OrderedSet[str]:
        return OrderedSet([out.get_name() for out in self.outputs])

    def get_nodes(self) -> Sequence[BaseSchedulerNode]:
        return [self]

    def get_outputs(self) -> Sequence[SchedulerBuffer]:
        return self.outputs

    def get_output(self, buf_name: str) -> SchedulerBuffer:
        return self.outputs_by_name[buf_name]

    def get_device(self) -> torch.device:
        assert self.node is not None
        return self.node.get_device()

    def is_reduction(self) -> bool:
        return False

    def is_split_scan(self) -> bool:
        return False

    def is_template(self) -> bool:
        return False

    def is_extern(self) -> bool:
        return False

    def is_foreach(self) -> bool:
        return False

    def can_inplace(self, read_dep: dependencies.Dep) -> bool:
        return False

    def has_side_effects(self) -> bool:
        return False

    def decide_inplace_update(self) -> None:
        """
        Decide if there should be inplace updates for the node
        and record the decision in the active kernel.
        """
        from .codegen.wrapper import buffer_reuse_key

        if not (
            isinstance(self, SchedulerNode)
            and config.inplace_buffers
            and V.graph.has_feature(self.get_device(), BackendFeature.INPLACE_BUFFERS)
            and (
                not isinstance(V.kernel, torch._inductor.codegen.simd.SIMDKernel)
                or getattr(V.kernel, "mutations", None) is not None
            )
            # hacky check for if V.kernel is a real kernel or NullHandler
            and hasattr(V.kernel, "args")
        ):
            return
        fused_nodes = {
            node.get_name()
            for node in self.scheduler.name_to_fused_node[self.get_name()].get_nodes()
        }

<<<<<<< HEAD
=======
        ordered_reads = sorted(self.read_writes.reads, key=lambda x: x.name)
        # NOTE remove V.graph.removed_operations once deps issue is fixed
        inconsequential_nodes = (
            self.ancestors
            | V.graph.removed_operations
            | self.scheduler.completed_operations
        )

>>>>>>> ac6b6c6f
        for buf in self.get_outputs():
            buf_node = buf.node
            assert buf_node is not None
            if (
                not buf_node.should_allocate()
                or buf_node.get_inputs_that_alias_output()
                or buf_node.get_mutation_names()
                or buf.get_name() in V.graph.removed_buffers
            ):
                continue

            for read in self.read_writes.reads:
                input_buf: Optional[SchedulerBuffer] = self.scheduler.name_to_buf.get(
                    read.name
                )
                if (
                    input_buf
                    and V.graph.wrapper_code.can_reuse(input_buf, self)
                    and not isinstance(input_buf.defining_op, NopKernelSchedulerNode)
                ):
                    assert input_buf.users is not None
                    remaining_uses = [
                        x
                        for x in input_buf.users
                        if x.node.get_name() not in inconsequential_nodes
                    ]
                    if (
                        len(remaining_uses) == 1
                        and remaining_uses[0].can_inplace
                        and remaining_uses[0].node is self
                        and input_buf.node is not None
                        and not isinstance(
                            input_buf.node.get_layout(),
                            (
                                ir.MultiOutputLayout,
                                ir.MutationLayoutSHOULDREMOVE,
                            ),
                        )
                        and not (
                            isinstance(
                                input_buf.defining_op.node,
                                (ir.FallbackKernel, ir.MultiOutput),
                            )
                            and len(input_buf.node.get_inputs_that_alias_output()) > 0
                        )
                        and buffer_reuse_key(input_buf.node)
                        == buffer_reuse_key(buf.node)
                    ):
                        # if there isn't a triton kernel, then we don't need to call triton-specific things.
                        # but TODO this might be a convenient place to signal to the Collective kernels to inplace
                        # (and, can we make "kernel" less generic of a name?)
                        V.kernel.args.make_inplace(input_buf.get_name(), buf.get_name())
                        # mutations not tracked in cpp kernels
                        if isinstance(
                            V.kernel, torch._inductor.codegen.simd.SIMDKernel
                        ):
                            V.kernel.mutations.add(input_buf.get_name())
                            V.kernel.mutations.add(buf.get_name())

                        V.kernel.inplace_update_buffers[
                            buf.get_name()
                        ] = input_buf.get_name()
                        break

    def codegen_originating_info(
        self, buffer: IndentedBuffer, only_once: bool = True
    ) -> None:
        if not config.comment_origin:
            return

        if only_once and self.written:
            return
        assert self.node is not None
        origins = self.node.get_origins()
        out_lines = []

        for o in origins:
            if o.op == "output":
                # These are boring and samey
                continue

            out_lines.append("")
            # TODO(voz): Should the pragma be constant somewhere?
            out_lines.append("#pragma CMT ORIGIN:")
            op_info_str = f"#pragma CMT {o.op} {o.target}"
            if "seq_nr" in o.meta:
                op_info_str = op_info_str + f" seq_nr:{o.meta['seq_nr']}"
            out_lines.append(op_info_str)
            if "stack_trace" in o.meta:
                stack_trace = f"{o.meta['stack_trace']}"
                stack_trace_last_line = stack_trace.split("|")[-1]
                out_lines.append(
                    "#pragma CMT "
                    + stack_trace_last_line.replace("{", "{{")
                    .replace("}", "}}")
                    .replace("\n", "\\")
                )
                out_lines.append("#pragma CMT END ORIGIN")
                out_lines.append("")

        if len(out_lines) == 0:
            return

        # TODO(voz): Ostensibly, we should not need this. But there are cases where C++ codegen does
        # not use BracesBuffer, so we have no good indicator of a C++ buffer atm.
        buffer.writelines(out_lines)
        self.written = True

    @cache_on_self
    def get_read_write_buffers_sizes(self) -> int:
        """
        Counting the number of bytes accessed for a kernel is
        surprisingly tricky. In particular, there is a differentiation
        between 'theoretical' memory accesses and practical memory
        accesses. For example, a layernorm kernel may actually access an
        input 3 times, but in theory, it only needs to access its input
        once (and may be optimized to do so through say, persistent
        reductions)

        Another example is that even though a buffer is passed in, we may
        not access the entire buffer. This may occur if we are accessing
        a slice of the buffer. Another tricky case is for indirect
        indexing, where the amount of bytes accessed depends on the
        values of the input.

        What this function aims to compute is the memory accesses for
        worst-case inputs, best-case optimization. What this means is
        that for each buffer we compute the amount of potential accesses in two ways and take the minimum.

        1. Numel in ranges multiplied by number of deps the buffer has
        2. The buffer size
        """
        if isinstance(self, NopKernelSchedulerNode):
            return 0
        if isinstance(self, ExternKernelSchedulerNode) and isinstance(
            self.node, MultiOutput
        ):
            # todo: Calculate this - it's kinda annoying.
            return 0

        def try_size_hint(s: sympy.Expr) -> int:
            return V.graph.sizevars.size_hint(s, fallback=0)

        if isinstance(self, SchedulerNode):
            node_numel = try_size_hint(
                sympy_product(self.get_ranges()[0])
                * sympy_product(self.get_ranges()[1]),
            )
        else:
            node_numel = int(1e9)
        buf_accesses = collections.defaultdict(list)
        for dep in self.read_writes.reads | self.read_writes.writes:
            buf_accesses[dep.name].append(dep)

        reads = OrderedSet(dep.name for dep in self.read_writes.reads)
        writes = OrderedSet(dep.name for dep in self.read_writes.writes)

        def is_materialized(buf: str, snodes: Sequence[BaseSchedulerNode]) -> bool:
            users = self.scheduler.name_to_buf[buf].users
            buf_uses = OrderedSet(user.node for user in users)
            return len(buf_uses - OrderedSet(snodes)) > 0

        if isinstance(self, FusedSchedulerNode):
            removed_buffers = OrderedSet(
                dep for dep in writes if not is_materialized(dep, self.snodes)
            )
            writes = writes - removed_buffers
            reads = reads - removed_buffers
        node_bytes = 0

        for buf_name in reads | writes:
            buf_accessed_elems = sum(node_numel for dep in buf_accesses[buf_name])
            buf: Union[ir.Buffer, ir.TensorBox]
            if buf_name in V.graph.name_to_buffer:
                buf = V.graph.name_to_buffer[buf_name]
            elif buf_name in V.graph.graph_inputs:
                buf = V.graph.graph_inputs[buf_name]
            else:
                continue

            def get_buf_bytes(buf: Optional[Union[ir.Buffer, ir.TensorBox]]) -> int:
                if not buf:
                    return 0
                # Kind of a lazy way to get the MultiOutput nodes corresponding to
                # a MultiOutputLayout
                if isinstance(buf.layout, MultiOutputLayout):
                    users = self.scheduler.name_to_buf[buf.get_name()].users
                    tot = 0
                    for user in users:
                        assert isinstance(user.node, BaseSchedulerNode)
                        if isinstance(user.node.node, MultiOutput):
                            for sched_buf in user.node.get_outputs():
                                tot += get_buf_bytes(sched_buf.node)
                        else:
                            # Buf is a MultiOutputLayout but not all of its
                            # users are MultiOutputs...
                            # TODO: Figure out what's going on
                            return 0
                    return tot
                elif isinstance(buf.layout, ir.NoneLayout):
                    return sum(
                        get_buf_bytes(V.graph.get_buffer(mut_name))
                        for mut_name in buf.get_mutation_names()
                    )
                else:
                    buf_elems = try_size_hint(sympy_product(buf.get_size()))
                    return get_dtype_size(buf.get_dtype()) * min(
                        buf_accessed_elems, buf_elems
                    )

            node_bytes += get_buf_bytes(buf)

        return node_bytes

    @cache_on_self
    def get_estimated_runtime(self) -> float:
        """
        Returns estimated op runtime in nanoseconds (ns)
        """
        buf = self.get_nodes()[0].get_outputs()[0]
        layout = buf.node.get_layout()
        dtype = buf.node.get_dtype()

        if layout.device is not None and not is_gpu(layout.device.type):
            # default to no reordering based on runtime
            return 0

        # Collective kernels
        if is_collective(self.node):
            assert isinstance(self.node, ir.IRNode)
            try:
                return estimate_nccl_collective_runtime(self.node)
            except ValueError as e:
                # We don't know how to estimate runtime for this collective,
                # falling back to 0
                log.info(e)
                return 0

        elif is_wait(self.node):
            # ir.Wait is only used for collective ops.
            # The time needed for the collective op is already estimated and considered
            # when we are processing the collective op IR node, so ir.Wait takes 0 time
            # since it doesn't take extra time to get the result after the collective is completed.
            return 0

        try:
            gpu_memory_bandwidth = get_gpu_dram_gbps()
            gpu_flops = get_device_tflops(dtype) * 10**12
        except Exception:
            return 0

        if isinstance(self, ExternKernelSchedulerNode):
            assert isinstance(self.node, ir.ExternKernel), f"{type(self.node)=}"
            op = kernel_name_to_op.get(
                getattr(self.node, "python_kernel_name", ""), None
            )

            # if there is a resolved op, dry-run using fake mode and record flop count
            if op is not None:
                from torch._subclasses.fake_tensor import FakeTensorMode
                from torch.utils.flop_counter import FlopCounterMode

                if any(
                    len(free_unbacked_symbols(n.get_numel())) > 0
                    for n in self.node.inputs
                ):
                    # Tensor has unbacked symints, we don't know how to estimate
                    # runtime for that today
                    return 0

                with FakeTensorMode() as fake_mode, FlopCounterMode(
                    display=False
                ) as flop_counter_mode, V.set_current_node(
                    self.node.fx_node
                ), V.set_fake_mode(
                    fake_mode
                ):
                    from .ir import ir_node_to_tensor

                    fake_inputs = [
                        ir_node_to_tensor(input, guard_shape=False)
                        for input in self.node.inputs
                    ]
                    cls = self.node.__class__
                    cls.process_kernel(op, *fake_inputs, **self.node.kwargs)

                    # TODO(xmfan): find a better heuristic to model FLOPS/latency relationship
                    factor = 1.0
                    counted_flops = flop_counter_mode.get_total_flops()
                    counted_bytes = self.get_read_write_buffers_sizes()
                    compute_time = (factor * counted_flops / gpu_flops) * 1e9
                    transfer_time = counted_bytes / gpu_memory_bandwidth

                    # Return estimated runtime in nanoseconds
                    return max(compute_time, transfer_time)

        elif isinstance(self, FusedSchedulerNode) or isinstance(
            self.node, ComputedBuffer
        ):
            # Return estimated runtime in nanoseconds (bytes / gbps)
            return self.get_read_write_buffers_sizes() / gpu_memory_bandwidth

        return 0

    def get_template_node(self) -> Optional[ir.TemplateBuffer]:
        return None


class WhyNoFuse:
    # TODO when we drop support for Python < 3.10, we can use
    # @dataclass(slots=True) instead of manually specifying __slots__.
    __slots__ = ["node1", "node2", "reason", "args"]
    reason: str
    args: Tuple[Any, ...]

    def __init__(self, node1: BaseSchedulerNode, node2: BaseSchedulerNode) -> None:
        self.node1 = node1
        self.node2 = node2

    def __call__(self, reason: str, *args: Any) -> None:
        self.reason = reason
        self.args = args
        fusion_log.debug(self)

    def __str__(self) -> str:
        return f"cannot fuse {self.node1.get_name()} with {self.node2.get_name()}: " + (
            self.reason % self.args
        )


def pformat(obj: Any) -> str:
    if isinstance(obj, OrderedSet):
        # pformat has trouble with sets of sympy exprs
        obj = sorted(obj, key=str)
    result = pprint.pformat(obj, indent=4)
    if "\n" in result:
        return f"\n{textwrap.indent(result, ' ' * 4)}"
    return result


class OutputNode:
    def __init__(self, dep: StarDep) -> None:
        self.unmet_dependencies = OrderedSet([dep])

    def is_reduction(self) -> bool:
        return False

    def get_inputs_that_alias_output(self) -> Sequence[str]:
        return ()

    def get_name(self) -> str:
        return "OUTPUT"

    __repr__ = get_name


def _prune_redundant_deps(
    node: BaseSchedulerNode,
    name_to_fused_node: Dict[str, BaseSchedulerNode],
    name_to_buf: Dict[str, SchedulerBuffer],
) -> None:
    """
    Prunes weakdeps intended for mutation ordering
    on an upstream fused node if after fusion there is another dependency
    on the fused upstream node, making the weakdep redundant

    In essence this enforces an ordering on fusions. As fusions occur, weakdeps will
    be incrementally removed, enabling other fusions, ensuring they are fused in order.
    """
    name_to_dep_count: Counter[str] = collections.Counter()

    for dep in node.unmet_dependencies:
        if not isinstance(dep, WeakDep):
            op = name_to_buf[dep.name].defining_op
            name_to_dep_count[name_to_fused_node[op.get_name()].get_name()] += 1

    def should_prune(dep: Dep) -> bool:
        if isinstance(dep, WeakDep):
            op_name = name_to_buf[dep.name].defining_op.get_name()
            is_redundant = name_to_dep_count[name_to_fused_node[op_name].get_name()] > 0
            # These can occur because fused nodes always gather deps from their snodes
            # If B has a weakdep on A
            # B gets fused with C, then any time BC is fused, the weakdep will reappear
            is_self_dep = name_to_fused_node[op_name] == node
            return is_redundant or is_self_dep
        else:
            return False

    deps_to_prune = OrderedSet(
        dep for dep in node.unmet_dependencies if should_prune(dep)
    )

    if deps_to_prune:
        node.unmet_dependencies = node.unmet_dependencies - deps_to_prune
        node.set_read_writes(node.read_writes.remove_reads(deps_to_prune))


# TODO(xmfan): reuse: an existing mapping for this if it exists, or formalize this into ir.py:ExternKernel
kernel_name_to_op = {
    "extern_kernels.convolution": torch.ops.aten.convolution,
    "extern_kernels.mm": torch.ops.aten.mm,
    "extern_kernels.bmm": torch.ops.aten.bmm,
    "extern_kernels.addmm": torch.ops.aten.addmm,
}


class ExternKernelSchedulerNode(BaseSchedulerNode):
    def __init__(self, scheduler: Scheduler, node: ir.Operation) -> None:
        super().__init__(scheduler)
        self._init_from_node(node)
        self.set_read_writes(node.get_read_writes())

    def debug_str_extra(self) -> str:
        return f"{self.get_name()}.node.kernel = {getattr(self.node, 'python_kernel_name', None)}"

    def is_extern(self) -> bool:
        return True

    def has_side_effects(self) -> bool:
        assert self.node is not None
        return hasattr(self.node, "has_side_effects") and self.node.has_side_effects()


class NopKernelSchedulerNode(BaseSchedulerNode):
    def __init__(self, scheduler: Scheduler, node: ir.Operation) -> None:
        super().__init__(scheduler)
        self._init_from_node(node)
        self.set_read_writes(node.get_read_writes())


class SchedulerNode(BaseSchedulerNode):
    def __init__(
        self,
        scheduler: Scheduler,
        node: Union[ir.ComputedBuffer, ir.TemplateBuffer],
    ) -> None:
        super().__init__(scheduler)
        self._init_from_node(node)
        self._compute_attrs()

    def _compute_attrs(
        self,
        extra_indexing_constraints: Optional[Tuple[Dict[Any, Any], List[Any]]] = None,
        recompute_sizes_body_func: Optional[Callable[..., Any]] = None,
    ) -> None:
        assert isinstance(self.node, (ir.ComputedBuffer, ir.TemplateBuffer))
        self._sizes, self._body = self.node.simplify_and_reorder(
            extra_indexing_constraints=extra_indexing_constraints,
            recompute_sizes_body_func=recompute_sizes_body_func,
        )

        group_fn = self.scheduler.get_backend(self.node.get_device()).group_fn
        self.group = (self.node.get_device(), group_fn(self._sizes))

        # Don't normalize since normalization will merge loops which
        # makes it hard to decide new loop orders.
        should_normalize = not config.loop_ordering_after_fusion or not is_gpu(
            self.node.get_device().type
        )

        if isinstance(self.node, ir.TemplateBuffer):
            self.set_read_writes(
                self.node.extract_read_writes(normalize=should_normalize)
            )
        else:
            self.set_read_writes(
                dependencies.extract_read_writes(
                    self._body, *self._sizes, normalize=should_normalize
                )
            )

    def recompute_size_and_body(
        self,
        extra_indexing_constraints: Optional[Tuple[Dict[Any, Any], List[Any]]] = None,
        recompute_sizes_body_func: Optional[Callable[..., Any]] = None,
    ) -> None:
        self._compute_attrs(
            extra_indexing_constraints=extra_indexing_constraints,
            recompute_sizes_body_func=recompute_sizes_body_func,
        )

    def refresh_dependencies(self, normalize: bool) -> None:
        # Fake dependencies are added manually. They can not be analyzed from
        # extract_read_writes. Find them out and apply manually.
        fake_deps = {
            dep for dep in self.read_writes.reads if isinstance(dep, (WeakDep, StarDep))
        }

        # don't normalize since the loop order may need to be further changed
        # later
        self.set_read_writes(
            dependencies.extract_read_writes(
                self._body, *self._sizes, normalize=normalize
            ).with_read(fake_deps)
        )

    def apply_new_loop_order(self, new_order: Sequence[int]) -> None:
        self._body = self._body.reorder_iter_loops(
            new_order,
        )
        self._sizes = self._body.sizes

        self.refresh_dependencies(normalize=False)

        from .codegen.simd import SIMDScheduling

        # TODO(shunting) if this cause compilation time increase when
        # enabling LOAF by default, try just clearing the specific cache
        # entry by using a customized cache implemetation rather than
        # lru_cache.
        SIMDScheduling.candidate_tilings.cache_clear()
        self.pointwise_read_writes.clear_cache(self)

    def reorder_loops_by_dep_pair(
        self, self_dep: MemoryDep, other_dep: MemoryDep
    ) -> None:
        new_order = None
        self_sizes = self._sizes[0]
        if len(self_sizes) == self_dep.num_vars == other_dep.num_vars:
            new_order = self_dep.decide_loop_order_to_match(other_dep)

        if new_order:
            metrics.num_loop_reordering += 1
            loop_ordering_log.debug(
                "Reorder loops for %s with order %s", self.get_name(), new_order
            )
            self.apply_new_loop_order(new_order)
        else:
            loop_ordering_log.debug(
                "Don't reordering %s because we can not decide the suitable loop order",
                self.get_name(),
            )

    def debug_str_extra(self) -> str:
        name = self.get_name()
        lines = [
            f"{name}.group.device = {self.group[0]}",
            f"{name}.group.iteration = {self.group[1]}",
            f"{name}.sizes = {self._sizes}",
        ]
        for dep in self.read_writes.reads_and_writes():
            if not isinstance(dep, WeakDep):
                buf_name = dep.name
                buf = V.graph.get_buffer(buf_name)
                lines.append(f"{buf_name}_layout = {pformat(buf.layout)}")
        if isinstance(self._body, LoopBody):
            lines.append(f"class {name}_loop_body:")
            lines.append(textwrap.indent(self._body.debug_str(), "    "))

        assert self.node is not None
        lines.extend(self._debug_str_for_device())

        return "\n".join(lines)

    def get_ranges(self) -> Sequence[Sequence[sympy.Expr]]:
        return self._sizes

    def is_reduction(self) -> bool:
        assert isinstance(
            self.node, (ir.ComputedBuffer, ir.TemplateBuffer)
        ), f"{type(self.node)=}"
        return bool(self.node.get_reduction_type())

    def is_split_scan(self) -> bool:
        assert isinstance(
            self.node, (ir.ComputedBuffer, ir.TemplateBuffer)
        ), f"{type(self.node)=}"
        return isinstance(self.node, ir.ComputedBuffer) and isinstance(
            self.node.data, ir.SplitScan
        )

    def is_template(self) -> bool:
        return isinstance(self.node, ir.TemplateBuffer)

    def get_template_node(self) -> Optional[ir.TemplateBuffer]:
        return self.node if isinstance(self.node, ir.TemplateBuffer) else None

    def run(self, *index_vars: Sequence[sympy.Expr]) -> None:
        self.decide_inplace_update()
        self.mark_run()
        self.codegen(index_vars)

    def ranges_from_index_vars(
        self, index_vars: Sequence[Sequence[sympy.Expr]]
    ) -> Dict[sympy.Expr, sympy.Expr]:
        sizes = self._sizes
        assert sum(map(len, sizes)) == sum(map(len, index_vars))
        var_ranges = dict(
            zip(
                itertools.chain.from_iterable(index_vars),
                itertools.chain.from_iterable(sizes),
            )
        )
        return var_ranges

    def codegen(self, index_vars: Sequence[Sequence[sympy.Expr]]) -> None:
        var_ranges = self.ranges_from_index_vars(index_vars)
        try:
            with V.set_ops_handler(
                SimplifyIndexing(V.get_ops_handler(), var_ranges)
            ), V.kernel.set_current_node(self):
                self._body(*index_vars)
        except Exception:
            log.fatal("Error in codegen for %s", self.node)
            raise

    @cache_on_self
    def pointwise_read_writes(self) -> dependencies.ReadWrites:
        """
        Get the memory dependencies in the non-reduction axis.
        """
        sizes, reduction_sizes = self._sizes
        return dependencies.extract_read_writes(
            self._body, sizes, hidden_args=[[sympy.S.Zero] * len(reduction_sizes)]
        )

    def can_inplace(self, read_dep: dependencies.Dep) -> bool:
        if self.is_template():
            return False
        if any(out.get_aliases() for out in self.get_outputs()):
            return False
        if len(self.read_writes.writes) == 1 and isinstance(
            read_dep, dependencies.MemoryDep
        ):
            write_dep = next(iter(self.read_writes.writes))
            assert isinstance(write_dep, dependencies.MemoryDep), f"{type(write_dep)=}"
            return read_dep.index == write_dep.index and read_dep.size == write_dep.size
        return False

    @cache_on_self
    def _get_atomic_add_buffers(self) -> OrderedSet[str]:
        buffers_store_as_atomic_add: OrderedSet[str] = OrderedSet()
        if isinstance(self._body, LoopBody):
            for node in self._body.get_nodes():
                if (
                    node.op == "call_method"
                    and node.target == "store"
                    and (
                        ("mode" in node.kwargs and node.kwargs["mode"] == "atomic_add")
                        or (len(node.args) == 5 and node.args[4] == "atomic_add")
                    )
                ):
                    buffers_store_as_atomic_add.add(
                        node.kwargs["name"]
                        if "name" in node.kwargs
                        else (node.args[1] if len(node.args) >= 2 else "")
                    )
        return buffers_store_as_atomic_add


def refresh_group_node_dependencies(group_snode: BaseSchedulerNode) -> None:
    snodes = group_snode.snodes  # type: ignore[attr-defined]
    group_snode.set_read_writes(
        dependencies.ReadWrites.merge_list([x.read_writes for x in snodes])
    )

    group_snode.unmet_dependencies = (
        OrderedSet(
            dep
            for dep in OrderedSet.union(*[x.unmet_dependencies for x in snodes])
            if dep.name not in group_snode.get_buffer_names()
        )
        - group_snode.read_writes.writes
    )


def init_group_node(
    group_snode: BaseSchedulerNode,
    scheduler: Scheduler,
    snodes: List[BaseSchedulerNode],
) -> None:
    assert isinstance(group_snode, (FusedSchedulerNode, GroupedSchedulerNode))
    group_snode.snodes = snodes
    group_snode.scheduler = scheduler
    group_snode.node = None
    group_snode.ancestors = OrderedSet.union(
        *[x.ancestors for x in snodes if x.ancestors is not None]
    )

    refresh_group_node_dependencies(group_snode)

    group_snode.min_order = min(x.min_order for x in group_snode.snodes)
    group_snode.max_order = max(x.max_order for x in group_snode.snodes)
    group_snode.outputs_by_name = {
        buf.get_name(): buf for buf in group_snode.get_outputs()
    }


class FusedSchedulerNode(BaseSchedulerNode):
    """
    This is a "fake" scheduler node that represents a group of scheduler nodes
    that are meant to be fused together. The way it does this is by maintaining
    its unmet dependencies as the union of its constituent nodes.
    """

    snodes: List[BaseSchedulerNode]

    @classmethod
    def fuse(
        cls, node1: BaseSchedulerNode, node2: BaseSchedulerNode
    ) -> FusedSchedulerNode:
        assert node1.scheduler is node2.scheduler
        assert isinstance(node1, (SchedulerNode, FusedSchedulerNode))
        assert isinstance(node2, (SchedulerNode, FusedSchedulerNode))
        nodes = list(itertools.chain(node1.get_nodes(), node2.get_nodes()))
        return cls(node1.scheduler, nodes)

    def reorder_loops_by_dep_pair(
        self, self_dep: MemoryDep, other_dep: MemoryDep
    ) -> None:
        if self.is_template():
            # We can not really reorder loops for a triton template
            return
        self_sizes = None
        for snode in self.snodes:
            assert isinstance(snode, SchedulerNode)
            if self_sizes is not None and tuple(self_sizes) != tuple(snode._sizes[0]):
                loop_ordering_log.debug(
                    "Can not reorder fused node due to different sizes"
                )
                return
            self_sizes = snode._sizes[0]
        new_order = None

        assert self_sizes is not None
        if len(self_sizes) == self_dep.num_vars == other_dep.num_vars:
            new_order = self_dep.decide_loop_order_to_match(other_dep)

        if not new_order:
            loop_ordering_log.debug(
                "Dont reordering fused node %s because we can not decide the suitable loop order",
                self.get_name(),
            )
            return
        metrics.num_loop_reordering += 1
        loop_ordering_log.debug(
            "Reorder loops for fused node %s with order %s", self.get_name(), new_order
        )
        for snode in self.snodes:
            assert isinstance(snode, SchedulerNode)
            snode.apply_new_loop_order(new_order)  # type: ignore[arg-type]

        refresh_group_node_dependencies(self)

    def __init__(self, scheduler: Scheduler, snodes: List[BaseSchedulerNode]) -> None:
        super().__init__(scheduler)
        init_group_node(self, scheduler, snodes)
        self.users: List[NodeUser] = []
        self.group = max(snodes, key=lambda x: int(x.is_reduction())).group

    @cache_on_self
    def get_name(self) -> str:
        return "_".join([x.get_name() for x in self.snodes])

    def get_first_name(self) -> str:
        return self.snodes[0].get_name()

    @cache_on_self
    def get_buffer_names(self) -> OrderedSet[str]:
        return OrderedSet.union(*[x.get_buffer_names() for x in self.snodes])

    def get_outputs(self) -> List[SchedulerBuffer]:
        result: List[SchedulerBuffer] = []
        for node in self.snodes:
            result.extend(node.get_outputs())
        return result

    def debug_str_extra(self) -> str:
        lines = [
            f"{self.get_name()}.snodes[{i}] =\n{node.debug_str()}"
            for i, node in enumerate(self.snodes)
        ]
        node = self.snodes[0].node
        if node is not None:
            lines.extend(self._debug_str_for_device())

        return textwrap.indent("\n".join(lines).rstrip(), "    ")

    def debug_str_short(self) -> str:
        snodes_str = [node.debug_str_short() for node in self.snodes]
        return f"{self}, snodes: {snodes_str}"

    def set_last_usage(
        self, future_used_buffers: OrderedSet[str], mutation_real_name: Dict[str, str]
    ) -> None:
        # Set self.last_usage using the global information
        # This will be used for inter-kernel optimisations
        super().set_last_usage(future_used_buffers, mutation_real_name)
        # Set self.last_usage on the snodes
        # This will be used for optimisations within the kernel
        future_used_buffers: OrderedSet[str] = OrderedSet()
        for node in reversed(self.snodes):
            node.set_last_usage(future_used_buffers, mutation_real_name)
            future_used_buffers.update(node.last_usage)

    @cache_on_self
    def used_buffer_names(self) -> OrderedSet[str]:
        return OrderedSet.union(*[x.used_buffer_names() for x in self.snodes])

    @cache_on_self
    def used_or_aliased_buffer_names(self) -> OrderedSet[str]:
        return OrderedSet.union(
            *[x.used_or_aliased_buffer_names() for x in self.snodes]
        )

    def get_nodes(self) -> Sequence[BaseSchedulerNode]:
        return self.snodes

    def __repr__(self) -> str:
        return f"{type(self).__name__}(nodes={self.get_name()})"

    @cache_on_self
    def is_reduction(self) -> bool:
        return any(x.is_reduction() for x in self.snodes)

    @cache_on_self
    def is_split_scan(self) -> bool:
        return any(x.is_split_scan() for x in self.snodes)

    @cache_on_self
    def is_template(self) -> bool:
        return any(x.is_template() for x in self.snodes)

    @cache_on_self
    def get_template_node(self) -> Optional[ir.TemplateBuffer]:
        for node in self.snodes:
            if node.is_template():
                return node.get_template_node()
        return None

    def get_device(self) -> torch.device:
        return self.group[0]

    @cache_on_self
    def has_aliasing_or_mutation(self) -> bool:
        return any(x.has_aliasing_or_mutation() for x in self.snodes)

    # None of these need to be implemented, as a FusedSchedulerNode is just an
    # abstraction for scheduling purposes
    def update_mutated_names(self, renames: Dict[str, str]) -> None:
        raise NotImplementedError

    def add_fake_dep(self, name: Dep) -> None:
        raise NotImplementedError

    def can_inplace(self, read_dep: dependencies.Dep) -> bool:
        raise NotImplementedError

    def debug_str(self) -> str:
        """Longer form printout for trace logs"""
        name = self.get_name()
        node_typestr = ",".join(type(n).__name__ for n in self.snodes)
        buf = IndentedBuffer()
        buf.splice(
            f"""\
{name}: {type(self).__name__}({node_typestr})
{name}.writes = {pformat(self.read_writes.writes)}
{name}.unmet_dependencies = {pformat(self.unmet_dependencies)}
{name}.met_dependencies = {pformat(self.read_writes.reads - self.unmet_dependencies)}
{name}.outputs = [
            """
        )
        with buf.indent():
            for out in self.get_outputs():
                buf.splice(out.debug_str())
        buf.writeline("]")

        try:
            buf.splice(self.debug_str_extra())
        except Exception:
            log.warning("Ignoring error in debug_str()", exc_info=True)

        return buf.getrawvalue().rstrip()


class ForeachKernelSchedulerNode(FusedSchedulerNode):
    """
    This is a schedular node that consists of a set of scheduler nodes that
    has no data dependencies among them and can be executed in parallel.
    """

    def get_consumer_subnode_for(
        self, producer: BaseSchedulerNode
    ) -> Optional[BaseSchedulerNode]:
        for buf in producer.get_outputs():
            if buf.get_name() in self.read_to_node:
                return self.read_to_node[buf.get_name()]

        return None

    def get_producer_subnode_for(
        self, consumer: BaseSchedulerNode
    ) -> Optional[BaseSchedulerNode]:
        producers = set()
        for rd in consumer.read_writes.reads:
            if rd.name not in self.scheduler.name_to_buf:
                continue

            node_name = self.scheduler.name_to_buf[rd.name].defining_op.get_name()
            if node_name in self.name_to_node:
                producers.add(self.name_to_node[node_name])

        # Don't permit fusion if there are multiple subnodes
        # that this consumer reads from
        if len(producers) == 1:
            return next(iter(producers))
        else:
            return None

    @classmethod
    def can_fuse(cls, producer: BaseSchedulerNode, consumer: BaseSchedulerNode) -> bool:
        why = WhyNoFuse(producer, consumer)
        if producer.is_foreach() and consumer.is_foreach():
            producer = typing.cast(ForeachKernelSchedulerNode, producer)
            consumer = typing.cast(ForeachKernelSchedulerNode, consumer)
            foreach_match = len(producer.snodes) == len(consumer.snodes)
            if not foreach_match:
                why("foreach do not have same length")
            return foreach_match and all(
                producer.scheduler.can_fuse(l, r)
                for l, r in zip(producer.snodes, consumer.snodes)
            )
        elif consumer.is_foreach():
            if producer.is_reduction():
                why(
                    "candidate producer is a reduction, foreach ops cannot be fused with reductions currently"
                )
                return False

            consumer = typing.cast(ForeachKernelSchedulerNode, consumer)
            consumer_subnode = consumer.get_consumer_subnode_for(producer)
            if consumer_subnode is not None:
                return consumer.scheduler.can_fuse(producer, consumer_subnode)

            why("candidate producer is not dep of any foreach consumer")
            return False

        elif producer.is_foreach():
            if consumer.is_reduction():
                why(
                    "candidate consumer is a reduction, foreach ops cannot be fused with reductions currently"
                )
                return False

            producer = typing.cast(ForeachKernelSchedulerNode, producer)
            producer_subnode = producer.get_producer_subnode_for(consumer)
            if producer_subnode is not None:
                return producer.scheduler.can_fuse(producer_subnode, consumer)

            why("candidate consumer has no dep in any foreach producer")
            return False

        raise AssertionError(
            "At least one node passed to ForeachKernelSchedulerNode.can_fuse should be a foreach node"
        )

    @classmethod
    def fuse(
        cls, producer: BaseSchedulerNode, consumer: BaseSchedulerNode
    ) -> ForeachKernelSchedulerNode:
        assert producer.is_foreach() or consumer.is_foreach()
        if producer.is_foreach():
            producer = typing.cast(ForeachKernelSchedulerNode, producer)
            use_custom_partition_algo = producer.use_custom_partition_algo
            enable_autotune = producer.enable_autotune
        else:
            consumer = typing.cast(ForeachKernelSchedulerNode, consumer)
            use_custom_partition_algo = consumer.use_custom_partition_algo
            enable_autotune = consumer.enable_autotune
        prev_node_1 = None
        prev_node_2 = None
        fused_nodes: List[BaseSchedulerNode]
        if producer.is_foreach() and consumer.is_foreach():
            producer = typing.cast(ForeachKernelSchedulerNode, producer)
            consumer = typing.cast(ForeachKernelSchedulerNode, consumer)
            fused_nodes = [
                FusedSchedulerNode.fuse(l, r)
                for l, r in zip(producer.snodes, consumer.snodes)
            ]
        elif producer.is_foreach():
            producer = typing.cast(ForeachKernelSchedulerNode, producer)
            producer_subnode = producer.get_producer_subnode_for(consumer)
            fused_nodes = []
            prev_node_1 = producer
            prev_node_2 = None
            for node in producer.snodes:
                if node is producer_subnode:
                    new_node = FusedSchedulerNode.fuse(node, consumer)
                    prev_node_2 = new_node
                    fused_nodes.append(new_node)
                else:
                    fused_nodes.append(node)

        elif consumer.is_foreach():
            consumer = typing.cast(ForeachKernelSchedulerNode, consumer)
            consumer_subnode = consumer.get_consumer_subnode_for(producer)
            fused_nodes = []
            prev_node_1 = consumer
            prev_node_2 = None

            for node in consumer.snodes:
                if node is consumer_subnode:
                    new_node = FusedSchedulerNode.fuse(producer, node)
                    prev_node_2 = new_node
                    fused_nodes.append(new_node)
                else:
                    fused_nodes.append(node)
        else:
            raise AssertionError(
                "At least one node passed to ForeachKernelSchedulerNode.fuse should be a foreach node"
            )

        return cls(
            producer.scheduler,
            fused_nodes,
            use_custom_partition_algo=use_custom_partition_algo,
            prev_node_1=prev_node_1,
            prev_node_2=prev_node_2,
            enable_autotune=enable_autotune,
        )

    def __init__(
        self,
        scheduler: Scheduler,
        snodes: List[BaseSchedulerNode],
        use_custom_partition_algo: bool,
        prev_node_1: Optional[BaseSchedulerNode] = None,
        prev_node_2: Optional[BaseSchedulerNode] = None,
        enable_autotune: bool = False,
    ) -> None:
        self.read_to_node = {}
        self.name_to_node = {}

        if prev_node_1 is None or prev_node_2 is None:
            super().__init__(scheduler, snodes)

            for node in snodes:
                for read in node.read_writes.reads:
                    self.read_to_node[read.name] = node

                for name in node.get_operation_names():
                    self.name_to_node[name] = node
        else:
            self.scheduler = scheduler
            self.snodes = snodes
            self.node = None
            self.users: List[NodeUser] = []

            self.set_read_writes(
                dependencies.ReadWrites.merge_list(
                    [prev_node_1.read_writes, prev_node_2.read_writes]
                )
            )

            self.unmet_dependencies = (
                OrderedSet(
                    dep
                    for dep in OrderedSet.union(
                        prev_node_1.unmet_dependencies, prev_node_2.unmet_dependencies
                    )
                    if dep.name not in self.get_buffer_names()
                )
                - self.read_writes.writes
            )

            self.min_order = min([prev_node_1.min_order, prev_node_2.min_order])
            self.max_order = max([prev_node_1.max_order, prev_node_2.max_order])

            if prev_node_1.is_foreach():
                assert isinstance(prev_node_1, ForeachKernelSchedulerNode)
                foreach_node, other_node = prev_node_1, prev_node_2
            else:
                assert isinstance(prev_node_2, ForeachKernelSchedulerNode)
                foreach_node, other_node = prev_node_2, prev_node_1

            self.ancestors = foreach_node.ancestors
            self.ancestors.update(other_node.ancestors)

            self.name_to_node = foreach_node.name_to_node
            for name in other_node.get_operation_names():
                self.name_to_node[name] = other_node

        self.use_custom_partition_algo = use_custom_partition_algo
        self.group = (snodes[0].get_device(), ((sympy.Expr("combo_kernel"),),))
        self.origins: OrderedSet[torch.fx.Node] = OrderedSet()
        self.enable_autotune = enable_autotune

    @classmethod
    def combinable_nodes(
        cls, nodes: List[BaseSchedulerNode]
    ) -> List[BaseSchedulerNode]:
        extern = [x for x in nodes if isinstance(x, ExternKernelSchedulerNode)]
        if extern:
            log.debug(
                "ComboKernels: %d external nodes are filtered %s",
                len(extern),
                [node.node.get_origins() for node in extern if node.node is not None],
            )
        filtered_nodes = [
            x
            for x in nodes
            if not isinstance(x, (NopKernelSchedulerNode, ExternKernelSchedulerNode))
        ]
        foreach_nodes = [
            x for x in filtered_nodes if isinstance(x, ForeachKernelSchedulerNode)
        ]
        if foreach_nodes:
            log.debug("ComboKernels: %d foreach nodes are filtered", len(foreach_nodes))
        filtered_nodes = [
            x for x in filtered_nodes if not isinstance(x, ForeachKernelSchedulerNode)
        ]
        template_nodes = [x for x in filtered_nodes if x.is_template()]
        if template_nodes:
            log.debug(
                "ComboKernels: %d template nodes are filtered", {len(template_nodes)}
            )
        filtered_nodes = [x for x in filtered_nodes if x not in template_nodes]
        return filtered_nodes

    @staticmethod
    def _default_group_nodes_for_combo_kernels(
        scheduler: Scheduler,
    ) -> List[List[BaseSchedulerNode]]:
        """
        Returns a list of lists of nodes that are to be grouped together.
        """
        sorted_nodes = scheduler._topological_sort_nodes()
        grouped_nodes = []
        max_num_nodes = 8
        for nodes in sorted_nodes:
            grouped_nodes.extend(
                [
                    nodes[i : i + max_num_nodes]
                    for i in range(0, len(nodes), max_num_nodes)
                ]
            )

        return grouped_nodes

    group_algorithm_for_combo_kernels: Callable[
        [Scheduler], List[List[BaseSchedulerNode]]
    ] = _default_group_nodes_for_combo_kernels

    @staticmethod
    def set_group_algorithm_for_combo_kernels(
        custom_group_algorithm: Callable[[Scheduler], List[List[BaseSchedulerNode]]]
    ) -> None:
        ForeachKernelSchedulerNode.group_algorithm_for_combo_kernels = (
            custom_group_algorithm
        )

    @staticmethod
    def group_nodes_for_combo_kernels(
        scheduler: Scheduler,
    ) -> List[List[BaseSchedulerNode]]:
        return ForeachKernelSchedulerNode.group_algorithm_for_combo_kernels(scheduler)

    def mark_run(self) -> None:
        raise NotImplementedError

    def codegen(self) -> None:
        assert isinstance(self.node, ir.ComputedBuffer), f"{type(self.node)=}"
        self.node.get_store_function()(self.node.make_loader()())

    def is_foreach(self) -> bool:
        return True

    def get_subkernel_nodes(self) -> List[BaseSchedulerNode]:
        """Returns a list of nodes which comprise the combo kernel.
        These nodes may be vertically fused."""
        return list(self.snodes)

    def get_nodes(self) -> Sequence[BaseSchedulerNode]:
        """Returns all nodes contained in this kernel, unpacking fused nodes
        into their constituent scheduler nodes."""
        return list(itertools.chain.from_iterable(x.get_nodes() for x in self.snodes))

    def get_first_name(self) -> str:
        return self.snodes[0].get_first_name()

    def prune_redundant_deps(
        self, name_to_fused_node: Dict[str, BaseSchedulerNode]
    ) -> None:
        _prune_redundant_deps(self, name_to_fused_node, self.scheduler.name_to_buf)

        for node in self.snodes:
            node.prune_redundant_deps(name_to_fused_node)


class GroupedSchedulerNode(BaseSchedulerNode):
    """
    This is a "fake" scheduler node that represents a group of scheduler nodes
    that are meant to be *grouped* together (it does not allow another node to be scheduled
    in between its constituent nodes, nor does it allow another node to fuse into any of its constituent nodes).
    The way it does this is by maintaining its unmet dependencies as the union of its constituent nodes.
    Fusion will still happen among the nodes within each GroupedSchedulerNode.
    At codegen time, this scheduler node will be unpacked and codegen is called on each constituent node.
    """

    snodes: List[BaseSchedulerNode]

    @classmethod
    def create(cls, snodes: List[BaseSchedulerNode]) -> GroupedSchedulerNode:
        scheduler = snodes[0].scheduler
        assert all(node.scheduler is scheduler for node in snodes)
        grouped_snode = cls(scheduler, snodes)  # type: ignore[arg-type]
        for snode in snodes:
            scheduler.name_to_fused_node[snode.get_name()] = grouped_snode
        scheduler.name_to_fused_node[grouped_snode.get_name()] = grouped_snode
        return grouped_snode

    def __init__(self, scheduler: Scheduler, snodes: List[BaseSchedulerNode]) -> None:
        super().__init__(scheduler)
        init_group_node(self, scheduler, snodes)

    def unpack(self) -> List[BaseSchedulerNode]:
        """
        Do fusion among nodes within this GroupedSchedulerNode,
        and then unpack this GroupedSchedulerNode into regular nodes.
        """
        for snode in self.snodes:
            self.scheduler.name_to_fused_node[snode.get_name()] = snode
        del self.scheduler.name_to_fused_node[self.get_name()]
        return self.scheduler.fuse_nodes(self.snodes)

    def add_fake_dep(self, fake_dep: Dep) -> None:
        self.set_read_writes(self.read_writes.with_read(fake_dep))
        self.unmet_dependencies.add(fake_dep)

    @cache_on_self
    def get_name(self) -> str:
        return "_".join([x.get_name() for x in self.snodes])

    def get_first_name(self) -> str:
        return self.snodes[0].get_name()

    @cache_on_self
    def get_buffer_names(self) -> OrderedSet[str]:
        return OrderedSet.union(*[x.get_buffer_names() for x in self.snodes])

    def get_outputs(self) -> List[SchedulerBuffer]:
        result: List[SchedulerBuffer] = []
        for node in self.snodes:
            result.extend(node.get_outputs())
        return result

    def get_nodes(self) -> Sequence[BaseSchedulerNode]:
        return self.snodes

    @classmethod
    def can_fuse(cls, producer: BaseSchedulerNode, consumer: BaseSchedulerNode) -> bool:
        # GroupedSchedulerNode cannot be fused with another node
        return False


def pick_loop_order(
    stride_lengths: List[List[int]],
    sizes: List[sympy.Expr],
    priority_idx: Tuple[int, ...] = (),
) -> List[int]:
    """
    A heuristic to decide loop iteration orders.  This has not been well
    tuned and may be something we should autotune.
    """

    @functools.cmp_to_key
    def index_cmp(a: int, b: int) -> int:
        if sizes[a] == 1 or sizes[b] == 1:
            # 1-sizes don't matter, just move them to the end
            return cmp(sizes[a] == 1, sizes[b] == 1)

        # Take abs, otherwise flipped dimensions are treated as smaller
        # strides than contiguous dims
        stride_len_a = [abs(sl[a]) for sl in stride_lengths]
        stride_len_b = [abs(sl[b]) for sl in stride_lengths]

        # equivalent to
        # np.logical_or(stride_lengths[:, b] == 0, stride_lengths[:, a] < stride_lengths[:, b]).all()
        a_first = sum(
            sl_b == 0 or sl_a < sl_b for sl_a, sl_b in zip(stride_len_a, stride_len_b)
        )
        b_first = sum(
            sl_a == 0 or sl_b < sl_a for sl_a, sl_b in zip(stride_len_a, stride_len_b)
        )
        if a_first > b_first:
            return -1
        if b_first > a_first:
            return 1

        # otherwise contiguous
        return cmp(b, a)

    order = list(reversed(range(len(stride_lengths[0]))))
    if len(priority_idx) > 0:
        # if we have priority node, only use that node's order
        stride_lengths = [stride_lengths[pi] for pi in priority_idx]
    if config.pick_loop_orders:
        order.sort(key=index_cmp)
    return order


@dataclasses.dataclass
class NodeUser:
    node: Union[BaseSchedulerNode, OutputNode]
    can_inplace: bool = False

    # A weak user must be scheduled after a given node, but doesn't actually
    # use the result
    is_weak: bool = False

    def __hash__(self) -> int:
        return hash((self.node.get_name(), self.can_inplace, self.is_weak))

    def __eq__(self, other: object) -> bool:
        return (
            isinstance(other, NodeUser)
            and self.get_name() == other.get_name()
            and self.can_inplace == other.can_inplace
            and self.is_weak == other.is_weak
        )

    def get_name(self) -> str:
        return self.node.get_name()

    def merge(self, other: NodeUser) -> NodeUser:
        assert self.node is other.node
        return NodeUser(
            self.node,
            self.can_inplace and other.can_inplace,
            self.is_weak and other.is_weak,
        )


_post_grad_graph_counter = itertools.count()


class Scheduler:
    __dep_size_hint_cache: Dict[Dep, int]

    def __init__(self, nodes: List[ir.Operation]) -> None:
        with dynamo_timed("Scheduler.__init__"):
            self._init(nodes)

    def _init(self, nodes: List[ir.Operation]) -> None:
        super().__init__()
        self.__dep_size_hint_cache = {}
        V.graph.scheduler = self
        self.backends: Dict[torch.device, BaseScheduling] = {}
        self.post_grad_graph_id = next(_post_grad_graph_counter)

        self.completed_operations: OrderedSet[str] = OrderedSet()
        self.available_buffer_names = OrderedSet(
            [
                *V.graph.graph_inputs.keys(),
                *V.graph.constants.keys(),
                *V.graph.torchbind_constants.keys(),
            ]
        )

        self.nodes = [self.create_scheduler_node(n) for n in nodes]
        self.update_zero_dim_cpu_tensor()
        # some new constants could have been created above
        self.available_buffer_names.update(V.graph.constants.keys())
        for node in self.nodes:
            node.prune_deps()

        self.name_to_node: Dict[str, BaseSchedulerNode] = {
            n.get_name(): n for n in self.nodes
        }
        self.name_to_buf: Dict[str, SchedulerBuffer] = {
            buf.get_name(): buf for node in self.nodes for buf in node.get_outputs()
        }
        self.name_to_fused_node: Dict[str, BaseSchedulerNode] = self.name_to_node.copy()

        # mutation_real_name: Maps back to the original name for codegen
        # Example:
        # If you mutate buf0 inside of buf1's kernel, then:
        # mutation_real_name = {"buf0" : "buf1"}
        # all subsequent uses of buf0 become buf1's usage in dependency graph
        self.mutation_real_name: Dict[str, str] = {}

        # We handle mutation by renaming modified versions of the same
        # buffer in the dependency graph to prevent cycles.
        # mutation_renames: tracks the current name for a given buffer
        #                   (changed once per mutation)
        # Example:
        # If you mutate buf0 inside of buf1's kernel, then:
        # mutation_renames = {"buf1" : "buf0"}
        # in codegen we only use buf0, never buf1
        self.mutation_renames: Dict[str, str] = {}

        self.compute_dependencies()
        self.nodes = self.topological_sort_schedule(self.nodes)
        self.dead_node_elimination()
        self.name_to_fused_node = {n.get_name(): n for n in self.nodes}
        self.compute_ancestors()
        if config.reorder_for_compute_comm_overlap:
            self.nodes = comms.decide_global_ordering_of_comms(
                self.nodes,
                self.name_to_buf,
                self.name_to_fused_node,
            )

        metrics.ir_nodes_pre_fusion += len(self.nodes)
        V.debug.ir_pre_fusion(self.nodes)
        self.num_orig_nodes = len(self.nodes)
        self.create_foreach_nodes()
        self.nodes = self.topological_sort_schedule(self.nodes)
        self.logged_slow_fusion: OrderedSet[Tuple[str, str]] = OrderedSet()
        if config._pre_fusion_custom_pass is not None:
            self.nodes = config._pre_fusion_custom_pass(self.nodes)
        self.nodes = self.fuse_nodes(self.nodes)
        if config.reorder_for_peak_memory:
            from .memory import reorder_for_peak_memory

            self.nodes = reorder_for_peak_memory(
                self.nodes,
                self.name_to_buf,
                self.name_to_fused_node,
                set(V.graph.graph_inputs.keys()),
                set(V.graph.get_output_names()),
            )
        self.merge_loops()
        self.finalize_multi_template_buffers()
        if config.reorder_for_compute_comm_overlap:
            self.nodes = comms.reorder_compute_and_comm_for_overlap(self.nodes)
        if config.combo_kernels:
            self.create_combo_kernel_nodes(num_ck_nodes=None)
        self.process_grouped_nodes()
        self.compute_last_usage()
        V.debug.ir_post_fusion(self.nodes)
        V.debug.graph_diagram(self.nodes)
        self.debug_draw_graph()

        # used during codegen:
        self.buffer_names_to_free: OrderedSet[str] = OrderedSet()

        # fx graph node to the position it appears in the graph
        # for debug attribution
        self.origin_to_index: Dict[torch.fx.Node, int] = {}

        get_metric_table("graph_stats").add_row(
            lambda: {
                "graph_id": self.post_grad_graph_id,
                "num_nodes_before_fusion": self.num_orig_nodes,
                "num_nodes_after_fusion": len(self.nodes),
            }
        )

    @property
    def current_device(self) -> Optional[torch.device]:
        return V.graph.current_device

    @current_device.setter
    def current_device(self, device: Optional[torch.device]) -> None:
        V.graph.current_device = device

    def debug_draw_graph(self) -> None:
        """Generate an image of the graph for debugging"""
        if os.environ.get("INDUCTOR_WRITE_SCHEDULER_GRAPH", None) == "1":
            from .debug import draw_buffers

            draw_buffers(self.nodes, print_graph=True)

    def debug_print_nodes(self, label: str) -> None:
        if log.isEnabledFor(logging.INFO):
            log.info("%s:", label)
            for node in self.nodes:
                node.log_details()

    def create_scheduler_node(self, node: ir.Operation) -> BaseSchedulerNode:
        assert (
            node.get_origins() is not None
        ), "All nodes passed to scheduling must have an origin"
        if node.is_no_op():
            return NopKernelSchedulerNode(self, node)
        elif isinstance(node, (ir.ComputedBuffer, ir.TemplateBuffer)):
            return SchedulerNode(self, node)
        elif isinstance(node, ir.ExternKernel):
            return ExternKernelSchedulerNode(self, node)
        else:
            raise NotImplementedError(node)

    def create_foreach_nodes(self) -> None:
        removed_node_names: OrderedSet[str] = OrderedSet()
        fe_nodes = []
        kept_node_names = self.name_to_fused_node.keys()

        for names in V.graph.lists.values():
            names = [
                name
                for name in names
                if name in kept_node_names
                and not isinstance(self.name_to_node[name], NopKernelSchedulerNode)
            ]
            if not names:
                # All nodes eliminated
                continue

            removed_node_names.update(names)
            snodes = [self.name_to_node[name] for name in names]

            enable_autotune = config.combo_kernels_autotune > 1
            fe_node = ForeachKernelSchedulerNode(
                self,
                snodes,
                use_custom_partition_algo=False,
                enable_autotune=enable_autotune,
            )

            fe_nodes.append(fe_node)

            for name in names:
                self.name_to_fused_node[name] = fe_node

        self.nodes = [
            node for node in self.nodes if node.get_name() not in removed_node_names
        ] + list(fe_nodes)

    def compute_dependencies(self) -> None:
        """
        Create dependency edges between nodes, handling aliasing and
        mutation properly.
        """

        T = TypeVar("T")

        class DedupList(Generic[T]):
            """
            This data structure behaves like a list except it makes sure the
            elements remain unique.
            Normally one could use a OrderedSet/dict for this purpose however
            the list in question gets elements appended as it is being
            iterated over which means that we need to keep the list
            semantics.
            """

            def __init__(
                self,
                items: Optional[List[T]] = None,
                membership: Optional[OrderedSet[T]] = None,
            ) -> None:
                self.items = items or []
                self.membership = membership or OrderedSet()

            def append(self, node_user: T) -> None:
                if node_user in self.membership:
                    return
                self.items.append(node_user)
                self.membership.add(node_user)

            def __add__(self, other: DedupList[T]) -> DedupList[T]:
                new_membership = OrderedSet.union(self.membership, other.membership)
                new_items = self.items + [
                    x for x in other.items if x not in self.membership
                ]
                return DedupList(new_items, new_membership)

        name_to_users: DefaultDict[str, DedupList[NodeUser]] = collections.defaultdict(
            DedupList
        )

        # handle aliasing by using python aliasing in name_to_users
        # if foo aliases bar then we will make name_to_users["foo"] point
        # to the same python list as name_to_users["bar"]
        for node in self.nodes:
            for buf1 in node.get_outputs():
                buf1_name = buf1.get_name()
                for buf2_name in buf1.get_aliases():
                    if buf1_name in name_to_users and buf2_name in name_to_users:
                        # merge the two
                        list1 = name_to_users[buf1_name]
                        list2 = name_to_users[buf2_name]
                        combined = list1 + list2
                        for key in name_to_users.keys():
                            if (
                                name_to_users[key] is list1
                                or name_to_users[key] is list2
                            ):
                                name_to_users[key] = combined
                    elif buf1_name in name_to_users:
                        name_to_users[buf2_name] = name_to_users[buf1_name]
                    else:
                        name_to_users[buf1_name] = name_to_users[buf2_name]

        def rename(n: str) -> str:
            if n in self.mutation_renames:
                return rename(self.mutation_renames[n])
            return n

        def add_user(
            used_by_name: str,
            user_node: Union[BaseSchedulerNode, OutputNode],
            can_inplace: bool = False,
            is_weak: bool = False,
        ) -> None:
            name_to_users[rename(used_by_name)].append(
                NodeUser(user_node, can_inplace, is_weak)
            )

        unbacked_symbol_to_origin_node: Dict[sympy.Symbol, Optional[str]] = {}

        # NB: None means that the dependency is on an input.  Don't actually
        # generate a dependency because if we do, Inductor will start trying
        # to free the unbacked int but that's pointless
        for name, val in V.graph.graph_inputs.items():
            if isinstance(val, sympy.Expr):
                for fs in val.free_symbols:
                    unbacked_symbol_to_origin_node[fs] = None

        for node in self.nodes:
            log.debug("scheduling %s", node.node)

            # unbacked symbols don't follow ordinary buffer dependencies, so
            # we track their def/uses separately
            assert node.node is not None
            unbacked_symbol_defs = sorted(
                node.node.get_unbacked_symbol_defs(), key=lambda x: x.name
            )
            for s in unbacked_symbol_defs:
                assert isinstance(s, sympy.Symbol)
                # Pick the first definer as canonical.  There may be multiple
                # because if a MultiOutputLayout buffer propagates an unbacked
                # symint to multiple outputs, they will all claim to def it.
                if s not in unbacked_symbol_to_origin_node:
                    unbacked_symbol_to_origin_node[s] = node.get_name()

            unbacked_symbol_uses = sorted(
                node.node.get_unbacked_symbol_uses(), key=lambda x: x.name
            )
            # if a kernel takes unbacked symints, register dependencies
            for s in unbacked_symbol_uses:
                assert (
                    s in unbacked_symbol_to_origin_node
                ), f"{s} not in {unbacked_symbol_to_origin_node}"
                if (r := unbacked_symbol_to_origin_node[s]) is not None:
                    for buf in self.name_to_node[r].get_outputs():
                        node.add_fake_dep(StarDep(buf.get_name()))

            if (
                len(node.read_writes.writes) == 1
                and (dep := next(iter(node.read_writes.writes)))
                and isinstance(dep, MemoryDep)
            ):
                node_mode = dep.mode
            else:
                node_mode = None

            # Handle output mutations
            for buf in node.get_outputs():
                # a node will mutate either 0 or 1 buffers
                assert len(buf.get_mutations()) <= 1
                for alt_name in buf.get_mutations():
                    alt_name = rename(alt_name)
                    # this node must run after the prior writer
                    add_user(alt_name, node)
                    node.add_fake_dep(StarDep(alt_name, mode=node_mode))
                    for user in name_to_users[alt_name].items:
                        if user.get_name() == node.get_name():
                            continue

                        assert isinstance(user.node, BaseSchedulerNode)
                        for other_name in user.node.get_buffer_names():
                            # this node must run after all prior readers
                            other_name = rename(other_name)
                            node.add_fake_dep(
                                WeakDep(other_name, mutating_buf=buf.get_name())
                            )
                            add_user(other_name, node, is_weak=True)

            # add normal non-mutation dependencies
            for read in node.read_writes.reads:
                if not isinstance(read, WeakDep):
                    add_user(read.name, node, node.can_inplace(read))

            node.update_mutated_names(self.mutation_renames)

            # update our renaming scheme for the next iteration
            for buf in node.get_outputs():
                for alt_name in buf.get_mutations():
                    self.mutation_renames[rename(alt_name)] = buf.get_name()
                    self.mutation_renames[alt_name] = buf.get_name()
                    self.mutation_real_name[
                        buf.get_name()
                    ] = self.mutation_real_name.get(alt_name, alt_name)

        # make sure outputs aren't dead-code-eliminated
        for buf_name in V.graph.get_output_names():
            log.debug("scheduling output %s", buf_name)
            add_user(buf_name, OutputNode(StarDep(buf_name)))

        # make sure unbacked symints aren't dead-code-eliminated
        for out in V.graph.graph_outputs:
            for s in out.get_unbacked_symbol_uses():
                assert (
                    s in unbacked_symbol_to_origin_node
                ), f"{s} not in {unbacked_symbol_to_origin_node.keys()}"
                if r := unbacked_symbol_to_origin_node[s]:
                    for buf_name in self.name_to_node[r].get_buffer_names():
                        log.debug(
                            "scheduling output %s for unbacked symint %s", buf_name, s
                        )
                        add_user(buf_name, OutputNode(StarDep(buf_name)))

        # make sure input mutation isn't dead-code-eliminated
        for name in self.mutation_renames:
            if name in V.graph.graph_inputs:
                add_user(name, OutputNode(StarDep(name)))
                V.graph.mutated_inputs.add(name)
            elif name in V.graph.constants:
                # In AOTI, module parameters and buffers are not lifted as graph inputs
                add_user(name, OutputNode(StarDep(name)))

        inp_names = {
            name: index for index, name in enumerate(V.graph.graph_inputs.keys())
        }
        V.graph.mutated_input_idxs = [
            inp_names[name] for name in V.graph.mutated_inputs
        ]

        # copy users information onto the nodes
        for node in self.nodes:
            for buf in node.get_outputs():
                buf.set_users(name_to_users[buf.get_name()].items)

    def dead_node_elimination(self) -> None:
        """
        Remove any nodes without users
        """
        # self.nodes is in topological order, so by iterating in reverse order
        # we have visited (and potentially removed) all users before visiting a
        # given node.
        updated_nodes = []
        for node in reversed(self.nodes):

            def can_eliminate_user(user: NodeUser) -> bool:
                return user.is_weak or user.get_name() in V.graph.removed_operations

            active_buffers = False
            for buf in node.get_outputs():
                can_eliminate = all(can_eliminate_user(u) for u in buf.users)
                if can_eliminate:
                    log.debug("removed dead buffer: %s", buf.get_name())
                    V.graph.removed_buffers.add(buf.get_name())
                else:
                    active_buffers = True

            can_eliminate = not node.has_side_effects() and not active_buffers

            if not can_eliminate:
                updated_nodes.append(node)
            else:
                # dead code
                log.debug("removed dead operation: %s", node.get_name())
                V.graph.removed_operations.add(node.get_name())
                for read in node.read_writes.reads:
                    if read.name in self.name_to_buf:
                        users = self.name_to_buf[read.name].users
                        self.name_to_buf[read.name].users = [
                            u for u in users if u.node.get_name() != node.get_name()
                        ]
        self.nodes = list(reversed(updated_nodes))

        # Prune any WeakDeps no longer needed
        for node in self.nodes:
            node.prune_weak_deps()

    def topological_sort_schedule(
        self, nodes: List[BaseSchedulerNode]
    ) -> List[BaseSchedulerNode]:
        """
        Ensure nodes is in topologically sorted order
        """
        seen: OrderedSet[BaseSchedulerNode] = OrderedSet()
        name_to_node: Dict[str, BaseSchedulerNode] = dict()
        result: List[BaseSchedulerNode] = []

        def visit(n: BaseSchedulerNode) -> None:
            if n not in seen:
                seen.add(n)
                for dep in sorted(n.unmet_dependencies, key=lambda d: d.name):
                    # We only care about doing toposort within `nodes`
                    if dep.name not in name_to_node:
                        continue
                    visit(name_to_node[dep.name])
                result.append(n)

        for node in nodes:
            for name in node.get_buffer_names():
                name_to_node[name] = node
        for node in nodes:
            visit(node)
        return result

    def _get_unmet_dep_nodes(self, snode: BaseSchedulerNode) -> List[BaseSchedulerNode]:
        unmet_deps = set()
        if isinstance(
            snode,
            (
                SchedulerNode,
                ExternKernelSchedulerNode,
                NopKernelSchedulerNode,
                FusedSchedulerNode,
            ),
        ):
            for dep in snode.unmet_dependencies:
                unmet_deps.add(dep.name)
        else:
            raise RuntimeError(
                f"get_unmet_dep_nodes is not implemented for {type(snode)}."
            )
        unmet_dep_ops = (self.name_to_buf[dep].defining_op for dep in unmet_deps)
        return list({self.name_to_fused_node[n.get_name()] for n in unmet_dep_ops})

    def _topological_sort_nodes(self) -> List[List[BaseSchedulerNode]]:
        """
        Sort nodes by their topological order, return a list of node lists.
        """
        order = []
        nodes = dict.fromkeys(self.nodes, 0)
        children: Dict[Any, Any] = {}
        for node in self.nodes:
            deps = self._get_unmet_dep_nodes(node)
            nodes[node] = len(deps)
            for dep in deps:
                c = children.get(dep, [])
                c.append(node)
                children[dep] = c

        zero_deg_nodes = [n for n, v in nodes.items() if v == 0]
        while zero_deg_nodes:
            order.append(zero_deg_nodes)
            for n in zero_deg_nodes:
                for user in children.get(n, []):
                    nodes[user] -= 1
                nodes.pop(n)
            zero_deg_nodes = [n for n, v in nodes.items() if v == 0]
        assert not nodes, "Topological sort failed!"
        return order

    def compute_ancestors(self) -> None:
        """
        Populate each node.ancestors
        """
        # note self.nodes is topologically sorted
        name_to_ancestors: Dict[str, OrderedSet[str]] = {}
        for node in self.nodes:
            ancestors: OrderedSet[str] = OrderedSet()
            for dep in node.unmet_dependencies:
                dep_node_name = self.name_to_buf[dep.name].defining_op.get_name()
                ancestors.add(dep_node_name)
                ancestors |= name_to_ancestors[dep_node_name]
            name_to_ancestors[node.get_name()] = ancestors
            node.ancestors = ancestors

        for order, node in enumerate(self.nodes):
            node.min_order = order
            node.max_order = order

    def merge_loops(self) -> None:
        for node in self.nodes:
            if not config.loop_ordering_after_fusion:
                continue

            # Even for CPU, if we are using the halide backend, we still need
            # the merge loops steps below
            if not isinstance(node, (SchedulerNode, FusedSchedulerNode)) or (
                (not is_gpu(node.get_device().type)) and config.cpu_backend != "halide"
            ):
                continue
            for snode in node.get_nodes():
                # merge loops for the scheduler node
                if not isinstance(snode, SchedulerNode) or snode.is_template():
                    continue

                snode._body = snode._body.merge_loops()
                snode._sizes = snode._body.sizes

                # merge_loops is called after loop reordering.
                # We still need retain fake dependencies since codegen the
                # estimated amount of memory access rely on them.
                snode.refresh_dependencies(normalize=True)

                # Note that for CPU backend, merging loops will change
                # snode.group. It's fine for Triton backend.
                # But if we simplify update snode.group like this:
                #   group_fn = self.get_backend(snode.node.get_device()).group_fn
                #   snode.group = (snode.node.get_device(), group_fn(snode._sizes))
                # There is still an issue due to different snode in a
                # FusedSchedulerNode having different merged loops.
                # Skip CPU backend for now.

    def fuse_nodes(self, nodes: List[BaseSchedulerNode]) -> List[BaseSchedulerNode]:
        """
        Combine eligible nodes into FusedSchedulerNodes.
        """
        for i in range(10):
            old_len = len(nodes)
            fusion_log.debug(
                "===== attempting fusion (%d/10): %d nodes =====",
                i + 1,
                old_len,
            )
            nodes = self.fuse_nodes_once(nodes)
            new_len = len(nodes)
            fusion_log.debug(
                "completed fusion round (%d/10): fused %d nodes into %d nodes\n",
                i + 1,
                old_len,
                new_len,
            )
            if new_len == old_len or new_len == 1:
                fusion_log.debug("===== fusion complete (%d iterations) =====", i + 1)
                break
        return nodes

    def process_grouped_nodes(self) -> None:
        """
        Unpack GroupedSchedulerNode into regular nodes.
        """
        new_nodes: List[BaseSchedulerNode] = []
        for node in self.nodes:
            new_nodes.extend(
                node.unpack() if isinstance(node, GroupedSchedulerNode) else [node]
            )
        self.nodes = new_nodes

    def benchmark_fused_nodes(
        self, nodes: Sequence[BaseSchedulerNode]
    ) -> Tuple[float, str]:
        """
        Benchmark fused list of nodes and return the execution time
        in milliseconds on randomly generated inputs.
        """
        assert len(nodes) > 0
        device = nodes[0].get_device()
        self.current_device = device
        backend = self.get_backend(device)
        with dynamo_timed("benchmark_fused_nodes"):
            return backend.benchmark_fused_nodes(nodes)

    def finalize_multi_template_buffers(self) -> None:
        def replace_operation_buffer(
            orig_node: ir.MultiTemplateBuffer, new_node: ir.OperationBuffer
        ) -> None:
            replaced_buf_name = new_node.get_name()
            orig_buf_name = orig_node.get_name()
            assert isinstance(orig_buf_name, str) and isinstance(replaced_buf_name, str)

            replaced_op_name = new_node.get_operation_name()
            orig_op_name = orig_node.get_operation_name()
            assert isinstance(orig_op_name, str) and isinstance(replaced_op_name, str)

            del V.graph.name_to_buffer[replaced_buf_name]
            new_node.name = orig_buf_name

            del V.graph.name_to_op[replaced_op_name]
            new_node.operation_name = orig_op_name

            orig = V.graph.buffers.index(orig_node)
            V.graph.buffers.remove(new_node)
            V.graph.buffers[orig] = new_node
            V.graph.name_to_buffer[orig_buf_name] = new_node

            orig = V.graph.operations.index(orig_node)
            V.graph.operations.remove(new_node)
            V.graph.operations[orig] = new_node
            V.graph.name_to_op[orig_op_name] = new_node

        for i, node in enumerate(self.nodes):
            if isinstance(node, SchedulerNode) and isinstance(
                node.node, ir.MultiTemplateBuffer
            ):
                multi_node = node.node
                if not config.test_configs.force_extern_kernel_in_multi_template:
                    min_node_unfused, _ = multi_node.get_min_choice()
                else:
                    min_node_unfused = next(
                        (
                            timing
                            for timing in multi_node.choice_timings
                            if isinstance(
                                timing,
                                torch._inductor.select_algorithm.ExternKernelCaller,
                            )
                        ),
                        None,  # type: ignore[arg-type]
                    )
                    assert min_node_unfused is not None

                if isinstance(
                    min_node_unfused,
                    torch._inductor.ir.TritonTemplateCallerBase,
                ):
                    node.node.finalize_as_triton_caller(min_node_unfused)
                    continue

                out_tensorbox = min_node_unfused.output_node()
                out_storage = out_tensorbox.data
                assert isinstance(out_storage, ir.StorageBox)
                out_buffer = out_storage.data
                assert isinstance(out_buffer, ir.OperationBuffer)

                out_buffer.layout = multi_node.layout
                replace_operation_buffer(multi_node, out_buffer)
                new_scheduler_node = self.create_scheduler_node(out_buffer)

                self.nodes[i] = new_scheduler_node
                self.name_to_node[node.get_name()] = new_scheduler_node
                self.name_to_fused_node[node.get_name()] = new_scheduler_node

                for new_out, old_out in zip(
                    new_scheduler_node.get_outputs(), node.get_outputs()
                ):
                    self.name_to_buf[old_out.get_name()] = new_out
                    new_out.users = old_out.users

                new_scheduler_node.min_order = node.min_order
                new_scheduler_node.max_order = node.max_order
                new_scheduler_node.last_usage = node.last_usage

    def _any_atomic_add(self, node_list: Sequence[BaseSchedulerNode]) -> bool:
        return any(
            hasattr(n.node, "data")
            and n.node is not None
            and hasattr(n.node.data, "scatter_mode")
            and n.node.data.scatter_mode == "atomic_add"
            for n in node_list
        )

    def speedup_by_fusion(
        self, node1: BaseSchedulerNode, node2: BaseSchedulerNode
    ) -> bool:
        """
        If config.benchmark_fusion is False, always return True.
        Otherwise, return True if fusion can brings speedup.
        """

        is_multi_template = node1.is_template() and isinstance(
            node1.get_template_node(), ir.MultiTemplateBuffer
        )
        if not config.benchmark_fusion and not is_multi_template:
            return True

        if (
            node1.is_template()
            and not isinstance(node1.get_template_node(), ir.TritonTemplateBuffer)
            or node1.is_foreach()
            or node2.is_foreach()
        ):
            # TODO support benchmarking epilogue fusion
            return True

        node_list_1 = node1.get_nodes()
        device = node_list_1[0].get_device()

        # don't support benchmark fusion for CPU right now.
        if device.type == "cpu":
            return True

        node_list_2 = node2.get_nodes()
        node_list_fused = list(itertools.chain(node_list_1, node_list_2))

        # We can not accurately benchmark kernel using atomic_add
        # due to how we generate random integer inputs.
        # Skip benchmarking them by allowing fusion.
        if self._any_atomic_add(node_list_fused):
            return True

        from triton.compiler.errors import CompilationError

        why = WhyNoFuse(node1, node2)

        def log_fusion(ms_fused: float, ms1: float, ms2: float) -> None:
            if fusion_log.isEnabledFor(logging.DEBUG):
                if ms_fused < ms1 + ms2:
                    fusion_log.debug(
                        "can fuse (benchmark): fusing %s with %s cause %sx speedup",
                        node1.get_buffer_names(),
                        node2.get_buffer_names(),
                        green_text(f"{(ms1 + ms2) / ms_fused:.3f}"),
                    )
                else:
                    fusion_log.debug(
                        "cannot fuse (benchmark): fusing %s with %s cause %sx slowdown",
                        node1.get_buffer_names(),
                        node2.get_buffer_names(),
                        red_text(f"{ms_fused / (ms1 + ms2):.3f}"),
                    )

        if isinstance(node1, SchedulerNode) and isinstance(
            node1.node, ir.MultiTemplateBuffer
        ):
            multi_node = node1.node
            choice_timings = multi_node.choice_timings

            _, ms1 = multi_node.get_min_choice()
            ms2, path2 = self.benchmark_fused_nodes(node_list_2)

            min_ms_fused = float("inf")
            ms_fused_choice = None

            triton_choices = 0

            for choice, unfused_time in sorted(
                choice_timings.items(), key=lambda x: x[1]
            ):
                if not isinstance(choice, torch._inductor.ir.TritonTemplateCallerBase):
                    continue

                if unfused_time >= ms1 + ms2:
                    break

                triton_choices += 1
                if triton_choices > config.max_epilogue_benchmarked_choices:
                    break

                # TODO - parallel compile triton templates
                # TODO - should prune/skip choices that are not within certain % of best choice
                with node1.node.swap_as_triton_caller(choice):
                    ms_fused, _ = self.benchmark_fused_nodes(node_list_fused)

                    if ms_fused < min_ms_fused:
                        min_ms_fused = ms_fused
                        ms_fused_choice = choice

            log_fusion(min_ms_fused, ms1, ms2)

            # after we do a fusion, we finalize a triton template.
            # TODO - could preserve multi template and choices for subsequent fusions
            if min_ms_fused < (ms1 + ms2) and ms_fused_choice is not None:
                node1.node.finalize_as_triton_caller(ms_fused_choice)
                return True
            else:
                return False
        else:
            try:
                ms1, path1 = self.benchmark_fused_nodes(node_list_1)
                if math.isinf(ms1):
                    why("register spilling of the first kernel")
                    return False
                ms2, path2 = self.benchmark_fused_nodes(node_list_2)
                if math.isinf(ms2):
                    why("register spilling of the second kernel")
                    return False
                ms_fused, path_fused = self.benchmark_fused_nodes(node_list_fused)
                if math.isinf(ms_fused):
                    why("register spilling of the fused kernel")
                    return False
            except CompilationError as e:
                # workaround triton issue: https://github.com/openai/triton/issues/2151
                if "Loop-carried variable" in str(e):
                    return True  # allow fusion
                else:
                    raise

        log_fusion(ms_fused, ms1, ms2)
        if (
            is_metric_table_enabled("slow_fusion")
            and ms_fused >= ms1 + ms2
            and (path1, path2) not in self.logged_slow_fusion
        ):
            self.logged_slow_fusion.add((path1, path2))
            get_metric_table("slow_fusion").add_row(
                lambda: {
                    "kernel1_path": path1,
                    "kernel1_latency": ms1,
                    "kernel2_path": path2,
                    "kernel2_latency": ms2,
                    "fused_kernel_path": path_fused,
                    "fused_kernel_latency": ms_fused,
                    "slow_down_ratio": ms_fused / (ms1 + ms2),
                }
            )
        return ms_fused < ms1 + ms2

    def fuse_nodes_once(
        self, nodes: List[BaseSchedulerNode]
    ) -> List[BaseSchedulerNode]:
        """
        Combine eligible nodes into FusedSchedulerNodes.

        This relies on two key functions to control the logic:
            - self.can_fuse(): checks if a fusion is legal
            - self.score_fusion(): assigns priority to a given fusion
        """
        fused_nodes = OrderedSet(nodes)
        if fusion_log.isEnabledFor(logging.DEBUG):
            fusion_log.debug("fuse_nodes_once, candidates:")
            for node in fused_nodes:
                fusion_log.debug("  " + node.debug_str_short())  # noqa: G003
        for node1, node2 in self.get_possible_fusions(nodes):
            node1 = self.name_to_fused_node[node1.get_first_name()]
            node2 = self.name_to_fused_node[node2.get_first_name()]
            if self.can_fuse(node1, node2) and not self.will_fusion_create_cycle(
                node1, node2
            ):
                if not self.speedup_by_fusion(node1, node2):
                    continue
                fusion_log.debug(
                    "fusing %s with %s", node1.get_name(), node2.get_name()
                )

                # above can_fuse asserts that node2 has the same device
                device = node1.get_device()
                node3 = self.get_backend(device).fuse(node1, node2)
                fused_nodes.remove(node1)
                fused_nodes.remove(node2)
                fused_nodes.add(node3)
                self.name_to_fused_node.update(
                    {n.get_name(): node3 for n in node3.get_nodes()}
                )
        nodes = sorted(fused_nodes, key=lambda x: x.min_order)
        nodes = self.topological_sort_schedule(nodes)
        self.prune_redundant_deps(nodes)
        return nodes

    def create_combo_kernel_nodes(self, num_ck_nodes: Optional[int] = None) -> None:
        """
        Groups parallel nodes
        """
        fused_nodes = set(self.nodes)
        count = 0
        num_nodes_orig = len(self.nodes)
        log.debug("ComboKernels: Generating with num_ck_nodes = %d...", num_ck_nodes)
        for num, node_list in enumerate(
            ForeachKernelSchedulerNode.group_nodes_for_combo_kernels(self)
        ):
            node_list = ForeachKernelSchedulerNode.combinable_nodes(node_list)
            if len(node_list) < 2:
                continue
            if num_ck_nodes is not None and count > num_ck_nodes:
                break
            if not self.speedup_by_combo_kernel(node_list):
                log.debug("ComboKernels: Not speeding up %d-th group", num)
                continue
            count += 1
            enable_autotune = config.combo_kernels_autotune > 0
            group_snode = ForeachKernelSchedulerNode(
                node_list[0].scheduler,
                node_list,
                use_custom_partition_algo=True,
                enable_autotune=enable_autotune,
            )
            log.info(
                "ComboKernels: Combining %d nodes for %d-th group",
                len(node_list),
                num,
            )
            for node in node_list:
                fused_nodes.remove(node)
            fused_nodes.add(group_snode)
            self.name_to_fused_node.update(
                {n.get_name(): group_snode for n in group_snode.get_nodes()}
            )
        self.nodes = sorted(fused_nodes, key=lambda x: x.min_order)
        self.nodes = self.topological_sort_schedule(self.nodes)
        log.info(
            "Generated ComboKernel nodes: %d ComboKernels, totally %d -> %d nodels",
            count,
            num_nodes_orig,
            len(self.nodes),
        )
        self.prune_redundant_deps(self.nodes)

    def prune_redundant_deps(self, nodes: List[BaseSchedulerNode]) -> None:
        for node in nodes:
            node.prune_redundant_deps(self.name_to_fused_node)

    def get_possible_fusions(
        self, nodes: List[BaseSchedulerNode]
    ) -> List[Tuple[BaseSchedulerNode, BaseSchedulerNode]]:
        """
        Helper to find all legal fusion opportunities, sorted by self.score_fusion()
        """
        possible_fusions = []
        seen: OrderedSet[Tuple[BaseSchedulerNode, BaseSchedulerNode]] = OrderedSet()

        def check_all_pairs(nodes: List[BaseSchedulerNode]) -> None:
            for node1_index, node1 in enumerate(nodes):
                for node2 in nodes[node1_index + 1 :]:
                    key = (node1, node2)
                    if key in seen:
                        continue
                    seen.add(key)

                    if self.can_fuse(node1, node2):
                        possible_fusions.append(key)
                    elif (node2.is_template() or node2.is_foreach()) and self.can_fuse(
                        node2, node1
                    ):
                        # foreach fusions and epilogue fusions are order dependent
                        possible_fusions.append((node2, node1))

        buffer_names_grouping = collections.defaultdict(list)
        for node in nodes:
            if self.unfusable_node(node):
                continue
            for buf in node.used_buffer_names():
                buffer_names_grouping[buf].append(node)
        for node_grouping in buffer_names_grouping.values():
            check_all_pairs(node_grouping)

        if config.aggressive_fusion:
            group_grouping = collections.defaultdict(list)
            for node in nodes:
                group = getattr(node, "group", None)
                if group:
                    group_grouping[group].append(node)
            for node_grouping in group_grouping.values():
                check_all_pairs(node_grouping)

        possible_fusions = self.get_possible_fusions_with_highest_priority(
            possible_fusions
        )
        possible_fusions.sort(key=self.score_fusion_key, reverse=True)
        fusion_log.debug("found %d possible fusions", len(possible_fusions))
        return possible_fusions

    def will_fusion_create_cycle(
        self, node1: BaseSchedulerNode, node2: BaseSchedulerNode
    ) -> bool:
        """
        Finds whether there's a path from node1 to node2 (or vice-versa)
        caused indirectly by other fusions.
        """
        # since we are just returning boolean here, use slightly faster, unordered set
        visited: Set[FusedSchedulerNode] = set()

        def found_path(node: BaseSchedulerNode) -> bool:
            # only fused nodes can introduce new ancestors.
            if isinstance(node, FusedSchedulerNode) and node not in visited:
                visited.add(node)
                if node.get_operation_names().issubset(combined_ancestors):
                    # All fusion outputs are in ancestors of node1 and node2, thus
                    # cannot introduce new path:
                    #
                    # 1. if output is neither descendent of node1 or node2, the
                    #        output cannot introduce a path
                    # 2. due to [can_fuse]: if WLOG output is descendent of node1, it cannot be
                    #        on path(node1->node2), hence it cannot be ancestor of node2
                    # 3. due to [acyclic]: if WLOG output is descendent of node1, it cannot be
                    #        ancestor of node1
                    return False
                else:
                    # continue DFS of new ancestors introduced by the fusion
                    return bool(combined_names & node.ancestors) or any(
                        found_path(self.name_to_fused_node[n])
                        for n in node.ancestors - combined_ancestors
                    )
            return False

        # as above - use slightly faster, unordered set
        combined_names = (
            node1.get_operation_names()._dict.keys()
            | node2.get_operation_names()._dict.keys()
        )
        combined_ancestors = (
            node1.ancestors._dict.keys() | node2.ancestors._dict.keys()
        ) - combined_names
        cycle = any(found_path(self.name_to_fused_node[n]) for n in combined_ancestors)
        if cycle:
            WhyNoFuse(node1, node2)("will create cycle")
        return cycle

    def can_fusion_increase_peak_memory(
        self, node1: BaseSchedulerNode, node2: BaseSchedulerNode
    ) -> bool:
        """
        Return true if fusing the two nodes can potentially increasing peak memory.

        The implementation is more like a heuristic since we don't really know if we are at peak
        or not when trying to fuse these two ndoes. The order of nodes may change later which makes the
        peak memory estimation hard.

        Here is how we decide the LOWER BOUND of extra memory allocation if we fuse these 2 nodes:
        1. find all buffers read by each node with a single user. These buffers are supposed to
           be reused if we don't fuses these 2 nodes
        2. find the intersection of these buffers for the two node and sum the total buffer size.
           If we don't fuse these two nodes, we can at lease avoid this much memory allocation.
           Note that the extra memory allocation is not necessarily causing peak memory increase.
           This is just a heuristic.

        We return true only if the saving for fusion can not trade off the extra memory allocation.
        """

        from .codegen.wrapper import buffer_reuse_key

        def _find_single_user_inputs(
            node: BaseSchedulerNode,
        ) -> List[ir.Buffer]:
            output = []
            for rd in node.read_writes.reads:
                name = rd.name
                if name not in self.name_to_buf:
                    continue
                buf = self.name_to_buf[name]
                if len(buf.users) == 1:
                    output.append(buf.node)
            return output

        # Check inputs that can be potentially reused
        lhs_dep_nodes = _find_single_user_inputs(node1)
        rhs_dep_nodes = _find_single_user_inputs(node2)

        lhs_reuse_keys = {buffer_reuse_key(buf) for buf in lhs_dep_nodes}
        rhs_reuse_keys = {buffer_reuse_key(buf) for buf in rhs_dep_nodes}

        common_reuse_keys = lhs_reuse_keys.intersection(rhs_reuse_keys)

        memory_overhead = 0
        for key in common_reuse_keys:
            try:
                memory_overhead += int(key[2])
            except ValueError:
                # not an interger. Fallback is to fuse
                return False

        bw_saving = self.score_fusion_memory(node1, node2)

        # The factor 32 here is quite arbitrary.
        if V.graph.sizevars.statically_known_gt(memory_overhead, 32 * bw_saving):
            return True
        return False

    def are_long_distant_nodes(
        self, node1: BaseSchedulerNode, node2: BaseSchedulerNode
    ) -> bool:
        """
        This function prevents fusion for nodes that can increase memory
        footprint. This problem is more common in horizontal fusion, where nodes
        that are far apart in the original order get fused, lengthening the live
        intervals of tensors. This is very evident in models with activation
        checkpointing, where the recomputed nodes from different checkpointed
        regions get fused and significantly increase the memory footprint.

        The current attempt is a quick, possibly hacky, heuristic to prevent the
        fusion of nodes that are far away in the original order.

        A better but difficult to implement heurisitic would be to use live
        intervals of the buffers, find region of peak pressure in the original
        program and prevent fusion that crosses that peak region. We might need
        special care or good approximation in this implementation, as fusion of
        node changes live intervals, and re-computing live intervals and peak
        memory after each fusion can introduce large compilation overhead.
        """
        proximity_score = max(
            abs(node1.min_order - node2.max_order),
            abs(node2.min_order - node1.max_order),
        )
        return proximity_score > 64

    def decide_fusion_fail_reason(
        self,
        node1: BaseSchedulerNode,
        node2: BaseSchedulerNode,
        common_buf_names: Tuple[str, ...],
    ) -> str:
        """
        Try to decide reasons why fusion fail due to no shared memory even though
        there are common buffers.
        """
        reasons = {}
        node1_name2dep = {dep.name: dep for dep in node1.read_writes.reads_and_writes()}
        node2_name2dep = {dep.name: dep for dep in node2.read_writes.reads_and_writes()}

        for buf_name in common_buf_names:
            buf = V.graph.get_buffer(buf_name)
            lhs_dep = node1_name2dep[buf_name]
            rhs_dep = node2_name2dep[buf_name]

            if lhs_dep.get_numel() != rhs_dep.get_numel():
                reasons[
                    buf_name
                ] = f"different numel: {lhs_dep.get_numel()} v.s. {rhs_dep.get_numel()}"
                continue

            # same numel but different MemoryDep.size. Should be broadcasting
            if sympy_product(lhs_dep.size) != sympy_product(rhs_dep.size):
                reasons[buf_name] = "broadcast"
                continue

            if not isinstance(lhs_dep, MemoryDep) or not isinstance(rhs_dep, MemoryDep):
                reasons[
                    buf_name
                ] = f"not MemoryDep: {type(lhs_dep)} v.s. {type(rhs_dep)}"
                continue

            lhs_off = lhs_dep.get_offset()
            rhs_off = rhs_dep.get_offset()
            if lhs_off != rhs_off:
                # One example is in transformer, we use a concatenated linear layer
                # to project Q/K/V and then split the result. The 3 splits will
                # point to the same buffer with different offsets.
                reasons[buf_name] = f"different offset: {lhs_off} v.s. {rhs_off}"
                continue

            if (
                lhs_dep.normalize_with_stride_order()
                == rhs_dep.normalize_with_stride_order()
            ):
                reasons[buf_name] = f"Mismatch loop orders: {lhs_dep} v.s. {rhs_dep}"
                continue

            # Add more rules here
            reasons[
                buf_name
            ] = f"Unknown reason: {lhs_dep} v.s. {rhs_dep}. Layout: {buf.layout}"

        return str(reasons)

    def shared_data_after_reordering_loop(
        self, node1: BaseSchedulerNode, node2: BaseSchedulerNode
    ) -> int:
        """
        Right now just greedily reorder the loop of node1 to be compatible with node2,
        but ideally we should have some heuristics to reorder the loop for node2
        to be compatibile with node1 if that's more efficient.
        """

        # TODO Don't do loop reordering for CPU for now.
        # Should debug more why it does not work for CPU codegen
        if not config.loop_ordering_after_fusion or any(
            n.get_device().type == "cpu" for n in [node1, node2]
        ):
            return 0

        node1_buffer_names = node1.read_writes.buffer_names()
        node2_buffer_names = node2.read_writes.buffer_names()
        # Fast path: no common buffers.
        common_buffer_names = node1_buffer_names & node2_buffer_names
        if not common_buffer_names:
            return 0

        node1_name2dep = {dep.name: dep for dep in node1.read_writes.reads_and_writes()}
        node2_name2dep = {dep.name: dep for dep in node2.read_writes.reads_and_writes()}

        # Find the commons buffers that has different loop orders
        candidates = []
        for buffer_name in common_buffer_names:
            lhs_dep = node1_name2dep[buffer_name]
            rhs_dep = node2_name2dep[buffer_name]
            if (
                lhs_dep.normalize_with_stride_order()
                == rhs_dep.normalize_with_stride_order()
            ):
                candidates.append(
                    (
                        V.graph.sizevars.size_hint(lhs_dep.get_numel(), fallback=0),
                        lhs_dep,
                        rhs_dep,
                    )
                )

        if len(candidates) == 0:
            return 0

        # Pick the largest buffer to guide the loop reordering
        numel, lhs_dep, rhs_dep = max(candidates, key=lambda x: x[0])

        if lhs_dep.num_vars != rhs_dep.num_vars:
            # this can happen due to we don't merge loops.
            # We can not do loop reordering in this case right now
            # Simply returning true if the two Deps are the same after
            # normalization (merging loops)
            if lhs_dep.normalize() == rhs_dep.normalize():
                return self.dep_size_hint(lhs_dep)
            return 0

        # Only reorder loops for pointwise for now
        if not node1.is_reduction():
            node1.reorder_loops_by_dep_pair(lhs_dep, rhs_dep)
        elif not node2.is_reduction():
            node2.reorder_loops_by_dep_pair(rhs_dep, lhs_dep)
        else:
            loop_ordering_log.debug(
                "Don't reorder loops since both nodes are reductions: %s v.s. %s",
                node1.get_name(),
                node2.get_name(),
            )

        return self.score_fusion_memory(node1, node2)

    def unfusable_node(self, node: BaseSchedulerNode) -> bool:
        """
        Is this node unfusable under any conditions.
        """
        return (
            isinstance(node, (ExternKernelSchedulerNode, NopKernelSchedulerNode))
            and not node.is_template()
        )

    def can_fuse(self, node1: BaseSchedulerNode, node2: BaseSchedulerNode) -> bool:
        """
        Determine if it is possible to combine node1 and node2 into a
        single fused node.
        """

        if node1 is node2:
            return False

        why = WhyNoFuse(node1, node2)

        if isinstance(node1, GroupedSchedulerNode) or isinstance(
            node2, GroupedSchedulerNode
        ):
            why("grouped node must not be fused with other nodes")
            return False
        if (
            isinstance(node1, (ExternKernelSchedulerNode, NopKernelSchedulerNode))
            and not node1.is_template()
        ):
            why("node1 is extern or nop")
            return False
        if (
            isinstance(node2, (ExternKernelSchedulerNode, NopKernelSchedulerNode))
            and not node2.is_template()
        ):
            why("node2 is extern or nop")
            return False

        if node2.get_operation_names() & node1.ancestors:
            why("node1 must go before node2")
            return False

        if node2.is_template():
            why("templates can only fuse epilogues")
            return False
        if node1.is_template() and (
            node2.has_aliasing_or_mutation()
            or node2.is_reduction()
            or not config.epilogue_fusion
        ):
            why("template epilogue not satisfied")
            return False

        if (
            node1.get_buffer_names() | node2.get_buffer_names()
        ) & V.graph.no_fuse_buffer_names:
            why("fusion for buffer explicit disabled")
            return False

        device = node1.get_device()
        device2 = node2.get_device()
        if device != device2:
            why("device mismatch (%s vs %s)", device, device2)
            return False
        del device2

        shared_data_score = self.score_fusion_memory(node1, node2)
        if shared_data_score == 0:
            shared_data_score = self.shared_data_after_reordering_loop(node1, node2)

        loop_ordering_log.debug(
            "%s and %s has%s shared data",
            node1.get_name(),
            node2.get_name(),
            " no" if shared_data_score == 0 else "",
        )
        if shared_data_score == 0 and (
            not config.aggressive_fusion or node1.is_reduction() or node2.is_reduction()
        ):
            if is_metric_table_enabled("fusion_failure_due_to_indexing_mismatch"):
                common_buf_names = (
                    node1.read_writes.buffer_names() & node2.read_writes.buffer_names()
                )
                if len(common_buf_names) > 0:
                    get_metric_table("fusion_failure_due_to_indexing_mismatch").add_row(
                        lambda: {
                            "pre_grad_graph_id": V.graph.graph_id,
                            "post_grad_graph_id": V.graph.post_grad_graph_id,
                            "node1_name": node1.get_name(),
                            "node2_name": node2.get_name(),
                            "node1_debug_str": write_text(node1.debug_str()),
                            "node2_debug_str": write_text(node2.debug_str()),
                            "common_buffer_names": list(common_buf_names),
                            "failure_reason": self.decide_fusion_fail_reason(
                                node1, node2, common_buf_names
                            ),
                        }
                    )

                    why("no shared data due to indexing mismatch")
                    return False
            why("no shared data")
            return False  # heuristic not needed for correctness

        if (
            not node1.is_foreach()
            and not node2.is_foreach()
            and len(node1.get_nodes()) + len(node2.get_nodes()) > config.max_fusion_size
        ):
            why("exceeds max fusion")
            return False  # heuristic not needed for correctness

        if self.can_fusion_increase_peak_memory(node1, node2):
            why("Fusion will increase peak memory")
            return False

        if node1.get_operation_names() & node2.ancestors:
            # node2 depends on node1 outputs
            if not self.can_fuse_vertical(node1, node2):
                return False
            return self.get_backend(device).can_fuse_vertical(node1, node2)
        else:  # nodes don't depend on each other, but may have common reads
            if (
                # only apply score_fusion_memory_threshold to horizontal fusions
                shared_data_score
                < config.score_fusion_memory_threshold
            ):
                why("score_fusion_memory_threshold")
                return False
            if self.are_long_distant_nodes(node1, node2):
                why("Nodes are too far away. Fusing them may increase peak memory.")
                return False
            return self.get_backend(device).can_fuse_horizontal(node1, node2)

    def can_fuse_vertical(
        self, node1: BaseSchedulerNode, node2: BaseSchedulerNode
    ) -> bool:
        """
        Check if it is legal to fuse a consumer (node2) into a producer (node1).

        We can fuse them if all the reads of node2 either match
        corresponding writes in node1, or are written by nodes that can
        be scheduled before the fusion of node1 and node2.
        """
        node1_buf_names = node1.get_buffer_names()
        why = WhyNoFuse(node1, node2)
        remaining_deps_by_name: Dict[str, List[Dep]] = defaultdict(list)

        for dep in node2.unmet_dependencies:
            name = self.mutation_renames.get(dep.name, dep.name)
            if isinstance(dep, WeakDep) and self.fusable_weak_dep(dep, node1, node2):
                continue
            remaining_deps_by_name[name].append(dep)

        for cd in node1.read_writes.writes:
            if not isinstance(cd, MemoryDep):
                continue
            remaining = remaining_deps_by_name.get(
                self.mutation_renames.get(cd.name, cd.name)
            )
            if remaining:
                for rd in remaining:
                    if self.fusable_read_and_write(rd, cd):
                        remaining.remove(rd)

        remaining_deps = OrderedSet(
            [
                dep.name
                for dep in itertools.chain.from_iterable(
                    remaining_deps_by_name.values()
                )
            ]
        )

        if remaining_deps & node1_buf_names:
            # MemoryDeps didn't match and read different locations of the same buffer.
            # Examples here include:
            #   - MemoryDep("foo", x) != MemoryDep("foo", x + 1)
            #   - MemoryDep("foo", x) != StarDep("foo")
            why("memory deps did not match")
            return False

        node1_op_names = node1.get_operation_names()
        for name in remaining_deps:
            op_name = self.name_to_buf[name].defining_op.get_name()
            if node1_op_names & self.name_to_fused_node[op_name].ancestors:
                why("intermediate nodes between node1 & node2")
                return False

        return True

    def fusable_weak_dep(
        self, weak_dep: WeakDep, node1: BaseSchedulerNode, node2: BaseSchedulerNode
    ) -> bool:
        if weak_dep.name not in node1.get_buffer_names():
            return False

        # A weak dep can be fused if and only if the fused operation acts inplace
        # on the buffer being mutated. i.e. the same index is being read then mutated
        mutating_writes = [
            write
            for write in node2.read_writes.writes
            if write.name == weak_dep.mutating_buf
        ]
        if len(mutating_writes) != 1:
            return False
        write = mutating_writes[0]
        assert isinstance(write, MemoryDep)

        if free_symbol_is_type(write.index, SymT.TMP):
            return False

        real_name = self.mutation_real_name[weak_dep.mutating_buf]
        relevant_reads = [
            read for read in node1.read_writes.reads if read.name == real_name
        ]
        return all(
            isinstance(read, MemoryDep)
            and not free_symbol_is_type(read.index, SymT.TMP)
            and read.index == write.index
            and read.size == write.size
            for read in relevant_reads
        )

    # StarDep doesn't match MemoryDep, different indices don't match
    # However, broadcasting sometimes strips dimensions, and if that's the case
    # we still can match unmet dep
    # if there's indirect indexing, don't match it
    def fusable_read_and_write(self, read: Dep, write: MemoryDep) -> bool:
        if isinstance(read, MemoryDep):
            read_name = self.mutation_renames.get(read.name, read.name)

            if (
                read_name != write.name
                or free_symbol_is_type(read.index, SymT.TMP)
                or free_symbol_is_type(write.index, SymT.TMP)
            ):
                return False

            if config.loop_ordering_after_fusion and read.num_vars != write.num_vars:
                # Need merge loops if we do loop ordering after fusion since
                # we have not merged the loops yet when creating the scheduler
                # nodes.
                read = read.normalize()
                write = write.normalize()

            return (
                read.index == write.index
                and len(read.size) >= len(write.size)
                and read.size[: len(write.size)] == write.size
            )
        elif isinstance(read, StarDep):
            read_name = self.mutation_renames.get(read.name, read.name)
            write_name = self.mutation_renames.get(write.name, write.name)
            if (
                read.mode == write.mode
                and write.mode is not None
                and read_name == write_name
            ):
                return True
        return False

    def score_fusion(
        self, node1: BaseSchedulerNode, node2: BaseSchedulerNode
    ) -> Tuple[bool, bool, int, int]:
        """
        Assign a score (higher comes first) to the fusion of node1
        and node2.  When different fusions conflict with each other,
        this is the way we decide what order to run them in.

        Our current score is based on:
        - Estimate of the saved memory operations
        - Fusions closer together in original order
        """
        memory_score = self.score_fusion_memory(node1, node2)
        proximity_score = -max(
            abs(node1.min_order - node2.max_order),
            abs(node2.min_order - node1.max_order),
        )
        return (
            node1.is_template() == config.epilogue_fusion_first and memory_score > 0,
            node1.is_reduction() == node2.is_reduction() and memory_score > 0,
            memory_score,
            proximity_score,
        )

    def dep_size_hint(self, dep: Dep) -> int:
        res = 0
        if dep not in self.__dep_size_hint_cache:
            try:
                if not dep.has_unbacked_symbols():
                    res = dep.numbytes_hint()
            except KeyError:
                # In at least one test (test/inductor/test_torchbind.py) we
                # create a StarDep that doesn't exist in the graph and calling
                # `has_unbacked_symbols()` throws an error.
                pass
            self.__dep_size_hint_cache[dep] = res
        else:
            res = self.__dep_size_hint_cache[dep]
        return res

    def score_fusion_memory(
        self, node1: BaseSchedulerNode, node2: BaseSchedulerNode
    ) -> int:
        """
        The first term in our fusion score that estimates number of saved
        memory operations.
        """
        node1_dep_len = len(node1.read_writes.reads) + len(node1.read_writes.writes)
        node2_dep_len = len(node1.read_writes.reads) + len(node2.read_writes.writes)

        # optimization: iter over smaller set
        if max(node1_dep_len, node2_dep_len) * 4 > min(node1_dep_len, node2_dep_len):
            if node1_dep_len > node2_dep_len:
                tmp = node1
                node1 = node2
                node2 = tmp

            deps = []
            for dep in node1.read_writes.reads | node1.read_writes.writes:
                if dep in node2.read_writes.reads or dep in node2.read_writes.writes:
                    deps.append(dep)

            return sum(self.dep_size_hint(dep) for dep in deps)

        common_memory_deps = (node1.read_writes.reads | node1.read_writes.writes) & (
            node2.read_writes.reads | node2.read_writes.writes
        )
        return sum(self.dep_size_hint(dep) for dep in common_memory_deps)

    def get_possible_fusions_with_highest_priority(
        self, possible_fusions: List[Tuple[BaseSchedulerNode, BaseSchedulerNode]]
    ) -> List[Tuple[BaseSchedulerNode, BaseSchedulerNode]]:
        # Group the possible fusions based on their priority from the backend.
        # Only return the group of possible fusions with highest priority.
        if len(possible_fusions) == 0:
            return possible_fusions
        possible_fusions_group_by_priority: Dict[
            int, List[Tuple[BaseSchedulerNode, BaseSchedulerNode]]
        ] = {}

        for node1, node2 in possible_fusions:
            assert node1.get_device() == node2.get_device()
            device = node1.get_device()
            fusion_pair_priority = int(
                self.get_backend(device).get_fusion_pair_priority(node1, node2)
            )
            if fusion_pair_priority not in possible_fusions_group_by_priority:
                possible_fusions_group_by_priority[fusion_pair_priority] = [
                    (node1, node2),
                ]
            else:
                possible_fusions_group_by_priority[fusion_pair_priority].append(
                    (node1, node2)
                )
        # return the possible fusions with highest priority
        possible_fusions_with_highest_priority = min(
            possible_fusions_group_by_priority.items(), key=operator.itemgetter(0)
        )[1]
        assert len(possible_fusions_with_highest_priority) > 0
        return possible_fusions_with_highest_priority

    def score_fusion_key(
        self, nodes: Tuple[BaseSchedulerNode, BaseSchedulerNode]
    ) -> Tuple[bool, bool, int, int]:
        """
        Shim for list.sort(key=...)
        """
        node1, node2 = nodes
        return self.score_fusion(node1, node2)

    def compute_last_usage(self) -> None:
        """
        Populate node.last_usage recursively (also for the nodes within a FusedSchedulerNode)
        """

        future_used_buffers: OrderedSet[str] = OrderedSet(V.graph.get_output_names())

        for node in reversed(self.nodes):
            node.set_last_usage(future_used_buffers, self.mutation_real_name)
            future_used_buffers.update(node.last_usage)

    def free_buffers(self) -> None:
        """Free any buffers that are no longer needed"""
        for name in sorted(
            self.buffer_names_to_free
            - V.graph.removed_buffers
            - V.graph.wrapper_code.freed
        ):
            if name in self.name_to_buf:
                buf = self.name_to_buf[name]
                if buf.can_free():
                    V.graph.wrapper_code.codegen_free(buf.node)
            elif name in V.graph.graph_inputs:
                storage = V.graph.graph_inputs[name].data
                assert isinstance(storage, ir.StorageBox) and storage.is_input_buffer()
                V.graph.wrapper_code.codegen_free(storage.data)

        self.buffer_names_to_free.clear()

    def flush(self) -> None:
        for backend in self.backends.values():
            backend.flush()
        self.free_buffers()

    def codegen_extern_call(self, scheduler_node: ExternKernelSchedulerNode) -> None:
        assert isinstance(scheduler_node, ExternKernelSchedulerNode)
        # 'decide_inplace_update' stores the inplace update decisions in
        # the current kernel from where 'allocate' retrieve those decisions.
        # We have to make sure there is a non-NULL kernel handler to store
        # those inplace update decisions.
        counters["inductor"]["extern_calls"] += 1
        with V.set_kernel_handler(Kernel(increase_kernel_count=False)):
            scheduler_node.decide_inplace_update()
            scheduler_node.mark_run()
        node = scheduler_node.node
        assert isinstance(node, ir.ExternKernel), f"{type(node)=}"
        node.codegen(V.graph.wrapper_code)
        self.free_buffers()

    def create_backend(self, device: torch.device) -> BaseScheduling:
        assert (
            not is_gpu(device.type) or device.index is not None
        ), f"{device} should have been normalized in lowering"
        V.graph.add_device_info(device)

        device_scheduling = get_scheduling_for_device(device.type)
        if device_scheduling is None:
            raise RuntimeError(f"Unsupported device type: {device.type}")

        if not has_triton():
            if (
                device.type == "cuda"
                and (device_props := torch.cuda.get_device_properties(device)).major < 7
            ):
                raise RuntimeError(
                    f"Found {device_props.name} which is too old to be supported by the triton GPU compiler, which is used as the backend. Triton only supports devices of CUDA Capability >= 7.0, but your device is of CUDA capability {device_props.major}.{device_props.minor}"  # noqa: B950
                )
            elif is_gpu(device.type):
                raise RuntimeError(
                    "Cannot find a working triton installation. Either the package is not installed or it is too old. More information on installing Triton can be found at https://github.com/openai/triton"  # noqa: B950
                )

        return device_scheduling(self)

    def get_backend(self, device: torch.device) -> BaseScheduling:
        if device not in self.backends:
            self.backends[device] = self.create_backend(device)
        return self.backends[device]

    def enter_context(self, node: BaseSchedulerNode) -> None:
        def get_order(n: torch.fx.Node) -> int:
            if n not in self.origin_to_index:
                self.origin_to_index.update({n: i for i, n in enumerate(n.graph.nodes)})
            return self.origin_to_index[n]

        # Use a dict to have ordering
        origins = {
            (get_order(e), e): None
            for n in node.get_nodes()
            if n.node is not None
            for e in n.node.get_origins()
        }
        origins = list(origins.keys())
        if origins:
            _, last = max(origins, key=operator.itemgetter(0))
            V.graph.wrapper_code.enter_context(last)

    def can_buffer_be_removed_through_fusion(
        self, name: str, fused_node_names: OrderedSet[str]
    ) -> bool:
        try:
            users = self.name_to_buf[name].users
        except KeyError:
            return False
        return (
            all(user.is_weak or user.get_name() in fused_node_names for user in users)
            and name not in self.mutation_renames
            and name not in self.mutation_real_name
        )

    def codegen(self) -> None:
        with dynamo_timed("Scheduler.codegen"):
            return self._codegen()

    def _codegen(self) -> None:
        if config.check_stack_no_cycles_TESTING_ONLY:
            import torch._dynamo.convert_frame

            stack = traceback.extract_stack()
            seen = set()
            for frame in reversed(stack):
                # This is where maybe_cprofile is
                if (
                    frame.name == "_compile_inner"
                    and frame.filename == torch._dynamo.convert_frame.__file__
                ):
                    break
                key = (frame.filename, frame.lineno)
                assert key not in seen, (
                    f"Duplicate stack frame {frame.filename}:{frame.lineno}; "
                    "did you add a decorator to one of the functions in this stack "
                    "trace?  If so, try using a context manager instead."
                )
                seen.add(key)

        self.current_device = None
        for node in self.nodes:
            if log.isEnabledFor(logging.DEBUG):
                try:
                    log.debug(
                        "Generating code for node %s with estimated runtime %f",
                        node.get_name(),
                        node.get_estimated_runtime(),
                    )
                except Exception as e:
                    log.debug(
                        "Generating code for node %s with estimated runtime 0.0",
                        node.get_name(),
                    )

            self.enter_context(node)

            if not isinstance(node, NopKernelSchedulerNode) and (
                device := node.get_device()
            ):
                if (
                    device != self.current_device
                    or node.is_extern()
                    or node.is_template()
                ):
                    self.flush()
                if device != self.current_device:
                    if self.current_device and device_need_guard(
                        self.current_device.type
                    ):
                        V.graph.wrapper_code.codegen_device_guard_exit()
                    self.current_device = device
                    if device_need_guard(device.type):
                        assert device.index is not None, "device should have an index"
                        V.graph.wrapper_code.codegen_device_guard_enter(device.index)

            self.buffer_names_to_free.update(node.last_usage)

            if node.is_template():
                node, *epilogue = node.get_nodes()
                self.get_backend(device).codegen_template(node, epilogue)
            elif node.is_extern():
                node = typing.cast(ExternKernelSchedulerNode, node)
                self.codegen_extern_call(node)
            elif node.is_foreach():
                node = typing.cast(ForeachKernelSchedulerNode, node)
                backend_ = self.get_backend(device)
                from .codegen.cuda_combined_scheduling import CUDACombinedScheduling
                from .codegen.simd import SIMDScheduling

                if isinstance(backend_, (SIMDScheduling, CUDACombinedScheduling)):
                    backend = backend_
                else:
                    raise AssertionError(f"{type(self)=}")
                backend.codegen_combo_kernel(node)
            elif isinstance(node, (FusedSchedulerNode, SchedulerNode)):
                self.get_backend(device).codegen_node(node)
            else:
                assert isinstance(node, NopKernelSchedulerNode)
                node.mark_run()

            if config.triton.debug_sync_kernel:
                self.get_backend(device).codegen_sync()

            self.available_buffer_names.update(node.get_buffer_names())
            self.completed_operations.update(node.get_operation_names())

            if not isinstance(node, NopKernelSchedulerNode):
                device = node.get_device()
                if device is not None and self.get_backend(device).ready_to_flush():
                    self.flush()

        if self.current_device and device_need_guard(self.current_device.type):
            # exit the outermost CUDA device guard. this is
            # important for nested indentation codegen-ing.
            V.graph.wrapper_code.codegen_device_guard_exit()

        self.flush()

    def benchmark_combo_kernel(
        self, node_list: Sequence[BaseSchedulerNode]
    ) -> Tuple[float, float, str]:
        """
        Benchmark fused list of nodes and return the execution time
        in milliseconds on randomly generated inputs.
        """
        device = node_list[0].get_device()
        V.graph.scheduler = self
        self.current_device = device
        backend = self.get_backend(device)
        return backend.benchmark_combo_kernel(node_list)

    def speedup_by_combo_kernel(self, nodes: List[BaseSchedulerNode]) -> bool:
        """
        If config.benchmark_fusion is False, always return True.
        Otherwise, return True if fusion can brings speedup.
        """
        if not config.benchmark_combo_kernel:
            return True

        subkernel_nodes = nodes
        device = subkernel_nodes[0].get_device()

        # don't support benchmark fusion for CPU right now.
        if device.type == "cpu":
            return True

        from triton.compiler.errors import CompilationError

        ms1, path1_list = 0.0, []
        for i, snode in enumerate(subkernel_nodes):
            node_list = snode.get_nodes()
            # We can not accurately benchmark kernel using atomic_add
            # due to how we generate random integer inputs.
            if self._any_atomic_add(node_list):
                fusion_log.debug(
                    "ComboKernel: benchmarking may not accurate due to atomic_add"
                )

            try:
                ms, path = self.benchmark_fused_nodes(node_list)
                if math.isinf(ms):
                    fusion_log.debug(
                        "ComboKernel benchmark: register spilling of %d-th subkernel",
                        i,
                    )
                    return False
            except CompilationError as e:
                # workaround triton issue: https://github.com/openai/triton/issues/2151
                if "Loop-carried variable" in str(e):
                    fusion_log.debug(
                        "ComboKernel benchmark: return True because of loop-carried variable"
                    )
                    return True  # allow fusion
                else:
                    raise
            ms1 += ms
            path1_list.append(path)

        try:
            ms2, ms2_clone, path2_list = self.benchmark_combo_kernel(subkernel_nodes)
        except CompilationError as e:
            # workaround triton issue: https://github.com/openai/triton/issues/2151
            if "Loop-carried variable" in str(e):
                fusion_log.debug(
                    "ComboKernel benchmark: return True because of loop-carried variable"
                )
                return True  # allow fusion
            else:
                raise

        # small kernels are very likely to have speedup but hard to benchmark. So we skip benchmarking.
        small_kernel = ms2 - ms2_clone < 0.3 or ms1 < 0.3
        if fusion_log.isEnabledFor(logging.DEBUG):
            if ms1 > ms2 or small_kernel:
                fusion_log.debug(
                    "can fuse (benchmark): fusing causes %sx speedup",
                    green_text(f"{ms1 / ms2:.3f}"),
                )
            else:
                fusion_log.debug(
                    "cannot fuse (benchmark): fusing causes %sx slowdown",
                    red_text(f"{ms1 / ms2:.3f}"),
                )
        # ms1 returned by benchmark_fused_nodes discounted clone time
        return ms2 - ms2_clone < ms1 or small_kernel

    def get_buffer_layout(self, buf_name: str) -> ir.Layout:
        buf = self.name_to_buf[buf_name]
        assert buf.node is not None
        return buf.node.get_layout()

    def update_zero_dim_cpu_tensor(self) -> None:
        for node in self.nodes:
            if node.get_device() and is_gpu(node.get_device().type):
                for read in node.read_writes.reads:
                    buffer = V.graph.name_to_buffer.get(read.name)
                    if (
                        buffer
                        and buffer.get_device()
                        and buffer.get_device().type == "cpu"
                        and not isinstance(buffer.layout, MultiOutputLayout)
                        and buffer.get_size() == []
                    ):
                        V.graph.zero_dim_cpu_tensor_list.add(read.name)


class BaseScheduling:
    @classmethod
    def get_backend_features(cls, device: torch.device) -> Sequence[BackendFeature]:
        """Return a set of .codegen.common.BackendFeature()"""
        return ()

    def can_fuse_vertical(
        self, node1: BaseSchedulerNode, node2: BaseSchedulerNode
    ) -> bool:
        """
        Check whether node1 and node2 can be vertically fused or not.
        """
        raise NotImplementedError

    def can_fuse_horizontal(
        self, node1: BaseSchedulerNode, node2: BaseSchedulerNode
    ) -> bool:
        """
        Check whether node1 and node2 can be horizontally fused or not.
        """
        raise NotImplementedError

    def fuse(
        self, node1: BaseSchedulerNode, node2: BaseSchedulerNode
    ) -> FusedSchedulerNode:
        """
        Fuse two nodes
        """
        if node1.is_foreach() or node2.is_foreach():
            return ForeachKernelSchedulerNode.fuse(node1, node2)
        else:
            return FusedSchedulerNode.fuse(node1, node2)

    def group_fn(
        self, sizes: Sequence[Sequence[sympy.Expr]]
    ) -> Tuple[Tuple[sympy.Expr, ...], ...]:
        """
        Process the iteration sizes in case a transformation needs to be applied.
        """
        raise NotImplementedError

    def codegen_template(
        self,
        template_node: BaseSchedulerNode,
        epilogue_nodes: Sequence[BaseSchedulerNode],
    ) -> Optional[str]:
        """
        Given a template node, generate a kernel.

        This function is only available for triton now. If the third-party backend behaves as a sub-class
        of TritonScheduling, it can override it or reuse it.
        """
        raise NotImplementedError

    def codegen_node(self, node: Union[FusedSchedulerNode, SchedulerNode]) -> None:
        """
        Generate a kernel given a list of pre-fused nodes.
        """
        raise NotImplementedError

    def codegen_sync(self) -> None:
        """
        Generate synchronization code for the kernel. This method depends on the hardware characteristics.
        """
        raise NotImplementedError

    def ready_to_flush(self) -> bool:
        """
        Check whether the backend is requesting the scheduler to flush the generated kernel.
        If not supported, please return False.
        """
        return False

    def flush(self) -> None:
        """
        Flush the generated kernel and python wrapper code to the source code file.
        """
        raise NotImplementedError

    def benchmark_fused_nodes(
        self, nodes: Sequence[BaseSchedulerNode]
    ) -> Tuple[float, str]:
        """
        Benchmark fused list of nodes and return the execution time
        in milliseconds on randomly generated inputs.
        """
        raise NotImplementedError

    def get_fusion_pair_priority(
        self, node1: BaseSchedulerNode, node2: BaseSchedulerNode
    ) -> int:
        """
        Return an unsigned integer which represents the priority of this fusion pair.
        The smaller is with higher priority.
        """
        return 0

    def benchmark_combo_kernel(
        self, node_list: Sequence[BaseSchedulerNode]
    ) -> Tuple[float, float, str]:
        """
        Benchmark the list of nodes to combine and return the execution time
        and memory copy time in milliseconds on randomly generated inputs.
        """
        raise NotImplementedError<|MERGE_RESOLUTION|>--- conflicted
+++ resolved
@@ -411,8 +411,6 @@
             for node in self.scheduler.name_to_fused_node[self.get_name()].get_nodes()
         }
 
-<<<<<<< HEAD
-=======
         ordered_reads = sorted(self.read_writes.reads, key=lambda x: x.name)
         # NOTE remove V.graph.removed_operations once deps issue is fixed
         inconsequential_nodes = (
@@ -421,7 +419,6 @@
             | self.scheduler.completed_operations
         )
 
->>>>>>> ac6b6c6f
         for buf in self.get_outputs():
             buf_node = buf.node
             assert buf_node is not None
