--- conflicted
+++ resolved
@@ -2857,11 +2857,7 @@
             return False
 
         # Pick the largest buffer to guide the loop reordering
-<<<<<<< HEAD
-        _, lhs_dep, rhs_dep = sorted(candidates, reverse=True, key=lambda x: x[0])[0]
-=======
-        numel, lhs_dep, rhs_dep = max(candidates, key=lambda x: x[0])
->>>>>>> a0207c84
+        _, lhs_dep, rhs_dep = max(candidates, key=lambda x: x[0])
 
         if lhs_dep.num_vars != rhs_dep.num_vars:
             # this can happen due to we don't merge loops.
