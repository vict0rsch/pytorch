# mypy: ignore-errors

from copy import copy
from functools import partial

import torch
from torch.testing._internal.common_methods_invocations import op_db
from torch.testing._internal.opinfo.core import (
    BinaryUfuncInfo,
    ReductionOpInfo,
    SampleInput,
    UnaryUfuncInfo,
)
from torch.utils._pytree import tree_map


# random integer used for sizes
def _rnd():
    return torch.randint(3, 8, ()).item()


def _raggedness_matches(nt1, nt2):
    return (
        nt1.is_nested
        and nt2.is_nested
        and nt1._ragged_idx == nt2._ragged_idx
        and nt1.shape[nt1._ragged_idx] == nt2.shape[nt2._ragged_idx]
    )


# Generates a random NT.
# dims should be something like [5, None, 10], with None indicating that a
# random ragged structure should be used
def random_nt_from_dims(
    dims, device=None, dtype=None, layout=torch.strided, requires_grad=False
):
    sizes = [[d if d is not None else _rnd() for d in dims[1:]] for d in range(dims[0])]
    return torch.nested.nested_tensor(
        [torch.randn(*size) for size in sizes],
        device=device,
        dtype=dtype,
        layout=layout,
        requires_grad=requires_grad,
    )


# Helper function for generating a comprehensive set of NJT sample inputs.
def _sample_njts(device, dtype, requires_grad=False, dims=None):
    if dims is None:
        dims = [2, 3, 4]
    if not isinstance(dims, (list, tuple)):
        dims = [dims]

    # contiguous NJTs
    for dim in dims:
        # with min / max seqlen cached
        shape = (_rnd(), None, *[_rnd() for _ in range(dim - 2)])
        nt = random_nt_from_dims(
            shape,
            device=device,
            dtype=dtype,
            requires_grad=requires_grad,
            layout=torch.jagged,
        )
        yield nt

        # without min / max seqlen cached
        values = nt.values().clone().detach()
        offsets = nt.offsets().clone().detach()
        yield torch.nested.nested_tensor_from_jagged(values, offsets)

    # TODO: add non-contiguous NJTs


# Computes an unbind-based reference for a given OpInfo on a given SampleInput.
# This reference unbinds the input NJT and invokes the op on each of the components,
# optionally wrapping the result in an NJT.
def unbind_reference(op, sample, wrap_output_as_njt=True):
    assert sample.input.is_nested
    out_ref_components = []
    for i, component in enumerate(sample.input.unbind(dim=0)):

        def _slice_njts(t, i=i, inp=sample.input):
            # any NJT with the same ragged structure as the input should
            # also be sliced to pass to the reference
            if isinstance(t, torch.Tensor) and _raggedness_matches(t, inp):
                return t[i]
            else:
                return t

        args = tree_map(_slice_njts, sample.args)
        kwargs = tree_map(_slice_njts, sample.kwargs)

        from torch._prims_common import canonicalize_dims

        # Need to adjust dim to apply on NJT component
        if "dim" in kwargs:
            kwargs["dim"] = canonicalize_dims(sample.input.dim(), kwargs["dim"]) - 1
            assert kwargs["dim"] >= 0

        # TODO: handle this
        assert "dims" not in kwargs

        out_ref_component = op.op(component, *args, **kwargs)

        # TODO: handle list / tuple / non-NJT outputs
        assert not isinstance(out_ref_component, (list, tuple))
        out_ref_components.append(out_ref_component)

    if wrap_output_as_njt:
        return torch.nested.as_nested_tensor(out_ref_components, layout=torch.jagged)

    return out_ref_components


# Computes the reference value for a reduction op.
def reduction_reference(op, sample):
    assert sample.input.is_nested
    dim = sample.kwargs.get("dim", None)
    keepdim = sample.kwargs.get("keepdim", False)
    assert dim != 0, "reductions over the batch dim are not supported"
    assert "dims" not in sample.kwargs
    assert sample.input._ragged_idx == 1

    if dim is None:
        # calculate reference value by running reduction on values buffer
        return op.op(sample.input.values(), *sample.args, **sample.kwargs)

    if dim == sample.input._ragged_idx:
        # calculate reference value by running an unbind reference and stacking
        out_ref_components = unbind_reference(op, sample, wrap_output_as_njt=False)
        return torch.stack(out_ref_components, dim=0)

    # unbind reference works for other reductions
    return unbind_reference(op, sample)


def sample_inputs_elementwise_njt_unary(
    op_info, device, dtype, requires_grad, op_kwargs=None, **kwargs
):
    if not op_kwargs:
        op_kwargs = {}

    for njt in _sample_njts(
        device=device, dtype=dtype, requires_grad=requires_grad, dims=[2, 3, 4]
    ):
        yield SampleInput(njt, kwargs=dict(op_kwargs))


def sample_inputs_elementwise_njt_binary(
    op_info, device, dtype, requires_grad, op_kwargs=None, **kwargs
):
    if not op_kwargs:
        op_kwargs = {}

    for njt1 in _sample_njts(
        device=device, dtype=dtype, requires_grad=requires_grad, dims=[2, 3, 4]
    ):
        # TODO: account for non-contiguous NJTs here
        # TODO: provide sample inputs for broadcasting cases and mixed (NT, T), (T, NT) inputs
        njt2 = torch.randn_like(njt1)
        yield SampleInput(njt1, args=(njt2,), kwargs=dict(op_kwargs))


def sample_inputs_njt_reduction(
    op_info, device, dtype, requires_grad, op_kwargs=None, **kwargs
):
    if not op_kwargs:
        op_kwargs = {}

    for njt in _sample_njts(
        device=device, dtype=dtype, requires_grad=requires_grad, dims=[2, 3, 4]
    ):
        # dim-wise reduction; includes reduction over the ragged dim
        # NB: reduction over the batch dim is not supported!
        # TODO: Cover this in the set of error inputs
        for dim in range(1, njt.dim()):
            for keepdim in [False, True]:
                yield SampleInput(
                    njt, kwargs={**op_kwargs, "dim": dim, "keepdim": keepdim}
                )

        # full reduction
        yield SampleInput(njt, kwargs=dict(op_kwargs))


def unsupported_sample_inputs_func(op_name):
    def _f(op_info, device, dtype, requires_grad, op_name=op_name, **kwargs):
        raise RuntimeError(
            f"OpInfo for {op_name} does not support NJT. Support can be added by modifying "
            "torch/testing/_internal/opinfo/definitions/nested.py."
        )

    return _f


def unsupported_reference(op_name):
    def _f(op, sample):
        raise RuntimeError(
            f"OpInfo for {op_name} does not define a ref() function. Support can be added by "
            "modifying torch/testing/_internal/opinfo/definitions/nested.py."
        )

    return _f


# === BEGIN OP-SPECIFIC SAMPLE INPUTS FUNCS ===
def sample_inputs_clone(op_info, device, dtype, requires_grad, **kwargs):
    # non-contiguous NJTs
    for njt in _sample_njts(
        device=device, dtype=dtype, requires_grad=requires_grad, dims=[2, 3, 4]
    ):
        yield SampleInput(njt)

    for memory_format in (torch.contiguous_format, torch.preserve_format):
        # construct a "non-contiguous with holes" NJT
        values = torch.randn(
            10, 5, device=device, dtype=dtype, requires_grad=requires_grad
        )
        offsets = torch.tensor([0, 2, 4, 10], device=device, dtype=torch.int64)
        lengths = torch.tensor([2, 1, 3], device=device, dtype=torch.int64)
        njt = torch.nested.nested_tensor_from_jagged(
            values, offsets=offsets, lengths=lengths
        )

        yield SampleInput(njt, kwargs={"memory_format": memory_format})


def sample_inputs_mvl_gamma(p):
    return partial(sample_inputs_elementwise_njt_unary, op_kwargs={"p": p})


def sample_inputs_polygamma_n(n):
    return partial(sample_inputs_elementwise_njt_unary, op_kwargs={"n": n})


def sample_inputs_special_polygamma_n(n):
    return partial(sample_inputs_elementwise_njt_unary, op_kwargs={"n": n})


def sample_inputs_to(op_info, device, dtype, requires_grad, op_kwargs=None, **kwargs):
    for njt in _sample_njts(
        device=device,
        dtype=dtype,
        requires_grad=requires_grad,
        dims=[2, 3, 4],
    ):
        other_dtypes = (
            d for d in (torch.float32, torch.half, torch.double) if d is not dtype
        )
        for other_dtype in other_dtypes:
            sample_name = f"{njt.dim()}D: {dtype} -> {other_dtype}"
            yield SampleInput(
                njt.clone().detach(), kwargs={"dtype": dtype}, name=sample_name
            )

        # only include device transfer for CUDA inputs
        if "cuda" in device:
            other_device = "cpu"
            sample_name = f"{njt.dim()}D: {device} -> {other_device}"
            yield SampleInput(
                njt.clone().detach(), kwargs={"device": other_device}, name=sample_name
            )


def sample_inputs_masked_select(
    op_info, device, dtype, requires_grad, op_kwargs=None, **kwargs
):
    for njt in _sample_njts(
        device=device, dtype=dtype, requires_grad=requires_grad, dims=[2]
    ):
        yield SampleInput(
            njt, kwargs={"mask": (torch.randn_like(njt, requires_grad=False) < 0.0)}
        )


<<<<<<< HEAD
=======
def sample_inputs_nn_functional_embedding_bag(
    op_info, device, dtype, requires_grad, **kwargs
):
    for generate_per_sample_weight in (True, False):
        for mode in ("sum", "mean", "max"):
            # per_sample_weights is only supported for mode='sum'
            if mode != "sum" and generate_per_sample_weight:
                continue

            NUM_EMBEDDINGS = 10
            EMBEDDING_DIM = 32
            weight = torch.randn(
                NUM_EMBEDDINGS, EMBEDDING_DIM, dtype=dtype, device=device
            )

            njt = torch.nested.nested_tensor(
                [
                    torch.randint(0, NUM_EMBEDDINGS, size=(2,)),
                    torch.randint(0, NUM_EMBEDDINGS, size=(3,)),
                    torch.randint(0, NUM_EMBEDDINGS, size=(4,)),
                ],
                layout=torch.jagged,
                dtype=torch.int64,
                device=device,
            )

            per_sample_weights = None
            if generate_per_sample_weight:
                per_sample_weights = torch.randn_like(njt, dtype=dtype)

            # NB: the OpInfo entry for embedding_bag expects weight first so the gradients
            # can be checked
            yield SampleInput(
                weight,
                args=(njt,),
                kwargs={
                    "mode": mode,
                    "per_sample_weights": per_sample_weights,
                },
            )


def reference_nn_functional_embedding_bag(op, sample):
    # run reference on a single bag at a time
    new_kwargs = dict(sample.kwargs)
    new_kwargs.update(
        {"offsets": torch.tensor([0], dtype=torch.int64, device=sample.input.device)}
    )
    # flip input / weight back to what unbind_reference() expects
    sample = SampleInput(sample.args[0], args=(sample.input,), kwargs=new_kwargs)
    old_op = op.op
    op.op = torch.nn.functional.embedding_bag
    output = unbind_reference(op, sample, wrap_output_as_njt=False)
    op.op = old_op
    # concat bag outputs to get final output
    return torch.cat(output, dim=0)


def sample_inputs_nn_functional_linear(op_info, device, dtype, requires_grad, **kwargs):
    for njt in _sample_njts(
        device=device, dtype=dtype, requires_grad=requires_grad, dims=[3, 4, 5]
    ):
        # with bias
        NUM_OUTPUT = 10
        weight = torch.randn(
            NUM_OUTPUT,
            njt.size(-1),
            device=device,
            dtype=dtype,
            requires_grad=requires_grad,
        )
        bias = torch.randn(
            NUM_OUTPUT, device=device, dtype=dtype, requires_grad=requires_grad
        )
        yield SampleInput(
            njt,
            kwargs={
                "weight": weight,
                "bias": bias,
            },
        )

        # without bias
        yield SampleInput(
            njt,
            kwargs={
                "weight": weight,
            },
        )


>>>>>>> 47a515d2
def sample_inputs_nn_functional_rms_norm(
    op_info, device, dtype, requires_grad, **kwargs
):
    for njt in _sample_njts(
        device=device, dtype=dtype, requires_grad=requires_grad, dims=[2, 3, 4]
    ):
        # normalize over non-ragged dims
        for start_dim in range(2, njt.dim()):
            normalized_shape = njt.shape[start_dim:]
            weight = torch.randn(
                normalized_shape,
                device=device,
                dtype=dtype,
                requires_grad=requires_grad,
            )

            yield SampleInput(
                njt,
                kwargs={
                    "normalized_shape": normalized_shape,
                    "weight": weight,
                },
            )


sample_inputs_nn_functional_threshold = partial(
    sample_inputs_elementwise_njt_unary,
    op_kwargs={"threshold": float.fromhex("0x1.3ap-3"), "value": -9},
)
# === END OP-SPECIFIC SAMPLE INPUTS FUNCS ===


# Mapping of OpInfo full names -> sample_inputs_funcs, which define the set of sample inputs
# (involving NJTs) to pass to the op. Full name consists of the OpInfo's name and variant name
# separated by a period (e.g. special.polygamma.special_polygamma_n_0). These are necessary
# to specify if they cannot be auto-generated for some reason. Try to keep these sorted
# in alphabetical order!
njt_sample_inputs = {
    "clone": sample_inputs_clone,
    **{f"mvlgamma.mvlgamma_p_{p}": sample_inputs_mvl_gamma(p=1) for p in (1, 3, 5)},
<<<<<<< HEAD
=======
    "nn.functional.embedding_bag": sample_inputs_nn_functional_embedding_bag,
    "nn.functional.linear": sample_inputs_nn_functional_linear,
>>>>>>> 47a515d2
    "nn.functional.rms_norm": sample_inputs_nn_functional_rms_norm,
    "nn.functional.threshold": sample_inputs_nn_functional_threshold,
    **{f"polygamma.polygamma_n_{n}": sample_inputs_polygamma_n(n=n) for n in range(5)},
    "special.polygamma.special_polygamma_n_0": sample_inputs_special_polygamma_n(n=0),
    "to": sample_inputs_to,
    "masked_select": sample_inputs_masked_select,
}


# Translates an OpInfo entry to one that operates on NJTs.
def translate_opinfo(op):
    new_op = copy(op)
    new_op.supports_njt = True

    if op.full_name in njt_sample_inputs:
        new_op.sample_inputs_func = njt_sample_inputs[op.full_name]
        # TODO: make the reference customizeable
        new_op.ref = unbind_reference
    elif isinstance(op, UnaryUfuncInfo):
        new_op.sample_inputs_func = partial(
            sample_inputs_elementwise_njt_unary, op_kwargs=None
        )
        new_op.ref = unbind_reference
    elif isinstance(op, BinaryUfuncInfo):
        new_op.sample_inputs_func = partial(
            sample_inputs_elementwise_njt_binary, op_kwargs=None
        )
        new_op.ref = unbind_reference
    elif isinstance(op, ReductionOpInfo):
        new_op.sample_inputs_func = partial(sample_inputs_njt_reduction, op_kwargs=None)
        new_op.ref = reduction_reference
    # TODO: Translate the rest of the OpInfos
    else:
        new_op.sample_inputs_func = unsupported_sample_inputs_func(op.full_name)
        new_op.ref = unsupported_reference(op.full_name)
        new_op.supports_njt = False

    return new_op


njt_op_db = [translate_opinfo(op) for op in op_db]<|MERGE_RESOLUTION|>--- conflicted
+++ resolved
@@ -76,32 +76,47 @@
 # This reference unbinds the input NJT and invokes the op on each of the components,
 # optionally wrapping the result in an NJT.
 def unbind_reference(op, sample, wrap_output_as_njt=True):
-    assert sample.input.is_nested
+    # first NJT in the arglist determines expected ragged structure
+    nt_inp = (
+        sample.input
+        if sample.input.is_nested
+        # TODO: look in kwargs too?
+        else next(a for a in sample.args if a.is_nested)
+    )
+
     out_ref_components = []
-    for i, component in enumerate(sample.input.unbind(dim=0)):
-
-        def _slice_njts(t, i=i, inp=sample.input):
+    for i in range(nt_inp.shape[0]):
+
+        def _slice_input(t, i=i, inp=nt_inp):
             # any NJT with the same ragged structure as the input should
-            # also be sliced to pass to the reference
+            # be sliced to pass to the reference
             if isinstance(t, torch.Tensor) and _raggedness_matches(t, inp):
                 return t[i]
+            # allow the SampleInput to tell us how to slice it for ref calculation
+            elif isinstance(t, torch.Tensor) and hasattr(t, "_batch_dim"):
+                bdim = t._batch_dim  # type: ignore[attr]
+                if t.shape[bdim] == 1:
+                    return t[0]
+                else:
+                    return t.select(bdim, i)
             else:
                 return t
 
-        args = tree_map(_slice_njts, sample.args)
-        kwargs = tree_map(_slice_njts, sample.kwargs)
+        inp = _slice_input(sample.input)
+        args = tree_map(_slice_input, sample.args)
+        kwargs = tree_map(_slice_input, sample.kwargs)
 
         from torch._prims_common import canonicalize_dims
 
         # Need to adjust dim to apply on NJT component
         if "dim" in kwargs:
-            kwargs["dim"] = canonicalize_dims(sample.input.dim(), kwargs["dim"]) - 1
+            kwargs["dim"] = canonicalize_dims(nt_inp.dim(), kwargs["dim"]) - 1
             assert kwargs["dim"] >= 0
 
         # TODO: handle this
         assert "dims" not in kwargs
 
-        out_ref_component = op.op(component, *args, **kwargs)
+        out_ref_component = op.op(inp, *args, **kwargs)
 
         # TODO: handle list / tuple / non-NJT outputs
         assert not isinstance(out_ref_component, (list, tuple))
@@ -157,9 +172,71 @@
         device=device, dtype=dtype, requires_grad=requires_grad, dims=[2, 3, 4]
     ):
         # TODO: account for non-contiguous NJTs here
-        # TODO: provide sample inputs for broadcasting cases and mixed (NT, T), (T, NT) inputs
         njt2 = torch.randn_like(njt1)
         yield SampleInput(njt1, args=(njt2,), kwargs=dict(op_kwargs))
+
+        # broadcasting case: (B, j0, ...) with (B, 1, ...)
+        t = torch.randn(
+            (njt1.shape[0], 1, *njt1.shape[2:]),
+            device=device,
+            dtype=dtype,
+            requires_grad=requires_grad,
+        )
+        # used for slicing in unbind_reference()
+        t._batch_dim = 0
+        # (NT, T)
+        yield SampleInput(njt1, args=(t,), kwargs=dict(op_kwargs))
+        # (T, NT)
+        yield SampleInput(t, args=(njt1,), kwargs=dict(op_kwargs))
+
+        # broadcasting case: (B, j0, ...) with (1, 1...)
+        t = torch.randn(
+            [1 for _ in range(njt1.dim())],
+            device=device,
+            dtype=dtype,
+            requires_grad=requires_grad,
+        )
+        # used for slicing in unbind_reference()
+        t._batch_dim = 0
+        # (NT, T)
+        yield SampleInput(njt1, args=(t,), kwargs=dict(op_kwargs))
+        # (T, NT)
+        yield SampleInput(t, args=(njt1,), kwargs=dict(op_kwargs))
+
+        # broadcasting case: (B, j0, ...) with (...)
+        t = torch.randn(
+            njt1.shape[2:], device=device, dtype=dtype, requires_grad=requires_grad
+        )
+        # (NT, T)
+        yield SampleInput(njt1, args=(t,), kwargs=dict(op_kwargs))
+        # (T, NT)
+        yield SampleInput(t, args=(njt1,), kwargs=dict(op_kwargs))
+
+        # broadcasting case: (B, j0, ...) with scalar
+        t = torch.randn((), device=device, dtype=dtype, requires_grad=requires_grad)
+        # (NT, T)
+        yield SampleInput(njt1, args=(t,), kwargs=dict(op_kwargs))
+        # (T, NT)
+        yield SampleInput(t, args=(njt1,), kwargs=dict(op_kwargs))
+
+    # mixed broadcasting case: (B, j0, 1) with (B, 1, D)
+    B = 4
+    D = 16
+    njt = random_nt_from_dims(
+        (B, None, 1),
+        device=device,
+        dtype=dtype,
+        requires_grad=requires_grad,
+        layout=torch.jagged,
+    )
+    t = torch.randn(B, 1, D, device=device, dtype=dtype, requires_grad=requires_grad)
+    # used for slicing in unbind_reference()
+    t._batch_dim = 0
+
+    # (NT, T)
+    yield SampleInput(njt, args=(t,), kwargs=dict(op_kwargs))
+    # (T, NT)
+    yield SampleInput(t, args=(njt,), kwargs=dict(op_kwargs))
 
 
 def sample_inputs_njt_reduction(
@@ -274,8 +351,6 @@
         )
 
 
-<<<<<<< HEAD
-=======
 def sample_inputs_nn_functional_embedding_bag(
     op_info, device, dtype, requires_grad, **kwargs
 ):
@@ -367,12 +442,11 @@
         )
 
 
->>>>>>> 47a515d2
 def sample_inputs_nn_functional_rms_norm(
     op_info, device, dtype, requires_grad, **kwargs
 ):
     for njt in _sample_njts(
-        device=device, dtype=dtype, requires_grad=requires_grad, dims=[2, 3, 4]
+        device=device, dtype=dtype, requires_grad=requires_grad, dims=[3, 4]
     ):
         # normalize over non-ragged dims
         for start_dim in range(2, njt.dim()):
@@ -408,11 +482,8 @@
 njt_sample_inputs = {
     "clone": sample_inputs_clone,
     **{f"mvlgamma.mvlgamma_p_{p}": sample_inputs_mvl_gamma(p=1) for p in (1, 3, 5)},
-<<<<<<< HEAD
-=======
     "nn.functional.embedding_bag": sample_inputs_nn_functional_embedding_bag,
     "nn.functional.linear": sample_inputs_nn_functional_linear,
->>>>>>> 47a515d2
     "nn.functional.rms_norm": sample_inputs_nn_functional_rms_norm,
     "nn.functional.threshold": sample_inputs_nn_functional_threshold,
     **{f"polygamma.polygamma_n_{n}": sample_inputs_polygamma_n(n=n) for n in range(5)},
@@ -421,6 +492,10 @@
     "masked_select": sample_inputs_masked_select,
 }
 
+njt_references = {
+    "nn.functional.embedding_bag": reference_nn_functional_embedding_bag,
+}
+
 
 # Translates an OpInfo entry to one that operates on NJTs.
 def translate_opinfo(op):
@@ -429,8 +504,7 @@
 
     if op.full_name in njt_sample_inputs:
         new_op.sample_inputs_func = njt_sample_inputs[op.full_name]
-        # TODO: make the reference customizeable
-        new_op.ref = unbind_reference
+        new_op.ref = njt_references.get(op.full_name, unbind_reference)
     elif isinstance(op, UnaryUfuncInfo):
         new_op.sample_inputs_func = partial(
             sample_inputs_elementwise_njt_unary, op_kwargs=None
