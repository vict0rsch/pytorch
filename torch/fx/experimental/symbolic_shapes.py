--- conflicted
+++ resolved
@@ -2315,12 +2315,8 @@
         return SymBool(SymNode(sym, self, bool, None))
 
     def create_unbacked_symfloat(self):
-<<<<<<< HEAD
         symbol: sympy.Symbol = sympy.Symbol(f"f{next(self.unbacked_symfloat_counter)}")
-=======
-        symbol = sympy.Symbol(f"f{next(self.unbacked_symfloat_counter)}")
         self.counter["create_unbacked_symbol"] += 1
->>>>>>> 18dacf7e
         self.var_to_stack[symbol] = traceback.extract_stack()[:-1]
         self.var_to_range[symbol] = ValueRanges.unknown()
 
@@ -2330,12 +2326,8 @@
         return SymFloat(SymNode(symbol, self, float, None, fx_node=fx_node))
 
     def create_unbacked_symint(self):
-<<<<<<< HEAD
         symbol: sympy.Symbol = sympy.Symbol(f"i{next(self.unbacked_symint_counter)}", integer=True)
-=======
-        symbol = sympy.Symbol(f"i{next(self.unbacked_symint_counter)}", integer=True)
         self.counter["create_unbacked_symbol"] += 1
->>>>>>> 18dacf7e
         self.var_to_stack[symbol] = traceback.extract_stack()[:-1]
         self.var_to_range[symbol] = ValueRanges(-sys.maxsize - 1, sys.maxsize)
 
@@ -2345,12 +2337,8 @@
         return SymInt(SymNode(symbol, self, int, None, fx_node=fx_node))
 
     def create_unbacked_symbool(self):
-<<<<<<< HEAD
         symbol: sympy.Symbol = sympy.Symbol(f"i{next(self.unbacked_symint_counter)}", integer=True)
-=======
-        symbol = sympy.Symbol(f"i{next(self.unbacked_symint_counter)}", integer=True)
         self.counter["create_unbacked_symbol"] += 1
->>>>>>> 18dacf7e
         self.var_to_stack[symbol] = traceback.extract_stack()[:-1]
         self.var_to_range[symbol] = ValueRanges(0, 1)
 
@@ -2839,26 +2827,6 @@
             elif len(warn_msgs) > 0:
                 log.debug("%s Warning only constraints violated", len(warn_msgs))
 
-<<<<<<< HEAD
-        if _translation_validator_enabled():
-            from torch.fx.experimental.validator import PopulateValidator
-
-            # Add value range bound guards for all symbols with no trivial bounds.
-            # Reason: '_maybe_evaluate_static' may eliminate guards based on the
-            # refined value ranges.
-            for sym, vr in self.var_to_range.items():
-                if vr.lower != -sympy.oo:
-                    self._add_target_expr(sympy.Le(vr.lower, sym))
-                if vr.upper != sympy.oo:
-                    self._add_target_expr(sympy.Le(sym, vr.upper))
-
-            # Before validating, populate the input of the validator with the
-            # built FX graph.
-            with fx_traceback.preserve_node_meta():
-                PopulateValidator(self.graph, self.validator).run()
-
-        self._check_translation_validate()
-=======
         signpost_event(
             "dynamic",
             "produce_guards",
@@ -2870,7 +2838,24 @@
             },
         )
 
->>>>>>> 18dacf7e
+        if _translation_validator_enabled():
+            from torch.fx.experimental.validator import PopulateValidator
+
+            # Add value range bound guards for all symbols with no trivial bounds.
+            # Reason: '_maybe_evaluate_static' may eliminate guards based on the
+            # refined value ranges.
+            for sym, vr in self.var_to_range.items():
+                if vr.lower != -sympy.oo:
+                    self._add_target_expr(sympy.Le(vr.lower, sym))
+                if vr.upper != sympy.oo:
+                    self._add_target_expr(sympy.Le(sym, vr.upper))
+
+            # Before validating, populate the input of the validator with the
+            # built FX graph.
+            with fx_traceback.preserve_node_meta():
+                PopulateValidator(self.graph, self.validator).run()
+
+        self._check_translation_validate()
         return exprs
 
     def evaluate_guards_for_args(self, placeholders, args, *, ignore_static=True):
