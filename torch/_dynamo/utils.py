--- conflicted
+++ resolved
@@ -2333,13 +2333,7 @@
 
     if (
         tensor_source.guard_source().is_specialized_nn_module()
-<<<<<<< HEAD
-        # Marking the tensor attributes of nn modules static to keep the behavior same as before
-        # inline_inbuilt_nn_module flag was introduced.
-        or tensor_source.guard_source().is_unspecialized_nn_module()
-=======
         or tensor_source.guard_source().is_unspecialized_builtin_nn_module()
->>>>>>> 9629835b
     ) and config.force_nn_module_property_static_shapes:
         return True, TensorStaticReason.NN_MODULE_PROPERTY
 
