--- conflicted
+++ resolved
@@ -135,10 +135,8 @@
             assert not kwargs
             return iter_contains(self.unpack_var_sequence(tx), args[0], tx)
         elif name == "index":
-            from .builder import SourcelessBuilder
-
             return tx.inline_user_function_return(
-                SourcelessBuilder.create(tx, polyfills.index),
+                VariableTracker.build(tx, polyfills.index),
                 [self] + list(args),
                 kwargs,
             )
@@ -454,8 +452,6 @@
 
 
 class DequeVariable(CommonListMethodsVariable):
-<<<<<<< HEAD
-=======
     def __init__(self, items, maxlen=None, **kwargs) -> None:
         if maxlen is None:
             maxlen = ConstantVariable.create(None)
@@ -468,12 +464,21 @@
             items = items[-maxlen.as_python_constant() :]
         super().__init__(items, **kwargs)
 
->>>>>>> 2ce2e4df
     def python_type(self):
         return collections.deque
 
     def debug_repr(self):
+        if self.maxlen.as_python_constant() is None:
+            return self.debug_repr_helper(
+                "deque([", "], maxlen=" + self.maxlen.debug_repr() + ")"
+            )
         return self.debug_repr_helper("deque([", "])")
+
+    def as_python_constant(self):
+        return self.python_type()(
+            [x.as_python_constant() for x in self.items],
+            maxlen=self.maxlen.as_python_constant(),
+        )
 
     def reconstruct(self, codegen: "PyCodegen") -> None:
         assert "deque" not in codegen.tx.f_globals
@@ -483,12 +488,14 @@
             )
         )
         codegen.foreach(self.items)
-        codegen.extend_output(
-            [
-                create_instruction("BUILD_LIST", arg=len(self.items)),
-                *create_call_function(1, False),
-            ]
-        )
+        codegen.extend_output([create_instruction("BUILD_LIST", arg=len(self.items))])
+        codegen(self.maxlen)
+        codegen.extend_output(codegen.create_call_function_kw(2, ("maxlen",), False))
+
+    def var_getattr(self, tx: "InstructionTranslator", name):
+        if name == "maxlen":
+            return self.maxlen
+        return super().var_getattr(tx, name)
 
     def call_method(
         self,
@@ -511,9 +518,6 @@
             tx.output.side_effects.mutation(self)
             self.items[key.as_python_constant()] = value
             return ConstantVariable.create(None)
-<<<<<<< HEAD
-        elif (
-=======
 
         maxlen = self.maxlen.as_python_constant()
         if maxlen is not None:
@@ -522,7 +526,6 @@
             slice_within_maxlen = None
 
         if (
->>>>>>> 2ce2e4df
             name == "extendleft"
             and self.mutable_local
             and len(args) > 0
@@ -530,36 +533,15 @@
         ):
             assert len(args) == 1
             assert not kwargs
-<<<<<<< HEAD
-
-            (arg,) = args
-            prefix = arg.force_unpack_var_sequence(tx)
-            prefix.reverse()
-            tx.output.side_effects.mutation(self)
-            self.items = prefix + list(self.items)
-            return ConstantVariable.create(None)
-=======
             prefix = args[0].force_unpack_var_sequence(tx)
             tx.output.side_effects.mutation(self)
             self.items[:] = [*reversed(prefix), *self.items]
             slice_within_maxlen = slice(None, maxlen)
             result = ConstantVariable.create(None)
->>>>>>> 2ce2e4df
         elif name == "popleft" and self.mutable_local:
             assert not args
             assert not kwargs
             tx.output.side_effects.mutation(self)
-<<<<<<< HEAD
-            self.items = self.items[1:]
-            return item
-        elif name == "appendleft" and self.mutable_local:
-            assert not kwargs
-            tx.output.side_effects.mutation(self)
-            self.items = [args[0]] + list(self.items)
-            return ConstantVariable.create(None)
-        else:
-            return super().call_method(tx, name, args, kwargs)
-=======
             result, *self.items[:] = self.items
         elif name == "appendleft" and len(args) > 0 and self.mutable_local:
             assert len(args) == 1
@@ -578,7 +560,6 @@
         ):
             self.items[:] = self.items[slice_within_maxlen]
         return result
->>>>>>> 2ce2e4df
 
 
 class TupleVariable(BaseListVariable):
