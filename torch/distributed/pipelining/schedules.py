# mypy: allow-untyped-defs
# Copyright (c) Meta Platforms, Inc. and affiliates

import copy
import csv
import itertools
import logging
import re
from abc import ABC, abstractmethod
from collections import defaultdict
from enum import Enum
from typing import (
    Any,
    Callable,
    Dict,
    List,
    NamedTuple,
    Optional,
    Set,
    Tuple,
    TYPE_CHECKING,
    Union,
)

import torch
import torch.distributed as dist
from torch.distributed._composable.fsdp.fully_shard import FSDPModule, UnshardHandle
from torch.profiler import record_function

from .microbatch import merge_chunks, split_args_kwargs_into_chunks, TensorChunkSpec
from .stage import _PipelineStageBase


if TYPE_CHECKING:
    from torch.distributed import Work

__all__ = [
    "get_schedule_class",
    "PipelineScheduleSingle",
    "PipelineScheduleMulti",
    "Schedule1F1B",
    "ScheduleGPipe",
    "ScheduleInterleaved1F1B",
    "ScheduleLoopedBFS",
    "ScheduleInterleavedZeroBubble",
]

logger = logging.getLogger(__name__)


class _ComputationType(Enum):
    # TODO(whc) rename to _ActType?
    FORWARD = 1
    BACKWARD = 2
    WEIGHT = 3
    UNSHARD = 4
    RESHARD = 5
    SEND_F = 6
    RECV_F = 7
    SEND_B = 8
    RECV_B = 9
    SEND_F_RECV_B = 10
    SEND_B_RECV_F = 11
    # TODO- probably want to reconsider naming backward_input 'B' and having 'FULL_BACKWARD'.
    # instead, B = full backward, Bx, Bw are the partials?
    FULL_BACKWARD = 12

    def __str__(self):
        str_map = {
            _ComputationType.FORWARD: "F",
            _ComputationType.BACKWARD: "B",
            _ComputationType.WEIGHT: "W",
            _ComputationType.UNSHARD: "UNSHARD",
            _ComputationType.RESHARD: "RESHARD",
            _ComputationType.SEND_F: "SEND_F",
            _ComputationType.RECV_F: "RECV_F",
            _ComputationType.SEND_B: "SEND_B",
            _ComputationType.RECV_B: "RECV_B",
            _ComputationType.SEND_F_RECV_B: "SEND_F_RECV_B",
            _ComputationType.SEND_B_RECV_F: "SEND_B_RECV_F",
            _ComputationType.FULL_BACKWARD: "BW",
        }
        return str_map[self]

    @staticmethod
    def from_str(action):
        if action == "F":
            return _ComputationType.FORWARD
        elif action == "B":
            return _ComputationType.BACKWARD
        elif action == "W":
            return _ComputationType.WEIGHT
        elif action == "UNSHARD":
            return _ComputationType.UNSHARD
        elif action == "RESHARD":
            return _ComputationType.RESHARD
        elif action == "SEND_F":
            return _ComputationType.SEND_F
        elif action == "RECV_F":
            return _ComputationType.RECV_F
        elif action == "SEND_B":
            return _ComputationType.SEND_B
        elif action == "RECV_B":
            return _ComputationType.RECV_B
        elif action == "SEND_F_RECV_B":
            return _ComputationType.SEND_F_RECV_B
        elif action == "SEND_B_RECV_F":
            return _ComputationType.SEND_B_RECV_F
        elif action == "BW":
            return _ComputationType.FULL_BACKWARD
        else:
            raise RuntimeError(f"Invalid computation type {action}")


FORWARD = _ComputationType.FORWARD
BACKWARD = _ComputationType.BACKWARD
WEIGHT = _ComputationType.WEIGHT
UNSHARD = _ComputationType.UNSHARD
RESHARD = _ComputationType.RESHARD
SEND_F = _ComputationType.SEND_F
RECV_F = _ComputationType.RECV_F
SEND_B = _ComputationType.SEND_B
RECV_B = _ComputationType.RECV_B
SEND_F_RECV_B = _ComputationType.SEND_F_RECV_B
SEND_B_RECV_F = _ComputationType.SEND_B_RECV_F
FULL_BACKWARD = _ComputationType.FULL_BACKWARD

# Convenience shorthand for compute actions only since they are used in 'simple schedule format'
F = FORWARD
B = BACKWARD
W = WEIGHT
BW = FULL_BACKWARD

# Helper to parse an action string like 1F0 into a tuple of (stage_index, computation_type, microbatch_index)
_action_regex = re.compile(
    r"(\d+)(F|BW|B|W|UNSHARD|RESHARD|SEND_F|RECV_F|SEND_B|RECV_B){0,1}(\d*)(_(\d+)(RECV_B|RECV_F)(\d+)){0,1}"
)


class _Action(NamedTuple):
    stage_index: int
    computation_type: _ComputationType
    microbatch_index: Optional[int] = None
    # Used only for batched comms, for the second comm
    other_stage_index: Optional[int] = None
    other_microbatch_index: Optional[int] = None

    def __repr__(self):
        repr = str(self.stage_index)
        if self.computation_type == SEND_B_RECV_F:
            assert (
                self.microbatch_index is not None
            ), "SEND_B_RECV_F requires microbatch_index"
            assert (
                self.other_stage_index is not None
            ), "SEND_B_RECV_F requires other_stage_index"
            assert (
                self.other_microbatch_index is not None
            ), "SEND_B_RECV_F requires other_microbatch_index"
            repr += str(SEND_B) + str(self.microbatch_index)
            repr += "_" + str(self.other_stage_index)
            repr += str(RECV_F) + str(self.other_microbatch_index)
        elif self.computation_type == SEND_F_RECV_B:
            assert (
                self.microbatch_index is not None
            ), "SEND_F_RECV_B requires microbatch_index"
            assert (
                self.other_stage_index is not None
            ), "SEND_F_RECV_B requires other_stage_index"
            assert (
                self.other_microbatch_index is not None
            ), "SEND_F_RECV_B requires other_microbatch_index"
            repr += str(SEND_F) + str(self.microbatch_index)
            repr += "_" + str(self.other_stage_index)
            repr += str(RECV_B) + str(self.other_microbatch_index)
        else:
            repr += str(self.computation_type)
            if self.microbatch_index is not None:
                repr += str(self.microbatch_index)
        return repr

    @staticmethod
    def from_str(str):
        """
        Reverse of __repr__

        String should be formatted as [stage][action type][(microbatch)]
            e.g. `2F0`, `1UNSHARD`, `3SEND_F1`
        """
        if match := _action_regex.match(str):
            # the _ is for the combined group that captures the whole second action
            (
                stage_index,
                computation_type,
                microbatch_index,
                _,
                other_stage_index,
                other_computation_type,
                other_microbatch_index,
            ) = match.groups()
            if other_computation_type is not None:
                assert (
                    other_stage_index is not None and other_microbatch_index is not None
                )
                return _Action(
                    int(stage_index),
                    _ComputationType.from_str(
                        f"{computation_type}_{other_computation_type}"
                    ),
                    int(microbatch_index) if len(microbatch_index) else None,
                    int(other_stage_index),
                    int(other_microbatch_index),
                )
            return _Action(
                int(stage_index),
                _ComputationType.from_str(computation_type),
                int(microbatch_index) if len(microbatch_index) else None,
            )
        elif str == "" or str.isspace():
            return None
        raise RuntimeError(
            f"Invalid action string: {str}, should be formatted as [stage][action type][(microbatch)] e.g. 2F0"
        )


def _format_pipeline_order(pipeline_order: Dict[int, List[Optional[_Action]]]) -> str:
    """
    Formats the pipeline order in a timestep (row) x rank (column) grid of actions
    and returns the formatted string
    """
    # don't mutate the original
    pipeline_order = copy.deepcopy(pipeline_order)

    # Replace None with ""
    for rank in pipeline_order:
        for i in range(len(pipeline_order[rank])):
            if pipeline_order[rank][i] is None:
                # TODO make a real 'None action' that prints as empty string and make mypy happy
                pipeline_order[rank][i] = ""  # type: ignore[call-overload]
    # Calculate the maximum number of steps across all ranks
    num_steps = max(len(actions) for actions in pipeline_order.values())
    step_labels = [
        "Step " + str(i).zfill(len(str(num_steps - 1))) for i in range(num_steps)
    ]
    # Sorting the dictionary by keys and retrieving values in that order
    rank_actions = [
        pipeline_order.get(key, [""] * num_steps) for key in sorted(pipeline_order)
    ]
    # Transpose the list of lists (rows to columns)
    transposed_actions = list(itertools.zip_longest(*rank_actions, fillvalue=""))
    # Generate column labels for ranks
    num_ranks = len(pipeline_order)
    rank_labels = ["Rank " + str(i) for i in range(num_ranks)]
    # Calculate the maximum length of each column, considering labels
    max_lengths = [
        max(len(str(item)) if item is not None else 0 for item in col)
        for col in zip(step_labels, *transposed_actions)
    ]
    # Format the header row with rank labels
    header_row = " " * (len(step_labels[0]) + 2) + " ".join(
        f"{label:<{max_lengths[i]}}" for i, label in enumerate(rank_labels)
    )
    # Format each row with its corresponding label
    formatted_rows = [
        f"{label}: "
        + " ".join(f"{str(item):<{max_lengths[i]}}" for i, item in enumerate(row))
        for label, row in zip(step_labels, transposed_actions)
    ]
    # Join the rows into a single string
    formatted_table = header_row + "\n" + "\n".join(formatted_rows) + "\n"
    return formatted_table


def _validate_pipeline_order(
    pipeline_order: Dict[int, List[Optional[_Action]]],
    num_microbatches: int,
    num_stages: int,
    enable_zero_bubble: bool = False,
):
    """
    pipeline_order[rank] = [(computation_type, microbatch_index, stage_index), ...]
    Validating that the pipeline order follows the rules:
    1. Forward action for a microbatch must be before the Backward action for that microbatch
    2. Recv for a microbatch must be before the send for that microbatch
    3. Microbatch index is handled in sequential order for each stage
    4. A later stage cannot operate on a microbatch before any of the previous stages have operated on it
    5. Same microbatch cannot be handled in the same time step across ranks
    """
    # microbatch_index: (current computation type, current stage)
    microbatch_process_info: Dict[int, Tuple[_ComputationType, int]] = {}
    max_timestep = max(len(rank_list) for rank_list in pipeline_order.values())
    for timestep in range(max_timestep):
        error_msg: List[str] = []
        current_timestep_actions = []
        for rank in range(len(pipeline_order)):
            action = (
                pipeline_order[rank][timestep]
                if timestep < len(pipeline_order[rank])
                else None
            )

            if action is not None:
                computation_type = action.computation_type
                if computation_type != _ComputationType.WEIGHT:
                    current_timestep_actions.append(action)

        # TODO: enable this
        # if len(current_timestep_actions) == 0:
        #     error_msg.append(
        #         "All actions were None, there is an unnecessary gap in the schedule"
        #     )

        # Ensure that no microbatch is operated on twice in current_timestep_actions
        unique_microbatch_indices = {
            action.microbatch_index for action in current_timestep_actions
        }
        if len(unique_microbatch_indices) != len(current_timestep_actions):
            error_msg.append(
                "Duplicate microbatch index found in current_timestep_actions"
            )

        for action in current_timestep_actions:
            stage_index = action.stage_index
            computation_type = action.computation_type
            mb_index = action.microbatch_index
            assert (
                mb_index is not None
            ), "All currently supported action types require valid microbatch_index"
            if mb_index >= num_microbatches:
                error_msg.append(f"Microbatch index {mb_index} out of range")

            # first microbatch
            if mb_index not in microbatch_process_info:
                if computation_type != _ComputationType.FORWARD or stage_index != 0:
                    error_msg.append(f"Incorrect start for microbatch {mb_index}")
                microbatch_process_info[mb_index] = (computation_type, stage_index)
            else:
                # if the microbatch is included, check that the current stage is right after prev
                prev_computation, prev_stage = microbatch_process_info[mb_index]

                if prev_computation == _ComputationType.FORWARD:
                    if prev_stage == num_stages - 1:
                        expected_stage = num_stages - 1
                        expected_computation = _ComputationType.BACKWARD
                    else:
                        expected_stage = prev_stage + 1
                        expected_computation = _ComputationType.FORWARD
                elif prev_computation == _ComputationType.BACKWARD:
                    if prev_stage == 0:
                        error_msg.append(
                            f"[{mb_index=}] already finished backward computation"
                        )
                        break
                    else:
                        expected_stage = prev_stage - 1
                        expected_computation = _ComputationType.BACKWARD
                else:
                    raise ValueError(
                        f"Computation type {prev_computation} not supported"
                    )

                if expected_computation is not None:
                    if expected_computation != computation_type:
                        error_msg.append(
                            f"[{mb_index=}] {expected_computation=} VS. actual {computation_type=}"
                        )

                if expected_stage != stage_index:
                    error_msg.append(
                        f"[{mb_index=}] {expected_stage=} VS. actual {stage_index=}"
                    )

                microbatch_process_info[mb_index] = (
                    expected_computation,
                    expected_stage,
                )

        if not enable_zero_bubble:
            if len(error_msg) != 0:
                raise RuntimeError(
                    f"Error at timestep {timestep}: " + ",".join(error_msg)
                )
            return

        for rank in range(len(pipeline_order)):
            backward_steps: Set[Tuple[int, int]] = set()
            weight_steps: Set[Tuple[int, int]] = set()

            for action in pipeline_order[rank]:
                if action is None:
                    continue

                stage_index = action.stage_index
                computation_type = action.computation_type
                mb_index = action.microbatch_index
                if computation_type == _ComputationType.BACKWARD:
                    if mb_index is not None:
                        backward_steps.add((mb_index, stage_index))
                elif computation_type == _ComputationType.WEIGHT:
                    if (mb_index, stage_index) not in backward_steps:
                        error_msg.append(
                            f"{mb_index=}, {stage_index=} Weight happened before bwd"
                        )
                    if (mb_index, stage_index) in weight_steps:
                        error_msg.append(
                            f"{mb_index=}, {stage_index=} Duplicated weight step"
                        )
                    if mb_index is not None:
                        weight_steps.add((mb_index, stage_index))

            if len(backward_steps) != len(weight_steps):
                error_msg.append("Length weight steps != Length bwd steps")

        if len(error_msg) != 0:
            raise RuntimeError(f"Error at timestep {timestep}: " + ",".join(error_msg))


class _PipelineSchedule(ABC):
    def __init__(
        self,
        n_microbatches: int,
        loss_fn: Optional[Callable[..., torch.Tensor]] = None,
        args_chunk_spec: Optional[Tuple[TensorChunkSpec, ...]] = None,
        kwargs_chunk_spec: Optional[Dict[str, TensorChunkSpec]] = None,
        output_merge_spec: Optional[Union[Dict[str, Any], Tuple[Any]]] = None,
    ):
        # From arguments
        self._n_microbatches = n_microbatches
        self._loss_fn = loss_fn
        # Chunking specification for positional inputs. (default: `None`)
        self._args_chunk_spec = args_chunk_spec
        # Chunking specification for keyword inputs. (default: `None`)
        self._kwargs_chunk_spec = kwargs_chunk_spec
        self._output_merge_spec = output_merge_spec
        """
        # args_chunk_spec and kwargs_chunk_spec specify how to chunk inputs.
        # They are used to convert batch to microbatches in `step(x)`.  See
        # `TensorChunkSpec` for helper methods for creating them.
        """

        # Derived
        self._has_backward = self._loss_fn is not None

        # Holds the losses for each microbatch.
        self._internal_losses: List[torch.Tensor] = []
        logger.info("Using %s", self.__class__.__name__)

    def _maybe_compute_loss(self, stage, output, target_mbs, mb_index):
        if stage.is_last and self._has_backward:
            loss = self._compute_loss(output, target_mbs[mb_index])  # type: ignore[index]
            self._internal_losses.append(loss)

    def _maybe_get_loss(self, stage, mb_index):
        valid_index = 0 <= mb_index < len(self._internal_losses)
        if stage.is_last and self._has_backward and valid_index:
            return self._internal_losses[mb_index]
        elif len(self._internal_losses) != 0 and not valid_index:
            raise RuntimeError(
                f"Loss for microbatch {mb_index} is not available. "
                f"Available losses for microbatches: {self._internal_losses}"
            )
        else:
            return None

    def _update_losses(self, stages, losses):
        """
        Update the losses to those in the internal state
        """
        # if stages not a list turn into a list
        if not isinstance(stages, list):
            stages = [stages]
        contains_last_stage = any(stage.is_last for stage in stages)

        # Return losses if there is a container passed in
        if contains_last_stage and losses is not None:
            if len(self._internal_losses) != self._n_microbatches:
                raise RuntimeError(
                    f"Expecting {self._n_microbatches} losses but got {len(self._internal_losses)}"
                )

            # Clean external container first
            losses.clear()
            # Copy internal losses to external container
            losses.extend(self._internal_losses)

        self._internal_losses.clear()

    @abstractmethod
    def _step_microbatches(
        self,
        arg_mbs: Optional[List] = None,
        kwarg_mbs: Optional[List] = None,
        target_mbs: Optional[List] = None,
        losses: Optional[List] = None,
    ):
        """
        Run one iteration of the pipeline schedule with list of microbatches.
        Will go through all the microbatches according to the schedule
        implementation.

        Args:
            microbatches: list of microbatch args.
        """
        raise NotImplementedError

    @abstractmethod
    def step(self, *args, target=None, losses: Optional[List] = None, **kwargs):
        """
        Run one iteration of the pipeline schedule with *whole-batch* input.
        Will chunk the input into microbatches automatically, and go through the
        microbatches according to the schedule implementation.

        args: positional arguments to the model (as in non-pipeline case).
        kwargs: keyword arguments to the model (as in non-pipeline case).
        target: target for the loss function.
        losses: a list to store the losses for each microbatch.
        """
        raise NotImplementedError

    def _check_inputs(
        self,
        arg_mbs: Optional[List] = None,
        kwarg_mbs: Optional[List] = None,
        target_mbs: Optional[List] = None,
        losses: Optional[List] = None,
    ):
        """
        Pre-process/check inputs
        """

        def check_type_and_len(mbs, name: str):
            if not isinstance(mbs, list):
                raise TypeError(f"{name} must be a list but got a {type(mbs)}")
            if len(mbs) != self._n_microbatches:
                raise ValueError(
                    f"Expecting {self._n_microbatches} {name} but got {len(mbs)}"
                )

        if arg_mbs is not None:
            check_type_and_len(arg_mbs, "arg_mbs")
        else:
            arg_mbs = [()] * self._n_microbatches

        if kwarg_mbs is not None:
            check_type_and_len(kwarg_mbs, "kwarg_mbs")
        else:
            kwarg_mbs = [{}] * self._n_microbatches

        if target_mbs is not None:
            check_type_and_len(target_mbs, "target_mbs")

        if losses is not None:
            if not isinstance(losses, list):
                raise TypeError(f"losses must be a list but got a {type(losses)}")

        return arg_mbs, kwarg_mbs

    def _compute_loss(self, output, target):
        return self._loss_fn(output, target)  # type: ignore[misc]

    def _split_inputs(
        self,
        args: Tuple[Any, ...],
        kwargs: Optional[Dict[str, Any]] = None,
    ):
        """
        Splits a full-batch input into chunks (i.e. microbatches) and returns
        the chunks
        """
        if args or kwargs:
            args_split, kwargs_split = split_args_kwargs_into_chunks(
                args,
                kwargs,
                self._n_microbatches,
                self._args_chunk_spec,
                self._kwargs_chunk_spec,
            )
            return args_split, kwargs_split
        else:
            # Empty inputs (e.g. when called on middle stages)
            # Return a list of empty tuples/dicts with matching length as chunks
            return [()] * self._n_microbatches, [{}] * self._n_microbatches

    def _merge_outputs(self, output_chunks: List[Any]) -> Any:
        """
        Merge output chunks back to a batch state.
        If output_merge_spec is None, the utility will merge output chunks by dimension 0 (batch dim).
        """
        return merge_chunks(
            output_chunks,
            self._output_merge_spec,
        )


def _batch_p2p(p2p_ops: List[dist.P2POp], desc: Optional[str] = None):
    """
    Simple wrapper over batch_isend_irecv from torch.distributed, which just adds a descriptive logger on top.
    """
    if len(p2p_ops) == 0:
        return None
    desc_str = f"{desc}, " if desc else ""
    logger.debug("batch_p2p %s%s", desc_str, p2p_ops)
    return dist.batch_isend_irecv(p2p_ops).pop()


def _sorted_batch_p2p(
    p2p_ops: List[dist.P2POp], desc: Optional[str] = None
) -> Dict[int, dist.Work]:
    """
    Sorts the list of P2P ops by the peer rank, and then calls
    batch_isend_irecv. Return a dictionary of works by peer rank. This function
    helps us avoid hangs in case of skip connections.
    """
    # Arrange p2p_ops by peer rank:
    #   int is the peer rank;
    #   List is the list of ops towards the peer
    ops_by_peer: Dict[int, List[dist.P2POp]] = defaultdict(list)
    work_by_peer: Dict[int, dist.Work] = {}
    if len(p2p_ops) == 0:
        return work_by_peer

    # Classify the ops by peer rank
    for op in p2p_ops:
        ops_by_peer[op.peer].append(op)

    # Call batch_isend_irecv per peer, in sorted order of the peers (to avoid hangs)
    for peer, ops in sorted(ops_by_peer.items()):
        work_by_peer[peer] = _batch_p2p(ops, desc=desc)

    return work_by_peer


class PipelineScheduleSingle(_PipelineSchedule):
    """
    Base class for single-stage schedules.
    Implements the `step` method.
    Derived classes should implement `_step_microbatches`.
    """

    def __init__(
        self,
        stage: _PipelineStageBase,
        n_microbatches: int,
        loss_fn: Optional[Callable] = None,
        args_chunk_spec: Optional[Tuple[TensorChunkSpec, ...]] = None,
        kwargs_chunk_spec: Optional[Dict[str, TensorChunkSpec]] = None,
        output_merge_spec: Optional[Union[Dict[str, Any], Tuple[Any]]] = None,
    ):
        # Init parent
        super().__init__(
            n_microbatches=n_microbatches,
            loss_fn=loss_fn,
            args_chunk_spec=args_chunk_spec,
            kwargs_chunk_spec=kwargs_chunk_spec,
            output_merge_spec=output_merge_spec,
        )
        # Self attributes
        self._stage = stage
        self._num_stages = stage.num_stages
        # Set the same has_backward flag for stage object
        self._stage.has_backward = self._has_backward
        self._stage_initialized = False

    def _initialize_stage(self, args, kwargs):
        self._stage._prepare_forward_infra(self._n_microbatches, args, kwargs)
        if self._has_backward:
            self._stage._prepare_backward_infra(self._n_microbatches)
        self._stage_initialized = True

    def step(self, *args, target=None, losses: Optional[List] = None, **kwargs):
        """
        Run one iteration of the pipeline schedule with *whole-batch* input.
        Will chunk the input into microbatches automatically, and go through the
        microbatches according to the schedule implementation.

        args: positional arguments to the model (as in non-pipeline case).
        kwargs: keyword arguments to the model (as in non-pipeline case).
        target: target for the loss function.
        losses: a list to store the losses for each microbatch.
        """

        # Clean per iteration
        self._stage.clear_runtime_states()

        # Split inputs into microbatches
        args_split, kwargs_split = self._split_inputs(args, kwargs)

        # Split target into microbatches
        if target is not None:
            targets_split = list(torch.tensor_split(target, self._n_microbatches))
        else:
            targets_split = None

        # Run microbatches
        self._step_microbatches(args_split, kwargs_split, targets_split, losses)

        # Return merged results per original format
        if self._stage.is_last:
            return self._merge_outputs(self._stage.output_chunks)
        else:
            return None


class _ScheduleForwardOnly(PipelineScheduleSingle):
    """
    The forward-only schedule.
    Will go through all the microbatches and perform only the forward pass
    """

    def _step_microbatches(
        self,
        arg_mbs: Optional[List] = None,
        kwarg_mbs: Optional[List] = None,
        target_mbs: Optional[List] = None,
        losses: Optional[List] = None,
    ):
        """
        Run one iteration of the pipeline schedule
        """
        if target_mbs is not None or losses is not None:
            raise RuntimeError(
                "Forward-only schedule does not support loss computation"
            )

        arg_mbs, kwarg_mbs = self._check_inputs(arg_mbs, kwarg_mbs, target_mbs, losses)
        if not self._stage_initialized:
            self._initialize_stage(arg_mbs[0], kwarg_mbs[0])

        # Delay send waits
        fwd_sends_to_wait: List[dist.Work] = []

        # Run microbatches
        for i in range(self._n_microbatches):
            with record_function(f"Forward {i}"):
                ops = self._stage.get_fwd_recv_ops(i)
                works = _sorted_batch_p2p(ops, desc="fwd_recv")
                for work in works.values():
                    work.wait()

                self._stage.forward_one_chunk(i, arg_mbs[i], kwarg_mbs[i])  # type: ignore[index]

                ops = self._stage.get_fwd_send_ops(i)
                works = _sorted_batch_p2p(ops, desc="fwd_send")
                fwd_sends_to_wait.extend(works.values())

            logger.debug("[%s] Forwarded microbatch %s", self._stage.stage_index, i)

        # Wait for all forward sends to finish
        # This should not have performance impact because by the time the first
        # backward arrives all the forward sends should have been finished.
        for work in fwd_sends_to_wait:
            work.wait()


class ScheduleGPipe(PipelineScheduleSingle):
    """
    The GPipe schedule.
    Will go through all the microbatches in a fill-drain manner.
    """

    def _step_microbatches(
        self,
        arg_mbs: Optional[List] = None,
        kwarg_mbs: Optional[List] = None,
        target_mbs: Optional[List] = None,
        losses: Optional[List] = None,
    ):
        """
        Run one iteration of the pipeline schedule with list of microbatches.
        Will go through all the microbatches according to the GPipe schedule.

        Args:
            microbatches: list of microbatch args.
        """
        arg_mbs, kwarg_mbs = self._check_inputs(arg_mbs, kwarg_mbs, target_mbs, losses)

        if not self._stage_initialized:
            self._initialize_stage(arg_mbs[0], kwarg_mbs[0])

        # Delay send waits
        fwd_sends_to_wait: List[dist.Work] = []

        # Run microbatches
        for i in range(self._n_microbatches):
            with record_function(f"Forward {i}"):
                ops = self._stage.get_fwd_recv_ops(i)
                works = _sorted_batch_p2p(ops, desc="fwd_recv")
                for work in works.values():
                    work.wait()

                output = self._stage.forward_one_chunk(i, arg_mbs[i], kwarg_mbs[i])  # type: ignore[index]

                ops = self._stage.get_fwd_send_ops(i)
                works = _sorted_batch_p2p(ops, desc="fwd_send")
                fwd_sends_to_wait.extend(works.values())

            logger.debug("[%s] Forwarded microbatch %s", self._stage.stage_index, i)

            self._maybe_compute_loss(self._stage, output, target_mbs, i)

        # Wait for all forward sends to finish
        # This should not have performance impact because by the time the first
        # backward arrives all the forward sends should have been finished.
        for work in fwd_sends_to_wait:
            work.wait()

        # No loss function, no need to run backward
        if not self._has_backward:
            return

        # Run backward
        # Delay send waits
        bwd_sends_to_wait: List[dist.Work] = []
        for i in range(self._n_microbatches):
            with record_function(f"Backward {i}"):
                ops = self._stage.get_bwd_recv_ops(i)
                works = _sorted_batch_p2p(ops, desc="bwd_recv")
                for work in works.values():
                    work.wait()

                loss = self._maybe_get_loss(self._stage, i)
                self._stage.backward_one_chunk(i, loss=loss)

                ops = self._stage.get_bwd_send_ops(i)
                works = _sorted_batch_p2p(ops, desc="bwd_send")
                bwd_sends_to_wait.extend(works.values())

            logger.debug("[%s] Backwarded microbatch %s", self._stage.stage_index, i)

        # Return losses if there is a container passed in
        self._update_losses(self._stage, losses)

        # Wait for all backward sends to finish
        for work in bwd_sends_to_wait:
            work.wait()


class Schedule1F1B(PipelineScheduleSingle):
    """
    The 1F1B schedule.
    Will perform one forward and one backward on the microbatches in steady state.
    """

    def _step_microbatches(
        self,
        arg_mbs: Optional[List] = None,
        kwarg_mbs: Optional[List] = None,
        target_mbs: Optional[List] = None,
        losses: Optional[List] = None,
    ):
        """
        Run one iteration of the pipeline schedule with list of microbatches.
        Will go through all the microbatches according to the 1F1B schedule.

        Args:
            microbatches: list of microbatch args.
        """
        arg_mbs, kwarg_mbs = self._check_inputs(arg_mbs, kwarg_mbs, target_mbs, losses)

        if not self._stage_initialized:
            self._initialize_stage(arg_mbs[0], kwarg_mbs[0])

        # Last stage has 1 warmup, second-to-last 2 warmups, ...
        # first stage `num_stages` warmups
        warmup_chunks = min(
            self._n_microbatches,
            self._num_stages - self._stage.stage_index,
        )

        # Chunk counters
        fwd_mb_index = 0
        bwd_mb_index = 0
        weight_stage_mb_index = 0

        # Warmup phase
        send_work = None
        fwd_sends = []
        for _ in range(warmup_chunks):
            # Receive activations
            fwd_recvs = self._stage.get_fwd_recv_ops(fwd_mb_index)
            if recv_work := _batch_p2p(fwd_recvs, desc="fwd_recv"):
                recv_work.wait()

            # Compute
            output = self._stage.forward_one_chunk(fwd_mb_index, arg_mbs[fwd_mb_index], kwarg_mbs[fwd_mb_index])  # type: ignore[index]

            # Clear previous chunk's forward sends (hopefully they have well
            # finished, otherwise, we are heavily communication bound, in which
            # case it doesn't create a lot of benefit to compute next chunk
            # eagerly either)
            if send_work:
                send_work.wait()

            # Send activations
            fwd_sends = self._stage.get_fwd_send_ops(fwd_mb_index)
            if fwd_mb_index != warmup_chunks - 1:
                # Safe to fire
                send_work = _batch_p2p(fwd_sends, desc="fwd_send")
            # otherwise:
            #   The last foward send is left for fuse with first 1B in 1B1F below

            # Compute loss
            self._maybe_compute_loss(self._stage, output, target_mbs, fwd_mb_index)
            fwd_mb_index += 1

        # Now we should have send ops left over, to be fused with first 1B of 1B1F phase below.

        # 1B1F phase
        while True:  # Don't worry, we have a break inside
            # We actually do 1B first as the `1B1F` name indicates, so prepare its recv ops
            bwd_recvs = self._stage.get_bwd_recv_ops(bwd_mb_index)

            # Now, we need to fire the fwd_sends and bwd_recvs together
            if fuse_work := _batch_p2p(fwd_sends + bwd_recvs, desc="fwd_send_bwd_recv"):
                fuse_work.wait()

            # Backward one chunk
            loss = self._maybe_get_loss(self._stage, bwd_mb_index)
            self._stage.backward_one_chunk(bwd_mb_index, loss=loss)

            # Get the bwd send ops, but don't fire, to be fused with the 1F below
            bwd_sends = self._stage.get_bwd_send_ops(bwd_mb_index)
            bwd_mb_index += 1

            if fwd_mb_index == self._n_microbatches:
                # We are done with 1B1F, so break with some left-over bwd_sends
                break

            # We prepare 1F of the `1B1F`
            fwd_recvs = self._stage.get_fwd_recv_ops(fwd_mb_index)

            # Fuse it with bwd_sends above
            if fuse_work := _batch_p2p(bwd_sends + fwd_recvs, desc="bwd_send_fwd_recv"):
                fuse_work.wait()

            # Now do the fwd
            output = self._stage.forward_one_chunk(fwd_mb_index, arg_mbs[fwd_mb_index], kwarg_mbs[fwd_mb_index])  # type: ignore[index]

            # Compute loss
            self._maybe_compute_loss(self._stage, output, target_mbs, fwd_mb_index)

            # Get the fwd send ops, but don't fire, leave it for the next iter (wrap-around)
            fwd_sends = self._stage.get_fwd_send_ops(fwd_mb_index)
            fwd_mb_index += 1

        # Remember we still have some bwd_sends left over after the break? Now it is time to fire it
        send_work = _batch_p2p(bwd_sends, desc="bwd_send")

        # Cooldown
        while bwd_mb_index < self._n_microbatches:
            # prepare bwd recv ops
            bwd_recvs = self._stage.get_bwd_recv_ops(bwd_mb_index)
            if recv_work := _batch_p2p(bwd_recvs, desc="bwd_recv"):
                recv_work.wait()

            # Backward one chunk
            loss = self._maybe_get_loss(self._stage, bwd_mb_index)
            self._stage.backward_one_chunk(bwd_mb_index, loss=loss)

            # Clear previous chunk's backward sends (hopefully they have well finished)
            if send_work:
                send_work.wait()

            # Get the bwd send ops, fire it
            bwd_sends = self._stage.get_bwd_send_ops(bwd_mb_index)
            send_work = _batch_p2p(bwd_sends, desc="bwd_send")
            bwd_mb_index += 1

        # Wait for the last backward send to finish
        if send_work:
            send_work.wait()

        # Return losses if there is a container passed in
        self._update_losses(self._stage, losses)


def _add_unshard_reshard(
    compute_actions: List[Optional[_Action]],
    max_active_stages: int = 3,
) -> List[_Action]:
    """Given a basic schedule involving only compute actions (F,B,W), add UNSHARD/RESHARD actions for FSDP.

    UNSHARD refers to fetching the full contents of an FSDP-sharded layer, requiring an all-gather operation.
    RESHARD does the opposite, releasing memory (but doing no commmunication)

    We abandon the "timestep lock"  during lowering

    max_active_stages controls how many prefetches we allow. It should be measured in mb and tuneable but in practice
    3 stages is probably the thing we want?
    (to account for having one f and one b active, and something else prefetching?)
    """

    def next_stage_indices(
        count: int, next_actions: List[Optional[_Action]]
    ) -> List[int]:
        """Remove duplicates (same stage, different microbatch), find next 'count' stages that will do compute."""
        seen: Set[int] = set()
        ret: List[int] = []

        for a in next_actions:
            if a is not None and a.stage_index not in seen:
                seen.add(a.stage_index)
                ret.append(a.stage_index)
                if len(ret) == count:
                    break
        return ret

    active_stages: Set[int] = set()
    fsdp_aware_actions: List[_Action] = []

    def _unshard(stage_index: int):
        active_stages.add(stage_index)
        fsdp_aware_actions.append(_Action(stage_index, UNSHARD, None))

    def _reshard(stage_index: int):
        active_stages.remove(stage_index)
        fsdp_aware_actions.append(_Action(stage_index, RESHARD, None))

    for i, action in enumerate(compute_actions):
        if action is None:
            continue

        # We prefetch the next N stages we'll see, dropping existing stages to make room
        next_n = next_stage_indices(max_active_stages, compute_actions[i:])
        # Fetch needs to be ordered correctly, so don't use a set
        fetch = list(filter(lambda s: s not in active_stages, next_n))
        # Unclear what the best policy is for eviction, but we can maintain order so we do
        evict = list(filter(lambda s: s not in next_n, active_stages))

        # logger.debug(
        #     "_add_unshard_reshard Step %d active: %s fetch %s, evict %s",
        #     i,
        #     active_stages,
        #     fetch,
        #     evict,
        # )

        for stage in evict:
            _reshard(stage)
        for stage in fetch:
            _unshard(stage)
        fsdp_aware_actions.append(action)

    return fsdp_aware_actions


<<<<<<< HEAD
def _batch_send_recv(ops, peer_ops):
    # we intentionally mutate ops, peer_ops so the caller knows we consumed them.  maybe i should revsit that.
    new_ops = []
    new_peer_ops = []
    send_f_i = [i for i, o in enumerate(ops) if o.computation_type == SEND_F]
    recv_b_i = [i for i, o in enumerate(ops) if o.computation_type == RECV_B]
    send_b_i = [i for i, o in enumerate(peer_ops) if o.computation_type == SEND_B]
    recv_f_i = [i for i, o in enumerate(peer_ops) if o.computation_type == RECV_F]
    if len(send_f_i):
        assert (
            len(send_f_i) == 1
        ), f"Expect at most one send_f per step, {len(send_f_i)}"

    if len(send_f_i) == 1 and len(recv_b_i):
        # we have a batch candidate
        assert (
            len(recv_b_i) == 1
        ), f"Expect at most one recv_b per step, {len(recv_b_i)}"
        assert len(send_b_i) == 1, "Expected matching send_b for recv_b"
        assert len(recv_f_i) == 1, "Expected matching recv_f for send_f"
        send_f = ops[send_f_i[0]]
        recv_b = ops[recv_b_i[0]]
        for idx in sorted([send_f_i[0], recv_b_i[0]], reverse=True):
            ops.pop(idx)
        new_ops.append(
            _Action(
                send_f.stage_index,
                SEND_F_RECV_B,
                send_f.microbatch_index,
                recv_b.stage_index,
                recv_b.microbatch_index,
            )
        )

        send_b = peer_ops[send_b_i[0]]
        recv_f = peer_ops[recv_f_i[0]]
        assert (
            send_f.stage_index + 1 == recv_f.stage_index
        ), "Expected matching stage indices for send_f and recv_f"
        assert (
            send_f.microbatch_index == recv_f.microbatch_index
        ), "Expected matching microbatch indices for send_f and recv_f"
        assert (
            send_b.stage_index - 1 == recv_b.stage_index
        ), "Expected matching stage indices for send_b and recv_b"
        assert (
            send_b.microbatch_index == recv_b.microbatch_index
        ), "Expected matching microbatch indices for send_b and recv_b"

        for idx in sorted([send_b_i[0], recv_f_i[0]], reverse=True):
            peer_ops.pop(idx)
        new_peer_ops.append(
            _Action(
                send_b.stage_index,
                SEND_B_RECV_F,
                send_b.microbatch_index,
                recv_f.stage_index,
                recv_f.microbatch_index,
            )
        )

    # no more batches. just deal with single ops now
    while ops:
        new_ops.append(ops.pop())
    while peer_ops:
        new_peer_ops.append(peer_ops.pop())
    return new_ops, new_peer_ops
=======
def _merge_bw(
    compute_actions: List[Optional[_Action]],
) -> List[_Action]:
    """Given a basic schedule involving only compute actions (F,B,W), merge adjacent B and W ops into BW ops.

    BW refers to running the whole backward (not separating grad_input and grad_weight), which can be more efficient
    in some cases.
    """
    merged_actions = []
    while compute_actions:
        action = compute_actions.pop(0)
        if action is None:
            continue

        while len(compute_actions) and (next_action := compute_actions[0]) is None:
            # remove any None actions between 'action' and 'next_action'
            compute_actions.pop(0)

        if (
            action.computation_type == B
            and next_action is not None
            and next_action.computation_type == W
            and action.stage_index == next_action.stage_index
            and action.microbatch_index == next_action.microbatch_index
        ):
            merged_actions.append(
                _Action(action.stage_index, BW, action.microbatch_index)
            )
            compute_actions.pop(0)
        else:
            merged_actions.append(action)
    return merged_actions
>>>>>>> 9a5d0b23


def _add_send_recv(
    compute_actions: Dict[int, List[_Action]],
    stage_to_rank: Callable[[int], int],
    num_stages: int,
    enable_batching: bool = False,
) -> Dict[int, List[_Action]]:
    comm_actions: Dict[int, List[_Action]] = {rank: [] for rank in compute_actions}

    def _has_comms(action: _Action) -> bool:
        if action.computation_type == F:
            return action.stage_index != num_stages - 1
        elif action.computation_type in (B, BW):
            return action.stage_index != 0
        return False

    def _get_comms(action: _Action) -> Tuple[_Action, _Action]:
        assert _has_comms(action), f"{action} is not a valid comm action"
        stage_idx = action.stage_index
        ctype = action.computation_type
        mb_idx = action.microbatch_index
        send = _Action(stage_idx, SEND_F if ctype == F else SEND_B, mb_idx)
        recv_stage_idx = stage_idx + 1 if ctype == F else stage_idx - 1
        recv = _Action(recv_stage_idx, RECV_F if ctype == F else RECV_B, mb_idx)
        return send, recv

    def _peer_rank(action: _Action) -> int:
        # TODO asserts for invalid stage ids (RECV_F for stage 0)
        if action.computation_type == SEND_F:
            return stage_to_rank(action.stage_index + 1)
        elif action.computation_type == SEND_B:
            return stage_to_rank(action.stage_index - 1)
        elif action.computation_type == RECV_F:
            return stage_to_rank(action.stage_index - 1)
        elif action.computation_type == RECV_B:
            return stage_to_rank(action.stage_index + 1)
        else:
            raise ValueError("unsupported action for peer rank")

    def _ready_to_schedule(
        action: Optional[_Action], prev_actions: List[_Action]
    ) -> bool:
        """We don't put our own recv ops in the schedule, we let a sender on another rank put our recv ops in place.
        This helps ensure a sane (non-hanging) ordering of sends and recvs.
        But it also means we might not be able to schedule our next compute action yet.
        """
        if action is None:
            return True
        elif action.computation_type == F and not action.stage_index == 0:
<<<<<<< HEAD
            for p in prev_actions:
                if (
                    p.computation_type == RECV_F
                    and p.stage_index == action.stage_index
                    and p.microbatch_index == action.microbatch_index
                ):
                    return True
                elif (
                    p.computation_type == SEND_B_RECV_F
                    and p.other_stage_index == action.stage_index
                    and p.other_microbatch_index == action.microbatch_index
                ):
                    return True
            return False
        elif action.computation_type == B and not action.stage_index == num_stages - 1:
            for p in prev_actions:
                if (
                    p.computation_type == RECV_B
                    and p.stage_index == action.stage_index
                    and p.microbatch_index == action.microbatch_index
                ):
                    return True
                elif (
                    p.computation_type == SEND_F_RECV_B
                    and p.other_stage_index == action.stage_index
                    and p.other_microbatch_index == action.microbatch_index
                ):
                    return True
            return False
=======
            expected_recv = _Action(
                action.stage_index,
                RECV_F if action.computation_type == F else RECV_B,
                action.microbatch_index,
            )
            return expected_recv in prev_actions
        elif (
            action.computation_type in (B, BW)
            and not action.stage_index == num_stages - 1
        ):
            expected_recv = _Action(
                action.stage_index,
                RECV_F if action.computation_type == F else RECV_B,
                action.microbatch_index,
            )
            return expected_recv in prev_actions
>>>>>>> 9a5d0b23
        else:
            return True

    while compute_actions:
        progress = False
        # go in order of ranks even if dict keys aren't ordered
        new_comms: Dict[int, defaultdict[int, list]] = {
            rank: defaultdict(list) for rank in sorted(compute_actions)
        }
        for rank in sorted(compute_actions):
            assert len(compute_actions[rank]) > 0
            action = compute_actions[rank][0]
            if not _ready_to_schedule(action, comm_actions[rank]):
                continue

            if action is not None:
                comm_actions[rank].append(action)
                if _has_comms(action):
                    send, recv = _get_comms(action)
                    # TODO we can avoid send/recv if the 2 stages are on the same rank.
                    # should we avoid that in the runtime or here?
                    new_comms[rank][_peer_rank(send)].append(send)
                    new_comms[stage_to_rank(recv.stage_index)][rank].append(recv)

            compute_actions[rank].pop(0)
            if len(compute_actions[rank]) == 0:
                del compute_actions[rank]
            progress = True

        if not progress:
            print("WIP comms schedule:\n", _format_pipeline_order(comm_actions))  # type: ignore[arg-type]
            print("remaining compute actions:\n", compute_actions)
        assert progress, "Malformed compute schedule, can't schedule sends/recvs"

        # comm batching needs to be done carefully to avoid reordering comms and causing a hang
        # algorithm:
        # Process sends/recvs in pairs.  Processing means consuming from 'new_comms' and adding the final schedule
        # processing batches is done the same way except 4 ops at a time are consumed and 2 are written
        # rules:
        # 1- if we batch ops for one rank, we also batch matching ops for another rank
        # 2- when we create a batch, we append the batches to both ranks' schedules at the same time
        # 3- we remove individual sends/recvs from 'new_comms' when we consume them in a batch
        # 4- append individual (unbatchable) sends/recvs
        for rank in new_comms:
            for peer in new_comms[rank]:
                if rank == peer:
                    continue
                # we batch and process all the operations between rank and peer.
                # this should symmetrically consume all actions from new_comms[rank][peer] and new_comms[peer][rank]
                ops = new_comms[rank][peer]
                peer_ops = new_comms[peer][rank]
                if len(ops) == 0:
                    assert (
                        len(peer_ops) == 0
                    ), f"ops was empty but peer_ops was not, {peer_ops}"

                # batched_ops lists include both batched ops and unbatchable ops
                if enable_batching:
                    batched_ops, batched_peer_ops = _batch_send_recv(ops, peer_ops)
                else:
                    batched_ops = list(ops)
                    batched_peer_ops = list(peer_ops)
                    # TODO - refactor so that it is not necessary to consume/clear ops/peer_ops
                    ops.clear()
                    peer_ops.clear()

                # now we have consumed ops from this rank and matching ops from peer.
                # peer will be empty and we will not do anything when we iterate to it
                assert (
                    len(ops) == 0 and len(peer_ops) == 0
                ), f"Expected to process all ops, {ops}, {peer_ops}"
                comm_actions[rank].extend(batched_ops)
                comm_actions[peer].extend(batched_peer_ops)

    return comm_actions


def _simulate_comms_compute(
    pipeline_order, stage_to_rank: Callable[[int], int], num_stages: int
):
    pipeline_order = {
        rank: [a for a in pipeline_order[rank] if a is not None]
        for rank in sorted(pipeline_order)
    }
    schedule: Dict[int, List[_Action | None]] = {
        rank: [] for rank in sorted(pipeline_order)
    }

    def _prev_ops(stage_idx):
        rank = stage_to_rank(stage_idx)
        ops = copy.deepcopy(schedule[rank])
        if len(pipeline_order[rank]):
            # batched comm ops may need to be jointly scheduled (e.g. send_f_recv_b depends on and is a dep of send_b_recv_f)
            # assuming we iterate in sorted rank order, peeking at the next unscheduled action for later ranks should unblock us
            ops.append(pipeline_order[rank][0])

        return ops

    def _ready_to_schedule(action: Optional[_Action]) -> bool:
        if action is None:
            return True

        stage_idx = action.stage_index
        if action.computation_type == F:
            if action.stage_index == 0:
                return True
            for p in _prev_ops(stage_idx):
                if p is None:
                    continue
                elif (
                    p.computation_type == RECV_F
                    and p.stage_index == action.stage_index
                    and p.microbatch_index == action.microbatch_index
                ):
                    return True
                elif (
                    p.computation_type == SEND_B_RECV_F
                    and p.other_stage_index == action.stage_index
                    and p.other_microbatch_index == action.microbatch_index
                ):
                    return True
            return False
        elif action.computation_type == B:
            if action.stage_index == num_stages - 1:
                return True
            for p in _prev_ops(stage_idx):
                if p is None:
                    continue
                elif (
                    p.computation_type == RECV_B
                    and p.stage_index == action.stage_index
                    and p.microbatch_index == action.microbatch_index
                ):
                    return True
                elif (
                    p.computation_type == SEND_F_RECV_B
                    and p.other_stage_index == action.stage_index
                    and p.other_microbatch_index == action.microbatch_index
                ):
                    return True
            return False
        elif action.computation_type == W:
            return True
        elif action.computation_type == SEND_F:
            expected_f = _Action(action.stage_index, F, action.microbatch_index)
            return expected_f in _prev_ops(stage_idx)
        elif action.computation_type == RECV_F:
            peer_stage_idx = stage_idx - 1
            expected_send = _Action(peer_stage_idx, SEND_F, action.microbatch_index)
            return expected_send in _prev_ops(peer_stage_idx)
        elif action.computation_type == SEND_B:
            expected_b = _Action(action.stage_index, B, action.microbatch_index)
            return expected_b in _prev_ops(stage_idx)
        elif action.computation_type == RECV_B:
            peer_stage_idx = stage_idx + 1
            expected_send = _Action(peer_stage_idx, SEND_B, action.microbatch_index)
            return expected_send in _prev_ops(peer_stage_idx)
        elif action.computation_type == SEND_F_RECV_B:
            # though the stage_index may not be the same between the SEND and the RECV, the rank must be
            peer_stage_idx = stage_idx + 1
            for p in _prev_ops(peer_stage_idx):
                if p is None:
                    continue
                elif (
                    p.computation_type == SEND_B_RECV_F
                    and action.other_stage_index is not None
                    and p.stage_index == action.other_stage_index + 1
                    and p.other_stage_index is not None
                    and p.other_stage_index == action.stage_index + 1
                    and p.microbatch_index == action.other_microbatch_index
                    and p.other_microbatch_index == action.microbatch_index
                ):
                    return True
            return False
        elif action.computation_type == SEND_B_RECV_F:
            # though the stage_index may not be the same between the SEND and the RECV, the rank must be
            peer_stage_idx = action.stage_index - 1
            for p in _prev_ops(peer_stage_idx):
                if p is None:
                    continue
                elif (
                    p.computation_type == SEND_F_RECV_B
                    and p.stage_index + 1 == action.other_stage_index
                    and p.other_stage_index + 1 == action.stage_index
                    and p.microbatch_index == action.other_microbatch_index
                    and p.other_microbatch_index == action.microbatch_index
                ):
                    return True
            return False

        else:
            raise ValueError(f"Unsupported action type {action}")

    while pipeline_order:
        progress = False
        for rank in sorted(pipeline_order):
            if len(pipeline_order[rank]) == 0:
                continue

            action = pipeline_order[rank][0]
            if _ready_to_schedule(action):
                if action is not None:
                    schedule[rank].append(action)
                pipeline_order[rank].pop(0)
                progress = True
            else:
                schedule[rank].append(None)

        for i in sorted(pipeline_order, reverse=True):
            if len(pipeline_order[i]) == 0:
                del pipeline_order[i]

        # hacky, but do a second pass to replace any 'none' at this timestep with a real action, if it got unblocked
        # by one of the later ranks
        for rank in sorted(pipeline_order):
            if len(pipeline_order[rank]) == 0:
                continue

            if schedule[rank][-1] is not None:
                continue

            action = pipeline_order[rank][0]
            if _ready_to_schedule(action):
                if action is not None:
                    schedule[rank][-1] = action
                pipeline_order[rank].pop(0)

        for i in sorted(pipeline_order, reverse=True):
            if len(pipeline_order[i]) == 0:
                del pipeline_order[i]

        if not progress:
            print("WIP comms schedule:\n", _format_pipeline_order(schedule))
            for rank in pipeline_order:
                print(f"{rank=} next action= {pipeline_order[rank][0]}")
            raise ValueError("Schedule is not progressing")

    return schedule


def _dump_chrometrace(schedule, filename):
    events = []
    for rank in sorted(schedule):
        for timestep, action in enumerate(schedule[rank]):
            if action is None:
                continue
            events.append(
                {
                    "name": str(action),
                    "cat": "computation"
                    if action.computation_type in (F, B, W)
                    else "communication",
                    "ph": "X",
                    "pid": rank,
                    "tid": rank,
                    "ts": timestep,
                    "dur": 1,
                }
            )
    import json

    with open(filename, "w") as f:
        json.dump({"traceEvents": events}, f)


class PipelineScheduleMulti(_PipelineSchedule):
    """
    Base class for multi-stage schedules.
    Implements the `step` method.
    """

    def __init__(
        self,
        stages: List[_PipelineStageBase],
        n_microbatches: int,
        loss_fn: Optional[Callable] = None,
        args_chunk_spec: Optional[Tuple[TensorChunkSpec, ...]] = None,
        kwargs_chunk_spec: Optional[Dict[str, TensorChunkSpec]] = None,
        output_merge_spec: Optional[Union[Dict[str, Any], Tuple[Any]]] = None,
        stage_index_to_group_rank: Optional[Dict[int, int]] = None,
        use_full_backward: bool = True,
    ):
        if len(stages) <= 1:
            raise ValueError(
                f"Multi-stage schedule expects at least two stages but got {len(stages)}"
            )
        # Init parent
        super().__init__(
            n_microbatches=n_microbatches,
            loss_fn=loss_fn,
            args_chunk_spec=args_chunk_spec,
            kwargs_chunk_spec=kwargs_chunk_spec,
            output_merge_spec=output_merge_spec,
        )
        # Self attributes
        self._stages = stages
        self._num_stages = stages[0].num_stages
        self.pp_group_size = stages[0].group_size
        self.rank = stages[0].group_rank
        # Set the pipeline stage states
        if stage_index_to_group_rank is not None:
            for stage in self._stages:
                stage.stage_index_to_group_rank = stage_index_to_group_rank
        self.stage_index_to_group_rank = stages[0].stage_index_to_group_rank

        # Set the same has_backward flag for stage object
        for stage in self._stages:
            stage.has_backward = self._has_backward
        self._stages_initialized = False

        # avoid putting a reference to 'self' inside the lambda, it creates a ref cycle
        has_loss: bool = self._loss_fn is not None
        self._should_compute_loss = lambda stage: stage.is_last and has_loss

        # This will be set during init of derived schedules
        self.pipeline_order: Dict[int, List[Optional[_Action]]] = {}
        self.use_full_backward = use_full_backward

    def _initialize_stages(self, args: Tuple[Any, ...], kwargs):
        # may be 'none' value (if this stage sends its output shapes to the next stage via P2P)
        # or real value (if this stage and next stage are on the same device)
        next_stage_args: Tuple[Any, ...] = tuple()
        for stage in self._stages:
            if stage.is_first:
                next_stage_args = stage._prepare_forward_infra(
                    self._n_microbatches, args, kwargs
                )
            else:
                next_stage_args = stage._prepare_forward_infra(
                    self._n_microbatches, next_stage_args, kwargs
                )

            if self._has_backward:
                stage._prepare_backward_infra(self._n_microbatches)
        self._stages_initialized = True

    def _dump_csv(self, filename):
        """Dump a CSV representation of the schedule into a file with the provided filename."""
        with open(filename, "w", newline="") as csvfile:
            writer = csv.writer(csvfile)
            for rank in self.pipeline_order:
                writer.writerow(self.pipeline_order[rank])

    def _simulate(self):
        return _simulate_comms_compute(
            self.pipeline_order_with_comms,
            lambda s: self.stage_index_to_group_rank[s],
            self._num_stages,
        )

    def _validate_schedule(self):
        # TODO(whc) this should be merged with the logic in test_schedule.py#L453-L554
        def _validate_rank_actions(
            actions: Dict[int, List[_Action | None]],
            num_stages: int,
            num_microbatches: int,
        ):
            # We will count all the actions per stage and ensure they happen in a valid order
            # (e.g. F before B before W for a given microbatch)
            stage_actions: Dict[int, Dict[_ComputationType, Set]] = {
                stage_id: {
                    F: set(),
                    B: set(),
                    W: set(),
                }
                for stage_id in range(num_stages)
            }
            for rank in actions:
                for action in actions[rank]:
                    if action is None:
                        continue
                    assert isinstance(
                        action, _Action
                    ), f"Got an invalid action: {action}, expected instance of _Action"
                    s_id = action.stage_index
                    ctype = action.computation_type
                    mb_id = action.microbatch_index
                    if ctype == F:
                        stage_actions[s_id][F].add(mb_id)
                    elif ctype == B:
                        assert (
                            mb_id in stage_actions[s_id][F]
                        ), f"Running Backward for stage {s_id}, microbatch {mb_id} without first running Forward"
                        stage_actions[s_id][B].add(mb_id)
                    elif ctype == W:
                        assert (
                            not self.use_full_backward
                        ), "Schedule contains 'W' actions, but is configured to use full backward"
                        assert (
                            mb_id in stage_actions[s_id][B]
                        ), f"Running Weight for stage {s_id}, microbatch {mb_id} without first running Backward"
                        stage_actions[s_id][W].add(mb_id)

            for s_id in stage_actions:
                for ctype in (F, B, W):
                    stage_mb = len(stage_actions[s_id][ctype])
                    assert (
                        stage_mb == num_microbatches
                    ), f"Got {stage_mb} {ctype} microbatches for stage {s_id}, expected {num_microbatches}"

        assert (
            len(self.pipeline_order) == self.pp_group_size
        ), f"Schedule has incorrect number of ranks - expected {self.pp_group_size}, actual {len(self.pipeline_order)}"
        for rank in range(self.pp_group_size):
            assert (
                rank in self.pipeline_order
            ), f"Schedule is missing actions for rank {rank}"
        _validate_rank_actions(
            self.pipeline_order,
            self._num_stages,
            self._n_microbatches,
        )

    def _load_csv(self, filename, format="compute_only"):
        """Load a CSV representation of the schedule from a file with the provided filename.
        This API will most likely get renamed/refactored so is marked as internal for now.

        format must be "compute_only" for PipelineScheduleMulti
        """
        assert format == "compute_only"
        with open(filename, newline="") as csvfile:
            reader = csv.reader(csvfile)
            for rank, row in enumerate(reader):
                self.pipeline_order[rank] = [_Action.from_str(s) for s in row]
        self._validate_schedule()

    def step(self, *args, target=None, losses: Optional[List] = None, **kwargs):
        """
        Run one iteration of the pipeline schedule with *whole-batch* input.
        Will chunk the input into microbatches automatically, and go through the
        microbatches according to the schedule implementation.

        args: positional arguments to the model (as in non-pipeline case).
        kwargs: keyword arguments to the model (as in non-pipeline case).
        target: target for the loss function.
        losses: a list to store the losses for each microbatch.
        """
        # Clean per iteration
        for stage in self._stages:
            stage.clear_runtime_states()

        # Split inputs into microbatches
        args_split, kwargs_split = self._split_inputs(args, kwargs)

        # Split target into microbatches
        if target is not None:
            targets_split = list(torch.tensor_split(target, self._n_microbatches))
        else:
            targets_split = None

        # Run microbatches
        self._step_microbatches(args_split, kwargs_split, targets_split, losses)

        # Return merged results per original format
        for stage in self._stages:
            if stage.is_last:
                return self._merge_outputs(stage.output_chunks)
        # Does not contain the last stage
        return None

    def _step_microbatches(
        self,
        arg_mbs: Optional[List] = None,
        kwarg_mbs: Optional[List] = None,
        target_mbs: Optional[List] = None,
        losses: Optional[List] = None,
    ):
        """
        Operate on the microbatches for looped schedules (multiple stages on each rank).

        TODO: Does not use sorted_batch_isend_irecv(). As a result, this schedule does
        not support models with skip connections.
        """
        arg_mbs, kwarg_mbs = self._check_inputs(arg_mbs, kwarg_mbs, target_mbs, losses)

        if not self._stages_initialized:
            self._initialize_stages(arg_mbs[0], kwarg_mbs[0])

        # Based on the plan in Step 1 created in __init__:
        # 2. Perform communication based on the pipeline_order
        stage_index_to_stage: Dict[int, _PipelineStageBase] = {
            stage.stage_index: stage for stage in self._stages
        }

        # determine prev_rank and next_rank based on which ranks are next to
        # the stages in the pipeline_order
        all_prev_ranks: Set[int] = set()
        all_next_ranks: Set[int] = set()
        for stage_index in stage_index_to_stage.keys():
            # TODO: assumption that stages only communicate from distances of +1/-1 (no skip connections)
            if stage_index > 0:
                all_prev_ranks.add(self.stage_index_to_group_rank[stage_index - 1])
            if stage_index < self._num_stages - 1:
                all_next_ranks.add(self.stage_index_to_group_rank[stage_index + 1])

        for time_step, action in enumerate(self.pipeline_order[self.rank]):
            try:
                ops: List[dist.P2POp] = []
                if action is not None:
                    computation_type = action.computation_type
                    mb_index = action.microbatch_index
                    stage_index = action.stage_index
                    assert (
                        mb_index is not None
                    ), "All currently supported action types require valid microbatch_index"
                    if computation_type == _ComputationType.FORWARD:
                        # perform forward computation
                        stage = stage_index_to_stage[stage_index]
                        output = stage.forward_one_chunk(
                            mb_index, arg_mbs[mb_index], kwarg_mbs[mb_index]
                        )
                        self._maybe_compute_loss(stage, output, target_mbs, mb_index)
                        ops.extend(stage.get_fwd_send_ops(mb_index))
                    elif computation_type == _ComputationType.BACKWARD:
                        # perform backward computation
                        stage = stage_index_to_stage[stage_index]
                        loss = self._maybe_get_loss(stage, mb_index)
                        stage.backward_one_chunk(
                            mb_index, loss=loss, full_backward=self.use_full_backward
                        )
                        ops.extend(stage.get_bwd_send_ops(mb_index))
                    elif computation_type == _ComputationType.WEIGHT:
                        # perform weight update
                        if self.use_full_backward:
                            raise ValueError(
                                f"We detected a weight update in the pipeline schedule, but \
                                {self.use_full_backward=}"
                            )
                        stage = stage_index_to_stage[stage_index]
                        stage.backward_weight_one_chunk(mb_index)
                    else:
                        raise ValueError(f"Unknown computation type {computation_type}")

                # Look at the neighboring ranks for this current timestep and determine whether
                # this current rank needs to do any recv communication
                for prev_rank in all_prev_ranks:
                    prev_rank_ops = self.pipeline_order[prev_rank]
                    prev_rank_action = None
                    if time_step < len(prev_rank_ops):
                        prev_rank_action = prev_rank_ops[time_step]
                    if prev_rank_action is not None:
                        computation_type = prev_rank_action.computation_type
                        mb_index = prev_rank_action.microbatch_index
                        stage_index = prev_rank_action.stage_index
                        assert (
                            mb_index is not None
                        ), "All currently supported action types require valid microbatch_index"
                        # Only handle sends for the forward from a previous rank
                        if computation_type == _ComputationType.FORWARD:
                            # If not the last stage, then receive fwd activations
                            if stage_index + 1 in stage_index_to_stage:
                                # TODO: We are assuming that stage will always receive from stage-1
                                # however that is not necessarily true of get_fwd_recv_ops
                                stage = stage_index_to_stage[stage_index + 1]
                                ops.extend(stage.get_fwd_recv_ops(mb_index))
                        elif (
                            computation_type == _ComputationType.BACKWARD
                            or computation_type == _ComputationType.WEIGHT
                        ):
                            # Previous rank doing backward or weight update has no influence for the current rank forward recv
                            pass
                        else:
                            raise ValueError(
                                f"Unknown computation type {computation_type}"
                            )
                for next_rank in all_next_ranks:
                    next_rank_ops = self.pipeline_order[next_rank]
                    next_rank_action = None
                    if time_step < len(next_rank_ops):
                        next_rank_action = next_rank_ops[time_step]
                    if next_rank_action is not None:
                        computation_type = next_rank_action.computation_type
                        mb_index = next_rank_action.microbatch_index
                        stage_index = next_rank_action.stage_index
                        assert (
                            mb_index is not None
                        ), "All currently supported action types require valid microbatch_index"
                        # Only handle receives for the backwards from a next rank
                        if (
                            computation_type == _ComputationType.FORWARD
                            or computation_type == _ComputationType.WEIGHT
                        ):
                            # Next rank doing forward or weight update has no influence for the current rank backward recv
                            pass
                        elif computation_type == _ComputationType.BACKWARD:
                            # If not the first stage, then receive bwd gradients
                            if stage_index - 1 in stage_index_to_stage:
                                # TODO: We are assuming that stage will always receive from stage+1
                                # however that is not necessarily true of get_bwd_recv_ops
                                stage = stage_index_to_stage[stage_index - 1]
                                ops.extend(stage.get_bwd_recv_ops(mb_index))
                        else:
                            raise ValueError(
                                f"Unknown computation type {computation_type}"
                            )

                # do the communication
                if ops:
                    _batch_p2p(ops).wait()
            except Exception as e:
                logger.error(
                    "[Rank %s] pipeline schedule %s caught the following exception \
                     at time_step %s when running action %s",
                    self.rank,
                    self.__class__.__name__,
                    time_step,
                    action,
                )
                logger.error("%s", _format_pipeline_order(self.pipeline_order))
                raise e
        # Return losses if there is a container passed in
        self._update_losses(self._stages, losses)


class _PipelineScheduleRuntime(PipelineScheduleMulti):
    """
    Provides a simple runtime that requires a 'schedule IR' including specified communication operations.

    Can be instantiated directly by creating _PipelineScheduleRuntime and calling load_csv, or can be
    subclassed and the subclass can be responsible for creating a schedule IR.
    """

    def _load_actions(
        self,
        actions: Dict[int, List[Optional[_Action]]],
        format: str = "compute_only",
    ):
        """
        Given an in-memory representation for a simple compute-only schedule, lower it to a complex schedule including
        communication actions.  Stores the schedule in self, and must be called before running step_mo()
        """
        assert (
            self.stage_index_to_group_rank is not None
        ), "stage_index_to_group_rank is required for PipelineScheduleRuntime"
        self.pipeline_order_with_comms: Dict[int, List[_Action]] = {}
        if format == "compute_comms":
            for rank in actions:
                self.pipeline_order_with_comms[rank] = []
                for action in actions[rank]:
                    assert action is not None
                    self.pipeline_order_with_comms[rank].append(action)
            # TODO what level of validation should we offer for compute+comms schedule?
        elif format == "compute_only":
            # Perform schedule lowering
            for rank in actions:
                self.pipeline_order_with_comms[rank] = _add_unshard_reshard(
                    actions[rank]
                )

            self.pipeline_order_with_comms = _add_send_recv(
                self.pipeline_order_with_comms,
                stage_to_rank=lambda s: self.stage_index_to_group_rank[s],
                num_stages=self._num_stages,
            )
        else:
            raise NotImplementedError(f"{format=} is not implemented")

    def _load_csv(self, filename: str, format: str = "compute_only"):
        """Loads a csv in simple format and then lowers it to include comunication actions

        format must be either "compute_only" or "compute_comms".  If compute_only, the lowering passes
        will automatically be run to generate a compute_comms schedule.
        """
        if format == "compute_only":
            # this will populate self.pipeline_order
            super()._load_csv(filename)
            # this will populate self.pipeline_order_with_comms
            self._load_actions(self.pipeline_order)
        elif format == "compute_comms":
            actions = {}
            with open(filename, newline="") as csvfile:
                reader = csv.reader(csvfile)
                for rank, row in enumerate(reader):
                    actions[rank] = [_Action.from_str(s) for s in row]
                self._load_actions(actions, format=format)
        else:
            raise NotImplementedError(f"{format=} is not implemented")

    def _dump_csv(self, filename: str):
        """Dump a CSV representation of the compute + comms schedule into a file with the provided filename."""
        # TODO should there be an option to dump the compute_only schedule from PipelineScheduleRuntime? It's possible
        # that it does not exist if it was created from a compute_comms schedule.
        assert (
            self.pipeline_order_with_comms is not None
        ), "Must initialize compute_comms schedule before dump_csv"
        with open(filename, "w", newline="") as csvfile:
            writer = csv.writer(csvfile)
            for rank in self.pipeline_order_with_comms:
                writer.writerow(self.pipeline_order_with_comms[rank])

    def _simulate(self):
        return _simulate_comms_compute(
            self.pipeline_order_with_comms,
            lambda s: self.stage_index_to_group_rank[s],
            self._num_stages,
        )

    def _step_microbatches(
        self,
        arg_mbs: Optional[List] = None,
        kwarg_mbs: Optional[List] = None,
        target_mbs: Optional[List] = None,
        losses: Optional[List] = None,
    ):
        """
        Operate on the microbatches for looped schedules (multiple stages on each rank).

        TODO: Does not use sorted_batch_isend_irecv(). As a result, this schedule does
        not support models with skip connections.
        """
        arg_mbs, kwarg_mbs = self._check_inputs(arg_mbs, kwarg_mbs, target_mbs, losses)
        if not self._stages_initialized:
            self._initialize_stages(arg_mbs[0], kwarg_mbs[0])

        # Based on the plan in Step 1 created in __init__:
        # 2. Perform communication based on the pipeline_order
        stage_index_to_stage: Dict[int, _PipelineStageBase] = {
            stage.stage_index: stage for stage in self._stages
        }

        assert (
            self.pipeline_order_with_comms is not None
        ), "Must call _load_actions() before calling _step_microbatches()"

        # recv ops indexed by (stage_idx, mb_idx) need to be waited on before use
        bwd_recv_ops: Dict[Tuple[int, int], Work] = {}
        fwd_recv_ops: Dict[Tuple[int, int], Work] = {}

        # send ops should be waited on before step() exists, mainly for hygeine
        send_ops: List[Work] = []

        # we track which stages are 'active' when used with FSDP, and wait on unshard ops before computing on stages
        unshard_ops: Dict[int, UnshardHandle] = {}
        unsharded_stages = set()

        def _assert_unsharded(stage_idx: int):
            """If an unshard is active for `stage_idx`, wait() it and mark `stage_idx` unshared."""
            if stage_idx in unshard_ops:
                unshard_ops[stage_idx].wait()
                del unshard_ops[stage_idx]
                unsharded_stages.add(stage_idx)
            assert (
                stage_idx in unsharded_stages
            ), f"Attempted to compute on sharded {stage_idx=}"

        for time_step, action in enumerate(self.pipeline_order_with_comms[self.rank]):
            try:
                comp_type = action.computation_type
                mb_index: int = (
                    action.microbatch_index
                    if action.microbatch_index is not None
                    else -1
                )
                assert mb_index >= 0 or comp_type in (
                    UNSHARD,
                    RESHARD,
                ), f"{action=} missing mb_index"
                stage_idx = action.stage_index
                stage = stage_index_to_stage[stage_idx]
                stage_uses_fsdp = isinstance(stage.submod, FSDPModule)

                logger.debug(
                    "_PipelineScheduleRuntime running time_step %d, action %s",
                    time_step,
                    action,
                )

                # TODO(whc) it's not actually safe to use _batch_p2p here in the uncommon case the model has skip-connections,
                # since we do not want to batch up ops between more than a pair of ranks.  _sorted_batch_p2p would be
                # safe to use instead.
                # However, I was wondering if I should avoid calling batched operators at all in the case that there is
                # only one operator per batch.  I could iterate through the 'fwd_send_ops' one by one and run them.
                if comp_type == SEND_F:
                    send_ops.append(_batch_p2p(stage.get_fwd_send_ops(mb_index)))
                elif comp_type == SEND_B:
                    send_ops.append(_batch_p2p(stage.get_bwd_send_ops(mb_index)))
                elif comp_type == RECV_F:
                    assert (
                        stage_idx,
                        mb_index,
                    ) not in fwd_recv_ops, "Recv twice for {stage_idx=} {mb_index=} without executing forward"
                    fwd_recv_ops[(stage_idx, mb_index)] = _batch_p2p(
                        stage.get_fwd_recv_ops(mb_index)
                    )
                elif comp_type == RECV_B:
                    assert (
                        stage_idx,
                        mb_index,
                    ) not in bwd_recv_ops, "Recv twice for {stage_idx=} {mb_index=} without executing backward"
                    bwd_recv_ops[(stage_idx, mb_index)] = _batch_p2p(
                        stage.get_bwd_recv_ops(mb_index)
                    )
                elif comp_type == UNSHARD:
                    if stage_uses_fsdp:
                        assert (
                            stage_idx not in unsharded_stages
                            and stage_idx not in unshard_ops
                        ), f"Unsharding the same {stage_idx=} twice"
                        unshard_ops[stage_idx] = stage.submod.unshard(async_op=True)
                elif comp_type == RESHARD:
                    if stage_uses_fsdp:
                        assert (
                            stage_idx in unsharded_stages
                        ), f"Resharding {stage_idx=} without unsharding"
                        assert (
                            stage_idx not in unshard_ops
                        ), f"Resharding {stage_idx=} before finishing unshard"
                        stage.submod.reshard()
                elif comp_type == FORWARD:
                    if stage_uses_fsdp:
                        _assert_unsharded(stage_idx)

                    if not stage.is_first:
                        assert (
                            stage_idx,
                            mb_index,
                        ) in fwd_recv_ops, f"Computing {action=} before receiving input"
                        fwd_recv_ops.pop((stage_idx, mb_index)).wait()
                    output = stage.forward_one_chunk(
                        mb_index, arg_mbs[mb_index], kwarg_mbs[mb_index]
                    )
                    self._maybe_compute_loss(stage, output, target_mbs, mb_index)
                elif comp_type == BACKWARD:
                    if stage_uses_fsdp:
                        _assert_unsharded(stage_idx)

                    if not stage.is_last:
                        assert (
                            stage_idx,
                            mb_index,
                        ) in bwd_recv_ops, (
                            f"Attempted to run compute {action=} before receiving input"
                        )
                        bwd_recv_ops.pop((stage_idx, mb_index)).wait()
                    loss = self._maybe_get_loss(stage, mb_index)
                    stage.backward_one_chunk(
                        mb_index, loss=loss, full_backward=self.use_full_backward
                    )
                elif comp_type == WEIGHT:
                    if stage_uses_fsdp:
                        _assert_unsharded(stage_idx)

                    if self.use_full_backward:
                        raise ValueError(
                            f"We detected a weight update in the pipeline schedule, but \
                            {self.use_full_backward=}"
                        )
                    stage.backward_weight_one_chunk(mb_index)
                else:
                    raise ValueError(f"{action=} is unknown or unsupported")
            except Exception as e:
                logger.error(
                    "_PipelineScheduleRuntime caught exception at step %s when running action %s.  Full Schedule:",
                    time_step,
                    action,
                )
                # TODO(whc) what is the best practice for printing a multiline log?
                # logger will split it into multiple log lines, but this makes it hard to read (too wide)
                print(_format_pipeline_order(self.pipeline_order_with_comms))  # type: ignore[arg-type]
                raise e

        # Mostly these operations should have finished long ago, but there isn't an obvious time when to wait for them
        while len(send_ops):
            send_ops.pop().wait()

        assert len(unshard_ops) == 0, "Unused unshard operations"

        # Return losses if there is a container passed in
        self._update_losses(self._stages, losses)


class ScheduleLoopedBFS(PipelineScheduleMulti):
    """
    Breadth-First Pipeline Parallelism.
    See https://arxiv.org/abs/2211.05953 for details.
    Simliar to Interleaved 1F1B, Looped BFS supports multiple stages per rank.
    What is different is that when microbatches are ready for multiple local
    stages, Loops BFS will prioritizes the earlier stage, running all available
    microbatches at once.
    """

    def __init__(
        self,
        stages: List[_PipelineStageBase],
        n_microbatches: int,
        loss_fn: Optional[Callable] = None,
        output_merge_spec: Optional[Union[Dict[str, Any], Tuple[Any]]] = None,
    ):
        super().__init__(
            stages=stages,
            n_microbatches=n_microbatches,
            loss_fn=loss_fn,
            output_merge_spec=output_merge_spec,
        )

        # 1. Create the pipeline_order (all ranks do this calculation)
        # This will be used to keep track of the current state of the entire pipeline
        # pipeline_order[rank] = [Action(computation_type, microbatch_index, stage_index), ...]
        self.pipeline_order: Dict[int, List[Optional[_Action]]] = {}
        # ========================================================================
        for rank in range(self.pp_group_size):
            rank_ops = self._calculate_single_rank_operations(rank)
            self.pipeline_order[rank] = rank_ops

    def _calculate_single_rank_operations(self, rank):
        n_local_stages = len(self._stages)
        stage_indices = range(
            rank, self.pp_group_size * n_local_stages, self.pp_group_size
        )

        # Store the list of operations used for that rank
        rank_ops: List[Optional[_Action]] = []
        # Pre-padding, rank starts with no-ops based on the warmup.
        for _ in range(rank):
            rank_ops.append(None)

        for stage_index in stage_indices:
            for mb_index in range(self._n_microbatches):
                rank_ops.append(
                    _Action(stage_index, _ComputationType.FORWARD, mb_index)
                )

        # wait for the first backward to trickle up
        # which is 2 for every hop away
        post_warmup_ops = 2 * (self.pp_group_size - 1 - rank)
        rank_ops.extend([None] * post_warmup_ops)

        for stage_index in reversed(stage_indices):
            for mb_index in reversed(range(self._n_microbatches)):
                rank_ops.append(
                    _Action(stage_index, _ComputationType.BACKWARD, mb_index)
                )
        return rank_ops


def _get_1f1b_rank_ops(
    n_local_stages,
    pp_group_size,
    warmup_ops,
    fwd_bwd_ops,
    cooldown_ops,
    rank,
    forward_stage_index,
    backward_stage_index,
    num_1f1b_microbatches=0,
    enable_zero_bubble=False,
):
    # All stages start with handling microbatch 0
    fwd_stage_mb_index: Dict[int, int] = defaultdict(int)
    bwd_stage_mb_index: Dict[int, int] = defaultdict(int)
    weight_stage_mb_index: Dict[int, int] = defaultdict(int)

    # Store the list of operations used for that rank
    rank_ops: List[Optional[_Action]] = []
    # Pre-padding, rank starts with no-ops based on the warmup.
    for _ in range(rank):
        rank_ops.append(None)
    # These are used to calculate the number of slots to fill with no-ops, to account for the delay in warmup
    # when we want to wait for the backward to trickle back up and start 1f1b to align all ranks.
    # Formula:
    # pre-padding + warmup_ops + post_warmup_ops = earliest time step of first backward
    # post_warmup_ops = [earliest time step of first backward] - (warmup_ops + pre-padding)
    # earliest time step of first backward = [local_stages * group_size + 2 * (group_size - 1 - rank)]
    # warmup_ops = calculated above
    post_warmup_ops = (
        n_local_stages * pp_group_size + 2 * (pp_group_size - 1 - rank)
    ) - (warmup_ops + rank)

    if enable_zero_bubble:
        post_warmup_ops = pp_group_size - rank - 1

    total_ops = warmup_ops + fwd_bwd_ops + cooldown_ops

    backward_op_ids = []
    weight_op_count = 0

    for op in range(total_ops):
        # Warmup phase
        if op < warmup_ops:
            fwd_stage_index = forward_stage_index(op)
            # This will assign the current microbatch index and update it as well
            fwd_stage_mb_index[fwd_stage_index] = (
                mb_index := fwd_stage_mb_index[fwd_stage_index]
            ) + 1
            rank_ops.append(
                _Action(fwd_stage_index, _ComputationType.FORWARD, mb_index)
            )
            if op == warmup_ops - 1:
                # This is the last step in the warmup phase, so we need to wait for the backward to trickle back up
                rank_ops.extend([None] * post_warmup_ops)
        # 1F1B Phase (forward and backward)
        elif warmup_ops <= op < warmup_ops + fwd_bwd_ops:
            fwd_stage_index = forward_stage_index(op)
            fwd_stage_mb_index[fwd_stage_index] = (
                fwd_mb_index := fwd_stage_mb_index[fwd_stage_index]
            ) + 1
            rank_ops.append(
                _Action(fwd_stage_index, _ComputationType.FORWARD, fwd_mb_index)
            )
            bwd_stage_index = backward_stage_index(op)
            bwd_stage_mb_index[bwd_stage_index] = (
                bwd_mb_index := bwd_stage_mb_index[bwd_stage_index]
            ) + 1
            rank_ops.append(
                _Action(bwd_stage_index, _ComputationType.BACKWARD, bwd_mb_index)
            )
            backward_op_ids.append(op)

            if enable_zero_bubble and op - warmup_ops >= num_1f1b_microbatches:
                weight_stage_index = backward_stage_index(
                    backward_op_ids[weight_op_count]
                )
                weight_stage_mb_index[weight_stage_index] = (
                    weight_mb_index := weight_stage_mb_index[weight_stage_index]
                ) + 1
                rank_ops.append(
                    _Action(
                        weight_stage_index, _ComputationType.WEIGHT, weight_mb_index
                    )
                )
                weight_op_count += 1
        # Cooldown phase
        else:
            # During cooldown phase, we need steps to align with 1f1b happening in other ranks
            # TODO: we don't need to always append, after all 1f1b are finished we can stop appending None
            if not enable_zero_bubble:
                rank_ops.append(None)

            bwd_stage_index = backward_stage_index(op)
            bwd_stage_mb_index[bwd_stage_index] = (
                bwd_mb_index := bwd_stage_mb_index[bwd_stage_index]
            ) + 1
            rank_ops.append(
                _Action(bwd_stage_index, _ComputationType.BACKWARD, bwd_mb_index)
            )
            backward_op_ids.append(op)

            if enable_zero_bubble and op - warmup_ops >= num_1f1b_microbatches:
                weight_stage_index = backward_stage_index(
                    backward_op_ids[weight_op_count]
                )
                weight_stage_mb_index[weight_stage_index] = (
                    weight_mb_index := weight_stage_mb_index[weight_stage_index]
                ) + 1
                rank_ops.append(
                    _Action(
                        weight_stage_index, _ComputationType.WEIGHT, weight_mb_index
                    )
                )
                weight_op_count += 1

    while enable_zero_bubble and weight_op_count < len(backward_op_ids):
        weight_stage_index = backward_stage_index(backward_op_ids[weight_op_count])
        weight_stage_mb_index[weight_stage_index] = (
            weight_mb_index := weight_stage_mb_index[weight_stage_index]
        ) + 1
        rank_ops.append(
            _Action(weight_stage_index, _ComputationType.WEIGHT, weight_mb_index)
        )
        weight_op_count += 1

    return rank_ops


class ScheduleInterleaved1F1B(PipelineScheduleMulti):
    """
    The Interleaved 1F1B schedule.
    See https://arxiv.org/pdf/2104.04473 for details.
    Will perform one forward and one backward on the microbatches in steady
    state and supports multiple stages per rank. When microbatches are ready for
    multiple local stages, Interleaved 1F1B prioritizes the earlier microbatch
    (also called "depth first").

    This schedule is mostly similar to the original paper.
    It differs by being relaxing the requirement of num_microbatch % pp_size == 0.
    Using the flex_pp schedule, we will have num_rounds = max(1, n_microbatches // pp_group_size) and
    it works as long as n_microbatches % num_rounds is 0. As a few examples, support

    1. pp_group_size = 4, n_microbatches = 10. We will have num_rounds = 2 and n_microbatches % 2 is 0.
    2. pp_group_size = 4, n_microbatches = 3. We will have num_rounds = 1 and n_microbatches % 1 is 0.
    """

    def __init__(
        self,
        stages: List[_PipelineStageBase],
        n_microbatches: int,
        loss_fn: Optional[Callable] = None,
        args_chunk_spec: Optional[Tuple[TensorChunkSpec, ...]] = None,
        kwargs_chunk_spec: Optional[Dict[str, TensorChunkSpec]] = None,
        output_merge_spec: Optional[Union[Dict[str, Any], Tuple[Any]]] = None,
    ):
        self.pp_group_size = stages[0].group_size
        super().__init__(
            stages=stages,
            n_microbatches=n_microbatches,
            loss_fn=loss_fn,
            args_chunk_spec=args_chunk_spec,
            kwargs_chunk_spec=kwargs_chunk_spec,
            output_merge_spec=output_merge_spec,
        )
        self.n_local_stages = len(stages)
        self.rank = stages[0].group_rank
        self.number_of_rounds = max(1, n_microbatches // self.pp_group_size)
        self.microbatches_per_round = n_microbatches // self.number_of_rounds
        if n_microbatches % self.number_of_rounds != 0:
            raise ValueError(
                "Interleaved 1F1B requires the number of microbatches to be a "
                f"multiple of the number of rounds ({self.number_of_rounds}), "
                f"but got {n_microbatches}."
            )
        # 1. Create the pipeline_order (all ranks do this calculation)
        # This will be used to keep track of the current state of the entire pipeline
        # pipeline_order[rank] = [Action(computation_type, microbatch_index, stage_index), ...]
        self.pipeline_order: Dict[int, List[Optional[_Action]]] = {}
        for rank in range(self.pp_group_size):
            rank_ops = self._calculate_single_rank_operations(rank)
            self.pipeline_order[rank] = rank_ops

    def _calculate_single_rank_operations(self, rank) -> List[Optional[_Action]]:
        def get_rank_warmup_ops(rank):
            # Warms up operations for last stage
            warmups_ops_last_stage = (
                self.n_local_stages - 1
            ) * self.microbatches_per_round
            # Increment warmup operations by 2 for each hop away from the last stage
            multiply_factor = 2
            warmup_ops = warmups_ops_last_stage + multiply_factor * (
                (self.pp_group_size - 1) - rank
            )

            # We cannot have more warmup operations than there are number of microbatches, so cap it there
            return min(warmup_ops, self._n_microbatches * self.n_local_stages)

        warmup_ops = get_rank_warmup_ops(rank)
        microbatch_ops = self.n_local_stages * self._n_microbatches
        # fwd_bwd_ops should encompass the remaining forwards
        fwd_bwd_ops = microbatch_ops - warmup_ops
        # cooldown_ops should encompass the remaining backwards
        cooldown_ops = microbatch_ops - fwd_bwd_ops
        # total ops encompass both forward and backward ops
        total_ops = warmup_ops + fwd_bwd_ops + cooldown_ops
        # warmup_ops + fwd_bwd_ops * 2 + cooldown_ops == microbatch_ops * 2
        logger.debug(
            "rank %s, warmup_ops %s, 1f1b %s, cooldown_ops %s total_ops %s",
            rank,
            warmup_ops,
            fwd_bwd_ops,
            cooldown_ops,
            total_ops,
        )

        # Calculates the stage index based on step and pp_group_size
        def forward_stage_index(step):
            # Get the local index from 0 to n_local_stages-1
            local_index = (step // self.microbatches_per_round) % self.n_local_stages
            return (local_index * self.pp_group_size) + rank

        def backward_stage_index(step):
            local_index = (
                self.n_local_stages
                - 1
                - ((step - warmup_ops) // self.microbatches_per_round)
                % self.n_local_stages
            )
            return (local_index * self.pp_group_size) + rank

        return _get_1f1b_rank_ops(
            self.n_local_stages,
            self.pp_group_size,
            warmup_ops,
            fwd_bwd_ops,
            cooldown_ops,
            rank,
            forward_stage_index,
            backward_stage_index,
        )


class ScheduleInterleavedZeroBubble(PipelineScheduleMulti):
    """
    The Interleaved Zero Bubble schedule.
    See https://arxiv.org/pdf/2401.10241 for details.
    Will perform one forward and one backward on inputs for the microbatches in steady
    state and supports multiple stages per rank. Uses the backward for weights to fill in
    the pipeline bubble.

    In particular this is implementing the ZB1P schedule in the paper.
    """

    def __init__(
        self,
        stages: List[_PipelineStageBase],
        n_microbatches: int,
        loss_fn: Optional[Callable] = None,
        args_chunk_spec: Optional[Tuple[TensorChunkSpec, ...]] = None,
        kwargs_chunk_spec: Optional[Dict[str, TensorChunkSpec]] = None,
        output_merge_spec: Optional[Union[Dict[str, Any], Tuple[Any]]] = None,
    ):
        self.pp_group_size = stages[0].group_size
        super().__init__(
            stages=stages,
            n_microbatches=n_microbatches,
            loss_fn=loss_fn,
            args_chunk_spec=args_chunk_spec,
            kwargs_chunk_spec=kwargs_chunk_spec,
            output_merge_spec=output_merge_spec,
            use_full_backward=False,
        )
        self.n_local_stages = len(stages)
        self.rank = stages[0].group_rank
        self.number_of_rounds = max(1, n_microbatches // self.pp_group_size)
        self.microbatches_per_round = n_microbatches // self.number_of_rounds
        if n_microbatches % self.number_of_rounds != 0:
            raise ValueError(
                "Zero bubble requires the number of microbatches to be a "
                f"multiple of the number of rounds ({self.number_of_rounds}), "
                f"but got {n_microbatches}."
            )
        # 1. Create the pipeline_order (all ranks do this calculation)
        # This will be used to keep track of the current state of the entire pipeline
        # pipeline_order[rank] = [Action(computation_type, microbatch_index, stage_index), ...]
        self.pipeline_order: Dict[int, List[Optional[_Action]]] = {}
        for rank in range(self.pp_group_size):
            rank_ops = self._calculate_single_rank_operations(rank)
            self.pipeline_order[rank] = rank_ops

        # This function add bubbles to the generated schedule based on dependencies of actions
        # Note that the ZB1P schedule will not require bubbles to be manually added and it is
        # only useful when n_microbatches <= microbatches_per_round
        self.pipeline_order = self._add_bubbles_to_actions(
            self.n_local_stages * self.pp_group_size,
        )

    def _calculate_single_rank_operations(self, rank) -> List[Optional[_Action]]:
        def get_rank_warmup_ops(rank):
            # Warms up operations for last stage
            warmups_ops_last_stage = (
                self.n_local_stages - 1
            ) * self.microbatches_per_round
            # Increment warmup operations by 2 for each hop away from the last stage
            multiply_factor = 1
            warmup_ops = warmups_ops_last_stage + multiply_factor * (
                (self.pp_group_size - 1) - rank
            )

            # We cannot have more warmup operations than there are number of microbatches, so cap it there
            return min(warmup_ops, self._n_microbatches * self.n_local_stages)

        warmup_ops = get_rank_warmup_ops(rank)
        microbatch_ops = self.n_local_stages * self._n_microbatches
        # fwd_bwd_ops should encompass the remaining forwards
        fwd_bwd_ops = microbatch_ops - warmup_ops
        # cooldown_ops should encompass the remaining backwards
        cooldown_ops = microbatch_ops - fwd_bwd_ops
        # total ops encompass both forward and backward ops
        total_ops = warmup_ops + fwd_bwd_ops + cooldown_ops
        # warmup_ops + fwd_bwd_ops * 2 + cooldown_ops == microbatch_ops * 2
        logger.debug(
            "rank %s, warmup_ops %s, 1f1b %s, cooldown_ops %s total_ops %s",
            rank,
            warmup_ops,
            fwd_bwd_ops,
            cooldown_ops,
            total_ops,
        )

        # Calculates the stage index based on step and pp_group_size

        def forward_stage_index(step):
            # Get the local index from 0 to n_local_stages-1
            local_index = (step // self.microbatches_per_round) % self.n_local_stages
            return (local_index * self.pp_group_size) + rank

        def backward_stage_index(step):
            local_index = (
                self.n_local_stages
                - 1
                - ((step - warmup_ops) // self.microbatches_per_round)
                % self.n_local_stages
            )
            return (local_index * self.pp_group_size) + rank

        num_1f1b_microbatches = rank

        return _get_1f1b_rank_ops(
            self.n_local_stages,
            self.pp_group_size,
            warmup_ops,
            fwd_bwd_ops,
            cooldown_ops,
            rank,
            forward_stage_index,
            backward_stage_index,
            num_1f1b_microbatches,
            enable_zero_bubble=True,
        )

    def _add_bubbles_to_actions(self, num_stages_global):
        actions = self.pipeline_order

        def need_bubble(stage, op, microbatch, num_stages_global, seen_ops):
            if op == _ComputationType.FORWARD:
                if stage != 0 and (stage - 1, op, microbatch) not in seen_ops:
                    return True
            elif op == _ComputationType.BACKWARD:
                if stage == num_stages_global - 1:
                    return (stage, _ComputationType.FORWARD, microbatch) not in seen_ops
                return (stage + 1, op, microbatch) not in seen_ops
            return False

        seen_ops: Set[Tuple[int, _ComputationType, int]] = set()
        result: Dict[int, List[Optional[_Action]]] = {}
        next_pointer: Dict[int, int] = {}
        bubbles_added: Dict[int, int] = {}
        total_bubbles_added = 0

        for rank in range(self.pp_group_size):
            result[rank] = []
            next_pointer[rank] = 0
            bubbles_added[rank] = 0

        while True:
            should_stop = True

            temp_seen_ops: Set[Tuple[int, _ComputationType, int]] = set()

            for rank in range(self.pp_group_size):
                timestamp = next_pointer[rank]
                if timestamp >= len(actions[rank]):
                    continue

                should_stop = False

                if actions[rank][timestamp] is not None:
                    temp_action = actions[rank][timestamp]
                    assert temp_action is not None
                    stage_index = temp_action.stage_index
                    op = temp_action.computation_type
                    microbatch = temp_action.microbatch_index
                    if not need_bubble(
                        stage_index, op, microbatch, num_stages_global, seen_ops
                    ):
                        result[rank].append(actions[rank][timestamp])
                        if microbatch is not None:
                            temp_seen_ops.add((stage_index, op, microbatch))
                        next_pointer[rank] += 1
                    else:
                        result[rank].append(None)
                        bubbles_added[rank] += 1
                else:
                    next_pointer[rank] += 1
                    result[rank].append(None)

            seen_ops.update(temp_seen_ops)
            if should_stop:
                break

        if total_bubbles_added > 0:
            logger.warning(
                "Non zero bubbles added: total_bubbles_added=%s bubbles_added=%s",
                total_bubbles_added,
                bubbles_added,
            )
        return result


def get_schedule_class(schedule_name: str):
    """
    Maps a schedule name (case insensitive) to its corresponding class object.

    Args:
        schedule_name (str): The name of the schedule.
    """
    schedule_map = {
        "1F1B": Schedule1F1B,
        "Interleaved1F1B": ScheduleInterleaved1F1B,
        "GPipe": ScheduleGPipe,
        "LoopedBFS": ScheduleLoopedBFS,
        "InterleavedZeroBubble": ScheduleInterleavedZeroBubble,
        "PipelineScheduleSingle": PipelineScheduleSingle,
        "PipelineScheduleMulti": PipelineScheduleMulti,
    }
    lowercase_keys = {k.lower(): k for k in schedule_map.keys()}
    lowercase_schedule_name = schedule_name.lower()
    if lowercase_schedule_name not in lowercase_keys:
        raise ValueError(
            f"Unknown schedule name '{schedule_name}'. The valid options are {list(schedule_map.keys())}"
        )
    return schedule_map[lowercase_keys[lowercase_schedule_name]]


def _simulate_comms_compute(
    pipeline_order, stage_to_rank: Callable[[int], int], num_stages: int
):
    pipeline_order = {
        rank: [a for a in pipeline_order[rank] if a is not None]
        for rank in sorted(pipeline_order)
    }
    schedule: Dict[int, List[_Action | None]] = {
        rank: [] for rank in sorted(pipeline_order)
    }

    def _prev_ops(stage_idx):
        rank = stage_to_rank(stage_idx)
        ops = copy.deepcopy(schedule[rank])
        if len(pipeline_order[rank]):
            # batched comm ops may need to be jointly scheduled (e.g. send_f_recv_b depends on and is a dep of send_b_recv_f)
            # assuming we iterate in sorted rank order, peeking at the next unscheduled action for later ranks should unblock us
            ops.append(pipeline_order[rank][0])

        return ops

    def _ready_to_schedule(action: Optional[_Action]) -> bool:
        if action is None:
            return True

        stage_idx = action.stage_index
        if action.computation_type == F:
            if action.stage_index == 0:
                return True
            for p in _prev_ops(stage_idx):
                if p is None:
                    continue
                elif (
                    p.computation_type == RECV_F
                    and p.stage_index == action.stage_index
                    and p.microbatch_index == action.microbatch_index
                ):
                    return True
                elif (
                    p.computation_type == SEND_B_RECV_F
                    and p.other_stage_index == action.stage_index
                    and p.other_microbatch_index == action.microbatch_index
                ):
                    return True
            return False
        elif action.computation_type == B:
            if action.stage_index == num_stages - 1:
                return True
            for p in _prev_ops(stage_idx):
                if p is None:
                    continue
                elif (
                    p.computation_type == RECV_B
                    and p.stage_index == action.stage_index
                    and p.microbatch_index == action.microbatch_index
                ):
                    return True
                elif (
                    p.computation_type == SEND_F_RECV_B
                    and p.other_stage_index == action.stage_index
                    and p.other_microbatch_index == action.microbatch_index
                ):
                    return True
            return False
        elif action.computation_type == W:
            return True
        elif action.computation_type == SEND_F:
            expected_f = _Action(action.stage_index, F, action.microbatch_index)
            return expected_f in _prev_ops(stage_idx)
        elif action.computation_type == RECV_F:
            peer_stage_idx = stage_idx - 1
            expected_send = _Action(peer_stage_idx, SEND_F, action.microbatch_index)
            return expected_send in _prev_ops(peer_stage_idx)
        elif action.computation_type == SEND_B:
            expected_b = _Action(action.stage_index, B, action.microbatch_index)
            return expected_b in _prev_ops(stage_idx)
        elif action.computation_type == RECV_B:
            peer_stage_idx = stage_idx + 1
            expected_send = _Action(peer_stage_idx, SEND_B, action.microbatch_index)
            return expected_send in _prev_ops(peer_stage_idx)
        elif action.computation_type == SEND_F_RECV_B:
            # though the stage_index may not be the same between the SEND and the RECV, the rank must be
            peer_stage_idx = stage_idx + 1
            for p in _prev_ops(peer_stage_idx):
                if p is None:
                    continue
                elif (
                    p.computation_type == SEND_B_RECV_F
                    and action.other_stage_index is not None
                    and p.stage_index == action.other_stage_index + 1
                    and p.other_stage_index is not None
                    and p.other_stage_index == action.stage_index + 1
                    and p.microbatch_index == action.other_microbatch_index
                    and p.other_microbatch_index == action.microbatch_index
                ):
                    return True
            return False
        elif action.computation_type == SEND_B_RECV_F:
            # though the stage_index may not be the same between the SEND and the RECV, the rank must be
            peer_stage_idx = action.stage_index - 1
            for p in _prev_ops(peer_stage_idx):
                if p is None:
                    continue
                elif (
                    p.computation_type == SEND_F_RECV_B
                    and p.stage_index + 1 == action.other_stage_index
                    and p.other_stage_index + 1 == action.stage_index
                    and p.microbatch_index == action.other_microbatch_index
                    and p.other_microbatch_index == action.microbatch_index
                ):
                    return True
            return False

        else:
            raise ValueError(f"Unsupported action type {action}")

    while pipeline_order:
        progress = False
        for rank in sorted(pipeline_order):
            if len(pipeline_order[rank]) == 0:
                continue

            action = pipeline_order[rank][0]
            if _ready_to_schedule(action):
                if action is not None:
                    schedule[rank].append(action)
                pipeline_order[rank].pop(0)
                progress = True
            else:
                schedule[rank].append(None)

        for i in sorted(pipeline_order, reverse=True):
            if len(pipeline_order[i]) == 0:
                del pipeline_order[i]

        # hacky, but do a second pass to replace any 'none' at this timestep with a real action, if it got unblocked
        # by one of the later ranks
        for rank in sorted(pipeline_order):
            if len(pipeline_order[rank]) == 0:
                continue

            if schedule[rank][-1] is not None:
                continue

            action = pipeline_order[rank][0]
            if _ready_to_schedule(action):
                if action is not None:
                    schedule[rank][-1] = action
                pipeline_order[rank].pop(0)

        for i in sorted(pipeline_order, reverse=True):
            if len(pipeline_order[i]) == 0:
                del pipeline_order[i]

        if not progress:
            print("WIP comms schedule:\n", _format_pipeline_order(schedule))
            for rank in pipeline_order:
                print(f"{rank=} next action= {pipeline_order[rank][0]}")
            raise ValueError("Schedule is not progressing")

    return schedule


def _dump_chrometrace(schedule, filename):
    events = []
    for rank in sorted(schedule):
        for timestep, action in enumerate(schedule[rank]):
            if action is None:
                continue
            events.append(
                {
                    "name": str(action),
                    "cat": (
                        "computation"
                        if action.computation_type in (F, B, W)
                        else "communication"
                    ),
                    "ph": "X",
                    "pid": rank,
                    "tid": rank,
                    "ts": timestep,
                    "dur": 1,
                }
            )
    import json

    with open(filename, "w") as f:
        json.dump({"traceEvents": events}, f)<|MERGE_RESOLUTION|>--- conflicted
+++ resolved
@@ -1044,7 +1044,40 @@
     return fsdp_aware_actions
 
 
-<<<<<<< HEAD
+def _merge_bw(
+    compute_actions: List[Optional[_Action]],
+) -> List[_Action]:
+    """Given a basic schedule involving only compute actions (F,B,W), merge adjacent B and W ops into BW ops.
+
+    BW refers to running the whole backward (not separating grad_input and grad_weight), which can be more efficient
+    in some cases.
+    """
+    merged_actions = []
+    while compute_actions:
+        action = compute_actions.pop(0)
+        if action is None:
+            continue
+
+        while len(compute_actions) and (next_action := compute_actions[0]) is None:
+            # remove any None actions between 'action' and 'next_action'
+            compute_actions.pop(0)
+
+        if (
+            action.computation_type == B
+            and next_action is not None
+            and next_action.computation_type == W
+            and action.stage_index == next_action.stage_index
+            and action.microbatch_index == next_action.microbatch_index
+        ):
+            merged_actions.append(
+                _Action(action.stage_index, BW, action.microbatch_index)
+            )
+            compute_actions.pop(0)
+        else:
+            merged_actions.append(action)
+    return merged_actions
+
+
 def _batch_send_recv(ops, peer_ops):
     # we intentionally mutate ops, peer_ops so the caller knows we consumed them.  maybe i should revsit that.
     new_ops = []
@@ -1112,40 +1145,6 @@
     while peer_ops:
         new_peer_ops.append(peer_ops.pop())
     return new_ops, new_peer_ops
-=======
-def _merge_bw(
-    compute_actions: List[Optional[_Action]],
-) -> List[_Action]:
-    """Given a basic schedule involving only compute actions (F,B,W), merge adjacent B and W ops into BW ops.
-
-    BW refers to running the whole backward (not separating grad_input and grad_weight), which can be more efficient
-    in some cases.
-    """
-    merged_actions = []
-    while compute_actions:
-        action = compute_actions.pop(0)
-        if action is None:
-            continue
-
-        while len(compute_actions) and (next_action := compute_actions[0]) is None:
-            # remove any None actions between 'action' and 'next_action'
-            compute_actions.pop(0)
-
-        if (
-            action.computation_type == B
-            and next_action is not None
-            and next_action.computation_type == W
-            and action.stage_index == next_action.stage_index
-            and action.microbatch_index == next_action.microbatch_index
-        ):
-            merged_actions.append(
-                _Action(action.stage_index, BW, action.microbatch_index)
-            )
-            compute_actions.pop(0)
-        else:
-            merged_actions.append(action)
-    return merged_actions
->>>>>>> 9a5d0b23
 
 
 def _add_send_recv(
@@ -1196,7 +1195,6 @@
         if action is None:
             return True
         elif action.computation_type == F and not action.stage_index == 0:
-<<<<<<< HEAD
             for p in prev_actions:
                 if (
                     p.computation_type == RECV_F
@@ -1211,7 +1209,10 @@
                 ):
                     return True
             return False
-        elif action.computation_type == B and not action.stage_index == num_stages - 1:
+        elif (
+            action.computation_type in (B, BW)
+            and not action.stage_index == num_stages - 1
+        ):
             for p in prev_actions:
                 if (
                     p.computation_type == RECV_B
@@ -1226,24 +1227,6 @@
                 ):
                     return True
             return False
-=======
-            expected_recv = _Action(
-                action.stage_index,
-                RECV_F if action.computation_type == F else RECV_B,
-                action.microbatch_index,
-            )
-            return expected_recv in prev_actions
-        elif (
-            action.computation_type in (B, BW)
-            and not action.stage_index == num_stages - 1
-        ):
-            expected_recv = _Action(
-                action.stage_index,
-                RECV_F if action.computation_type == F else RECV_B,
-                action.microbatch_index,
-            )
-            return expected_recv in prev_actions
->>>>>>> 9a5d0b23
         else:
             return True
 
@@ -1319,6 +1302,1132 @@
                 comm_actions[peer].extend(batched_peer_ops)
 
     return comm_actions
+
+
+class PipelineScheduleMulti(_PipelineSchedule):
+    """
+    Base class for multi-stage schedules.
+    Implements the `step` method.
+    """
+
+    def __init__(
+        self,
+        stages: List[_PipelineStageBase],
+        n_microbatches: int,
+        loss_fn: Optional[Callable] = None,
+        args_chunk_spec: Optional[Tuple[TensorChunkSpec, ...]] = None,
+        kwargs_chunk_spec: Optional[Dict[str, TensorChunkSpec]] = None,
+        output_merge_spec: Optional[Union[Dict[str, Any], Tuple[Any]]] = None,
+        stage_index_to_group_rank: Optional[Dict[int, int]] = None,
+        use_full_backward: bool = True,
+    ):
+        if len(stages) <= 1:
+            raise ValueError(
+                f"Multi-stage schedule expects at least two stages but got {len(stages)}"
+            )
+        # Init parent
+        super().__init__(
+            n_microbatches=n_microbatches,
+            loss_fn=loss_fn,
+            args_chunk_spec=args_chunk_spec,
+            kwargs_chunk_spec=kwargs_chunk_spec,
+            output_merge_spec=output_merge_spec,
+        )
+        # Self attributes
+        self._stages = stages
+        self._num_stages = stages[0].num_stages
+        self.pp_group_size = stages[0].group_size
+        self.rank = stages[0].group_rank
+        # Set the pipeline stage states
+        if stage_index_to_group_rank is not None:
+            for stage in self._stages:
+                stage.stage_index_to_group_rank = stage_index_to_group_rank
+        self.stage_index_to_group_rank = stages[0].stage_index_to_group_rank
+
+        # Set the same has_backward flag for stage object
+        for stage in self._stages:
+            stage.has_backward = self._has_backward
+        self._stages_initialized = False
+
+        # avoid putting a reference to 'self' inside the lambda, it creates a ref cycle
+        has_loss: bool = self._loss_fn is not None
+        self._should_compute_loss = lambda stage: stage.is_last and has_loss
+
+        # This will be set during init of derived schedules
+        self.pipeline_order: Dict[int, List[Optional[_Action]]] = {}
+        self.use_full_backward = use_full_backward
+
+    def _initialize_stages(self, args: Tuple[Any, ...], kwargs):
+        # may be 'none' value (if this stage sends its output shapes to the next stage via P2P)
+        # or real value (if this stage and next stage are on the same device)
+        next_stage_args: Tuple[Any, ...] = tuple()
+        for stage in self._stages:
+            if stage.is_first:
+                next_stage_args = stage._prepare_forward_infra(
+                    self._n_microbatches, args, kwargs
+                )
+            else:
+                next_stage_args = stage._prepare_forward_infra(
+                    self._n_microbatches, next_stage_args, kwargs
+                )
+
+            if self._has_backward:
+                stage._prepare_backward_infra(self._n_microbatches)
+        self._stages_initialized = True
+
+    def _dump_csv(self, filename):
+        """Dump a CSV representation of the schedule into a file with the provided filename."""
+        with open(filename, "w", newline="") as csvfile:
+            writer = csv.writer(csvfile)
+            for rank in self.pipeline_order:
+                writer.writerow(self.pipeline_order[rank])
+
+    def _simulate(self):
+        return _simulate_comms_compute(
+            self.pipeline_order_with_comms,
+            lambda s: self.stage_index_to_group_rank[s],
+            self._num_stages,
+        )
+
+    def _validate_schedule(self):
+        # TODO(whc) this should be merged with the logic in test_schedule.py#L453-L554
+        def _validate_rank_actions(
+            actions: Dict[int, List[_Action | None]],
+            num_stages: int,
+            num_microbatches: int,
+        ):
+            # We will count all the actions per stage and ensure they happen in a valid order
+            # (e.g. F before B before W for a given microbatch)
+            stage_actions: Dict[int, Dict[_ComputationType, Set]] = {
+                stage_id: {
+                    F: set(),
+                    B: set(),
+                    W: set(),
+                }
+                for stage_id in range(num_stages)
+            }
+            for rank in actions:
+                for action in actions[rank]:
+                    if action is None:
+                        continue
+                    assert isinstance(
+                        action, _Action
+                    ), f"Got an invalid action: {action}, expected instance of _Action"
+                    s_id = action.stage_index
+                    ctype = action.computation_type
+                    mb_id = action.microbatch_index
+                    if ctype == F:
+                        stage_actions[s_id][F].add(mb_id)
+                    elif ctype == B:
+                        assert (
+                            mb_id in stage_actions[s_id][F]
+                        ), f"Running Backward for stage {s_id}, microbatch {mb_id} without first running Forward"
+                        stage_actions[s_id][B].add(mb_id)
+                    elif ctype == W:
+                        assert (
+                            not self.use_full_backward
+                        ), "Schedule contains 'W' actions, but is configured to use full backward"
+                        assert (
+                            mb_id in stage_actions[s_id][B]
+                        ), f"Running Weight for stage {s_id}, microbatch {mb_id} without first running Backward"
+                        stage_actions[s_id][W].add(mb_id)
+
+            for s_id in stage_actions:
+                for ctype in (F, B, W):
+                    stage_mb = len(stage_actions[s_id][ctype])
+                    assert (
+                        stage_mb == num_microbatches
+                    ), f"Got {stage_mb} {ctype} microbatches for stage {s_id}, expected {num_microbatches}"
+
+        assert (
+            len(self.pipeline_order) == self.pp_group_size
+        ), f"Schedule has incorrect number of ranks - expected {self.pp_group_size}, actual {len(self.pipeline_order)}"
+        for rank in range(self.pp_group_size):
+            assert (
+                rank in self.pipeline_order
+            ), f"Schedule is missing actions for rank {rank}"
+        _validate_rank_actions(
+            self.pipeline_order,
+            self._num_stages,
+            self._n_microbatches,
+        )
+
+    def _load_csv(self, filename, format="compute_only"):
+        """Load a CSV representation of the schedule from a file with the provided filename.
+        This API will most likely get renamed/refactored so is marked as internal for now.
+
+        format must be "compute_only" for PipelineScheduleMulti
+        """
+        assert format == "compute_only"
+        with open(filename, newline="") as csvfile:
+            reader = csv.reader(csvfile)
+            for rank, row in enumerate(reader):
+                self.pipeline_order[rank] = [_Action.from_str(s) for s in row]
+        self._validate_schedule()
+
+    def step(self, *args, target=None, losses: Optional[List] = None, **kwargs):
+        """
+        Run one iteration of the pipeline schedule with *whole-batch* input.
+        Will chunk the input into microbatches automatically, and go through the
+        microbatches according to the schedule implementation.
+
+        args: positional arguments to the model (as in non-pipeline case).
+        kwargs: keyword arguments to the model (as in non-pipeline case).
+        target: target for the loss function.
+        losses: a list to store the losses for each microbatch.
+        """
+        # Clean per iteration
+        for stage in self._stages:
+            stage.clear_runtime_states()
+
+        # Split inputs into microbatches
+        args_split, kwargs_split = self._split_inputs(args, kwargs)
+
+        # Split target into microbatches
+        if target is not None:
+            targets_split = list(torch.tensor_split(target, self._n_microbatches))
+        else:
+            targets_split = None
+
+        # Run microbatches
+        self._step_microbatches(args_split, kwargs_split, targets_split, losses)
+
+        # Return merged results per original format
+        for stage in self._stages:
+            if stage.is_last:
+                return self._merge_outputs(stage.output_chunks)
+        # Does not contain the last stage
+        return None
+
+    def _step_microbatches(
+        self,
+        arg_mbs: Optional[List] = None,
+        kwarg_mbs: Optional[List] = None,
+        target_mbs: Optional[List] = None,
+        losses: Optional[List] = None,
+    ):
+        """
+        Operate on the microbatches for looped schedules (multiple stages on each rank).
+
+        TODO: Does not use sorted_batch_isend_irecv(). As a result, this schedule does
+        not support models with skip connections.
+        """
+        arg_mbs, kwarg_mbs = self._check_inputs(arg_mbs, kwarg_mbs, target_mbs, losses)
+
+        if not self._stages_initialized:
+            self._initialize_stages(arg_mbs[0], kwarg_mbs[0])
+
+        # Based on the plan in Step 1 created in __init__:
+        # 2. Perform communication based on the pipeline_order
+        stage_index_to_stage: Dict[int, _PipelineStageBase] = {
+            stage.stage_index: stage for stage in self._stages
+        }
+
+        # determine prev_rank and next_rank based on which ranks are next to
+        # the stages in the pipeline_order
+        all_prev_ranks: Set[int] = set()
+        all_next_ranks: Set[int] = set()
+        for stage_index in stage_index_to_stage.keys():
+            # TODO: assumption that stages only communicate from distances of +1/-1 (no skip connections)
+            if stage_index > 0:
+                all_prev_ranks.add(self.stage_index_to_group_rank[stage_index - 1])
+            if stage_index < self._num_stages - 1:
+                all_next_ranks.add(self.stage_index_to_group_rank[stage_index + 1])
+
+        for time_step, action in enumerate(self.pipeline_order[self.rank]):
+            try:
+                ops: List[dist.P2POp] = []
+                if action is not None:
+                    computation_type = action.computation_type
+                    mb_index = action.microbatch_index
+                    stage_index = action.stage_index
+                    assert (
+                        mb_index is not None
+                    ), "All currently supported action types require valid microbatch_index"
+                    if computation_type == _ComputationType.FORWARD:
+                        # perform forward computation
+                        stage = stage_index_to_stage[stage_index]
+                        output = stage.forward_one_chunk(
+                            mb_index, arg_mbs[mb_index], kwarg_mbs[mb_index]
+                        )
+                        self._maybe_compute_loss(stage, output, target_mbs, mb_index)
+                        ops.extend(stage.get_fwd_send_ops(mb_index))
+                    elif computation_type == _ComputationType.BACKWARD:
+                        # perform backward computation
+                        stage = stage_index_to_stage[stage_index]
+                        loss = self._maybe_get_loss(stage, mb_index)
+                        stage.backward_one_chunk(
+                            mb_index, loss=loss, full_backward=self.use_full_backward
+                        )
+                        ops.extend(stage.get_bwd_send_ops(mb_index))
+                    elif computation_type == _ComputationType.WEIGHT:
+                        # perform weight update
+                        if self.use_full_backward:
+                            raise ValueError(
+                                f"We detected a weight update in the pipeline schedule, but \
+                                {self.use_full_backward=}"
+                            )
+                        stage = stage_index_to_stage[stage_index]
+                        stage.backward_weight_one_chunk(mb_index)
+                    else:
+                        raise ValueError(f"Unknown computation type {computation_type}")
+
+                # Look at the neighboring ranks for this current timestep and determine whether
+                # this current rank needs to do any recv communication
+                for prev_rank in all_prev_ranks:
+                    prev_rank_ops = self.pipeline_order[prev_rank]
+                    prev_rank_action = None
+                    if time_step < len(prev_rank_ops):
+                        prev_rank_action = prev_rank_ops[time_step]
+                    if prev_rank_action is not None:
+                        computation_type = prev_rank_action.computation_type
+                        mb_index = prev_rank_action.microbatch_index
+                        stage_index = prev_rank_action.stage_index
+                        assert (
+                            mb_index is not None
+                        ), "All currently supported action types require valid microbatch_index"
+                        # Only handle sends for the forward from a previous rank
+                        if computation_type == _ComputationType.FORWARD:
+                            # If not the last stage, then receive fwd activations
+                            if stage_index + 1 in stage_index_to_stage:
+                                # TODO: We are assuming that stage will always receive from stage-1
+                                # however that is not necessarily true of get_fwd_recv_ops
+                                stage = stage_index_to_stage[stage_index + 1]
+                                ops.extend(stage.get_fwd_recv_ops(mb_index))
+                        elif (
+                            computation_type == _ComputationType.BACKWARD
+                            or computation_type == _ComputationType.WEIGHT
+                        ):
+                            # Previous rank doing backward or weight update has no influence for the current rank forward recv
+                            pass
+                        else:
+                            raise ValueError(
+                                f"Unknown computation type {computation_type}"
+                            )
+                for next_rank in all_next_ranks:
+                    next_rank_ops = self.pipeline_order[next_rank]
+                    next_rank_action = None
+                    if time_step < len(next_rank_ops):
+                        next_rank_action = next_rank_ops[time_step]
+                    if next_rank_action is not None:
+                        computation_type = next_rank_action.computation_type
+                        mb_index = next_rank_action.microbatch_index
+                        stage_index = next_rank_action.stage_index
+                        assert (
+                            mb_index is not None
+                        ), "All currently supported action types require valid microbatch_index"
+                        # Only handle receives for the backwards from a next rank
+                        if (
+                            computation_type == _ComputationType.FORWARD
+                            or computation_type == _ComputationType.WEIGHT
+                        ):
+                            # Next rank doing forward or weight update has no influence for the current rank backward recv
+                            pass
+                        elif computation_type == _ComputationType.BACKWARD:
+                            # If not the first stage, then receive bwd gradients
+                            if stage_index - 1 in stage_index_to_stage:
+                                # TODO: We are assuming that stage will always receive from stage+1
+                                # however that is not necessarily true of get_bwd_recv_ops
+                                stage = stage_index_to_stage[stage_index - 1]
+                                ops.extend(stage.get_bwd_recv_ops(mb_index))
+                        else:
+                            raise ValueError(
+                                f"Unknown computation type {computation_type}"
+                            )
+
+                # do the communication
+                if ops:
+                    _batch_p2p(ops).wait()
+            except Exception as e:
+                logger.error(
+                    "[Rank %s] pipeline schedule %s caught the following exception \
+                     at time_step %s when running action %s",
+                    self.rank,
+                    self.__class__.__name__,
+                    time_step,
+                    action,
+                )
+                logger.error("%s", _format_pipeline_order(self.pipeline_order))
+                raise e
+        # Return losses if there is a container passed in
+        self._update_losses(self._stages, losses)
+
+
+class _PipelineScheduleRuntime(PipelineScheduleMulti):
+    """
+    Provides a simple runtime that requires a 'schedule IR' including specified communication operations.
+
+    Can be instantiated directly by creating _PipelineScheduleRuntime and calling load_csv, or can be
+    subclassed and the subclass can be responsible for creating a schedule IR.
+    """
+
+    def _load_actions(
+        self,
+        actions: Dict[int, List[Optional[_Action]]],
+        format: str = "compute_only",
+    ):
+        """
+        Given an in-memory representation for a simple compute-only schedule, lower it to a complex schedule including
+        communication actions.  Stores the schedule in self, and must be called before running step_mo()
+        """
+        assert (
+            self.stage_index_to_group_rank is not None
+        ), "stage_index_to_group_rank is required for PipelineScheduleRuntime"
+        self.pipeline_order_with_comms: Dict[int, List[_Action]] = {}
+        if format == "compute_comms":
+            for rank in actions:
+                self.pipeline_order_with_comms[rank] = []
+                for action in actions[rank]:
+                    assert action is not None
+                    self.pipeline_order_with_comms[rank].append(action)
+            # TODO what level of validation should we offer for compute+comms schedule?
+        elif format == "compute_only":
+            # Perform schedule lowering
+            for rank in actions:
+                self.pipeline_order_with_comms[rank] = _add_unshard_reshard(
+                    actions[rank]
+                )
+
+            self.pipeline_order_with_comms = _add_send_recv(
+                self.pipeline_order_with_comms,
+                stage_to_rank=lambda s: self.stage_index_to_group_rank[s],
+                num_stages=self._num_stages,
+            )
+        else:
+            raise NotImplementedError(f"{format=} is not implemented")
+
+    def _load_csv(self, filename: str, format: str = "compute_only"):
+        """Loads a csv in simple format and then lowers it to include comunication actions
+
+        format must be either "compute_only" or "compute_comms".  If compute_only, the lowering passes
+        will automatically be run to generate a compute_comms schedule.
+        """
+        if format == "compute_only":
+            # this will populate self.pipeline_order
+            super()._load_csv(filename)
+            # this will populate self.pipeline_order_with_comms
+            self._load_actions(self.pipeline_order)
+        elif format == "compute_comms":
+            actions = {}
+            with open(filename, newline="") as csvfile:
+                reader = csv.reader(csvfile)
+                for rank, row in enumerate(reader):
+                    actions[rank] = [_Action.from_str(s) for s in row]
+                self._load_actions(actions, format=format)
+        else:
+            raise NotImplementedError(f"{format=} is not implemented")
+
+    def _dump_csv(self, filename: str):
+        """Dump a CSV representation of the compute + comms schedule into a file with the provided filename."""
+        # TODO should there be an option to dump the compute_only schedule from PipelineScheduleRuntime? It's possible
+        # that it does not exist if it was created from a compute_comms schedule.
+        assert (
+            self.pipeline_order_with_comms is not None
+        ), "Must initialize compute_comms schedule before dump_csv"
+        with open(filename, "w", newline="") as csvfile:
+            writer = csv.writer(csvfile)
+            for rank in self.pipeline_order_with_comms:
+                writer.writerow(self.pipeline_order_with_comms[rank])
+
+    def _simulate(self):
+        return _simulate_comms_compute(
+            self.pipeline_order_with_comms,
+            lambda s: self.stage_index_to_group_rank[s],
+            self._num_stages,
+        )
+
+    def _step_microbatches(
+        self,
+        arg_mbs: Optional[List] = None,
+        kwarg_mbs: Optional[List] = None,
+        target_mbs: Optional[List] = None,
+        losses: Optional[List] = None,
+    ):
+        """
+        Operate on the microbatches for looped schedules (multiple stages on each rank).
+
+        TODO: Does not use sorted_batch_isend_irecv(). As a result, this schedule does
+        not support models with skip connections.
+        """
+        arg_mbs, kwarg_mbs = self._check_inputs(arg_mbs, kwarg_mbs, target_mbs, losses)
+        if not self._stages_initialized:
+            self._initialize_stages(arg_mbs[0], kwarg_mbs[0])
+
+        # Based on the plan in Step 1 created in __init__:
+        # 2. Perform communication based on the pipeline_order
+        stage_index_to_stage: Dict[int, _PipelineStageBase] = {
+            stage.stage_index: stage for stage in self._stages
+        }
+
+        assert (
+            self.pipeline_order_with_comms is not None
+        ), "Must call _load_actions() before calling _step_microbatches()"
+
+        # recv ops indexed by (stage_idx, mb_idx) need to be waited on before use
+        bwd_recv_ops: Dict[Tuple[int, int], Work] = {}
+        fwd_recv_ops: Dict[Tuple[int, int], Work] = {}
+
+        # send ops should be waited on before step() exists, mainly for hygeine
+        send_ops: List[Work] = []
+
+        # we track which stages are 'active' when used with FSDP, and wait on unshard ops before computing on stages
+        unshard_ops: Dict[int, UnshardHandle] = {}
+        unsharded_stages = set()
+
+        def _assert_unsharded(stage_idx: int):
+            """If an unshard is active for `stage_idx`, wait() it and mark `stage_idx` unshared."""
+            if stage_idx in unshard_ops:
+                unshard_ops[stage_idx].wait()
+                del unshard_ops[stage_idx]
+                unsharded_stages.add(stage_idx)
+            assert (
+                stage_idx in unsharded_stages
+            ), f"Attempted to compute on sharded {stage_idx=}"
+
+        for time_step, action in enumerate(self.pipeline_order_with_comms[self.rank]):
+            try:
+                comp_type = action.computation_type
+                mb_index: int = (
+                    action.microbatch_index
+                    if action.microbatch_index is not None
+                    else -1
+                )
+                assert mb_index >= 0 or comp_type in (
+                    UNSHARD,
+                    RESHARD,
+                ), f"{action=} missing mb_index"
+                stage_idx = action.stage_index
+                stage = stage_index_to_stage[stage_idx]
+                stage_uses_fsdp = isinstance(stage.submod, FSDPModule)
+
+                logger.debug(
+                    "_PipelineScheduleRuntime running time_step %d, action %s",
+                    time_step,
+                    action,
+                )
+
+                # TODO(whc) it's not actually safe to use _batch_p2p here in the uncommon case the model has skip-connections,
+                # since we do not want to batch up ops between more than a pair of ranks.  _sorted_batch_p2p would be
+                # safe to use instead.
+                # However, I was wondering if I should avoid calling batched operators at all in the case that there is
+                # only one operator per batch.  I could iterate through the 'fwd_send_ops' one by one and run them.
+                if comp_type == SEND_F:
+                    send_ops.append(_batch_p2p(stage.get_fwd_send_ops(mb_index)))
+                elif comp_type == SEND_B:
+                    send_ops.append(_batch_p2p(stage.get_bwd_send_ops(mb_index)))
+                elif comp_type == RECV_F:
+                    assert (
+                        stage_idx,
+                        mb_index,
+                    ) not in fwd_recv_ops, "Recv twice for {stage_idx=} {mb_index=} without executing forward"
+                    fwd_recv_ops[(stage_idx, mb_index)] = _batch_p2p(
+                        stage.get_fwd_recv_ops(mb_index)
+                    )
+                elif comp_type == RECV_B:
+                    assert (
+                        stage_idx,
+                        mb_index,
+                    ) not in bwd_recv_ops, "Recv twice for {stage_idx=} {mb_index=} without executing backward"
+                    bwd_recv_ops[(stage_idx, mb_index)] = _batch_p2p(
+                        stage.get_bwd_recv_ops(mb_index)
+                    )
+                elif comp_type == UNSHARD:
+                    if stage_uses_fsdp:
+                        assert (
+                            stage_idx not in unsharded_stages
+                            and stage_idx not in unshard_ops
+                        ), f"Unsharding the same {stage_idx=} twice"
+                        unshard_ops[stage_idx] = stage.submod.unshard(async_op=True)
+                elif comp_type == RESHARD:
+                    if stage_uses_fsdp:
+                        assert (
+                            stage_idx in unsharded_stages
+                        ), f"Resharding {stage_idx=} without unsharding"
+                        assert (
+                            stage_idx not in unshard_ops
+                        ), f"Resharding {stage_idx=} before finishing unshard"
+                        stage.submod.reshard()
+                elif comp_type == FORWARD:
+                    if stage_uses_fsdp:
+                        _assert_unsharded(stage_idx)
+
+                    if not stage.is_first:
+                        assert (
+                            stage_idx,
+                            mb_index,
+                        ) in fwd_recv_ops, f"Computing {action=} before receiving input"
+                        fwd_recv_ops.pop((stage_idx, mb_index)).wait()
+                    output = stage.forward_one_chunk(
+                        mb_index, arg_mbs[mb_index], kwarg_mbs[mb_index]
+                    )
+                    self._maybe_compute_loss(stage, output, target_mbs, mb_index)
+                elif comp_type == BACKWARD:
+                    if stage_uses_fsdp:
+                        _assert_unsharded(stage_idx)
+
+                    if not stage.is_last:
+                        assert (
+                            stage_idx,
+                            mb_index,
+                        ) in bwd_recv_ops, (
+                            f"Attempted to run compute {action=} before receiving input"
+                        )
+                        bwd_recv_ops.pop((stage_idx, mb_index)).wait()
+                    loss = self._maybe_get_loss(stage, mb_index)
+                    stage.backward_one_chunk(
+                        mb_index, loss=loss, full_backward=self.use_full_backward
+                    )
+                elif comp_type == WEIGHT:
+                    if stage_uses_fsdp:
+                        _assert_unsharded(stage_idx)
+
+                    if self.use_full_backward:
+                        raise ValueError(
+                            f"We detected a weight update in the pipeline schedule, but \
+                            {self.use_full_backward=}"
+                        )
+                    stage.backward_weight_one_chunk(mb_index)
+                else:
+                    raise ValueError(f"{action=} is unknown or unsupported")
+            except Exception as e:
+                logger.error(
+                    "_PipelineScheduleRuntime caught exception at step %s when running action %s.  Full Schedule:",
+                    time_step,
+                    action,
+                )
+                # TODO(whc) what is the best practice for printing a multiline log?
+                # logger will split it into multiple log lines, but this makes it hard to read (too wide)
+                print(_format_pipeline_order(self.pipeline_order_with_comms))  # type: ignore[arg-type]
+                raise e
+
+        # Mostly these operations should have finished long ago, but there isn't an obvious time when to wait for them
+        while len(send_ops):
+            send_ops.pop().wait()
+
+        assert len(unshard_ops) == 0, "Unused unshard operations"
+
+        # Return losses if there is a container passed in
+        self._update_losses(self._stages, losses)
+
+
+class ScheduleLoopedBFS(PipelineScheduleMulti):
+    """
+    Breadth-First Pipeline Parallelism.
+    See https://arxiv.org/abs/2211.05953 for details.
+    Simliar to Interleaved 1F1B, Looped BFS supports multiple stages per rank.
+    What is different is that when microbatches are ready for multiple local
+    stages, Loops BFS will prioritizes the earlier stage, running all available
+    microbatches at once.
+    """
+
+    def __init__(
+        self,
+        stages: List[_PipelineStageBase],
+        n_microbatches: int,
+        loss_fn: Optional[Callable] = None,
+        output_merge_spec: Optional[Union[Dict[str, Any], Tuple[Any]]] = None,
+    ):
+        super().__init__(
+            stages=stages,
+            n_microbatches=n_microbatches,
+            loss_fn=loss_fn,
+            output_merge_spec=output_merge_spec,
+        )
+
+        # 1. Create the pipeline_order (all ranks do this calculation)
+        # This will be used to keep track of the current state of the entire pipeline
+        # pipeline_order[rank] = [Action(computation_type, microbatch_index, stage_index), ...]
+        self.pipeline_order: Dict[int, List[Optional[_Action]]] = {}
+        # ========================================================================
+        for rank in range(self.pp_group_size):
+            rank_ops = self._calculate_single_rank_operations(rank)
+            self.pipeline_order[rank] = rank_ops
+
+    def _calculate_single_rank_operations(self, rank):
+        n_local_stages = len(self._stages)
+        stage_indices = range(
+            rank, self.pp_group_size * n_local_stages, self.pp_group_size
+        )
+
+        # Store the list of operations used for that rank
+        rank_ops: List[Optional[_Action]] = []
+        # Pre-padding, rank starts with no-ops based on the warmup.
+        for _ in range(rank):
+            rank_ops.append(None)
+
+        for stage_index in stage_indices:
+            for mb_index in range(self._n_microbatches):
+                rank_ops.append(
+                    _Action(stage_index, _ComputationType.FORWARD, mb_index)
+                )
+
+        # wait for the first backward to trickle up
+        # which is 2 for every hop away
+        post_warmup_ops = 2 * (self.pp_group_size - 1 - rank)
+        rank_ops.extend([None] * post_warmup_ops)
+
+        for stage_index in reversed(stage_indices):
+            for mb_index in reversed(range(self._n_microbatches)):
+                rank_ops.append(
+                    _Action(stage_index, _ComputationType.BACKWARD, mb_index)
+                )
+        return rank_ops
+
+
+def _get_1f1b_rank_ops(
+    n_local_stages,
+    pp_group_size,
+    warmup_ops,
+    fwd_bwd_ops,
+    cooldown_ops,
+    rank,
+    forward_stage_index,
+    backward_stage_index,
+    num_1f1b_microbatches=0,
+    enable_zero_bubble=False,
+):
+    # All stages start with handling microbatch 0
+    fwd_stage_mb_index: Dict[int, int] = defaultdict(int)
+    bwd_stage_mb_index: Dict[int, int] = defaultdict(int)
+    weight_stage_mb_index: Dict[int, int] = defaultdict(int)
+
+    # Store the list of operations used for that rank
+    rank_ops: List[Optional[_Action]] = []
+    # Pre-padding, rank starts with no-ops based on the warmup.
+    for _ in range(rank):
+        rank_ops.append(None)
+    # These are used to calculate the number of slots to fill with no-ops, to account for the delay in warmup
+    # when we want to wait for the backward to trickle back up and start 1f1b to align all ranks.
+    # Formula:
+    # pre-padding + warmup_ops + post_warmup_ops = earliest time step of first backward
+    # post_warmup_ops = [earliest time step of first backward] - (warmup_ops + pre-padding)
+    # earliest time step of first backward = [local_stages * group_size + 2 * (group_size - 1 - rank)]
+    # warmup_ops = calculated above
+    post_warmup_ops = (
+        n_local_stages * pp_group_size + 2 * (pp_group_size - 1 - rank)
+    ) - (warmup_ops + rank)
+
+    if enable_zero_bubble:
+        post_warmup_ops = pp_group_size - rank - 1
+
+    total_ops = warmup_ops + fwd_bwd_ops + cooldown_ops
+
+    backward_op_ids = []
+    weight_op_count = 0
+
+    for op in range(total_ops):
+        # Warmup phase
+        if op < warmup_ops:
+            fwd_stage_index = forward_stage_index(op)
+            # This will assign the current microbatch index and update it as well
+            fwd_stage_mb_index[fwd_stage_index] = (
+                mb_index := fwd_stage_mb_index[fwd_stage_index]
+            ) + 1
+            rank_ops.append(
+                _Action(fwd_stage_index, _ComputationType.FORWARD, mb_index)
+            )
+            if op == warmup_ops - 1:
+                # This is the last step in the warmup phase, so we need to wait for the backward to trickle back up
+                rank_ops.extend([None] * post_warmup_ops)
+        # 1F1B Phase (forward and backward)
+        elif warmup_ops <= op < warmup_ops + fwd_bwd_ops:
+            fwd_stage_index = forward_stage_index(op)
+            fwd_stage_mb_index[fwd_stage_index] = (
+                fwd_mb_index := fwd_stage_mb_index[fwd_stage_index]
+            ) + 1
+            rank_ops.append(
+                _Action(fwd_stage_index, _ComputationType.FORWARD, fwd_mb_index)
+            )
+            bwd_stage_index = backward_stage_index(op)
+            bwd_stage_mb_index[bwd_stage_index] = (
+                bwd_mb_index := bwd_stage_mb_index[bwd_stage_index]
+            ) + 1
+            rank_ops.append(
+                _Action(bwd_stage_index, _ComputationType.BACKWARD, bwd_mb_index)
+            )
+            backward_op_ids.append(op)
+
+            if enable_zero_bubble and op - warmup_ops >= num_1f1b_microbatches:
+                weight_stage_index = backward_stage_index(
+                    backward_op_ids[weight_op_count]
+                )
+                weight_stage_mb_index[weight_stage_index] = (
+                    weight_mb_index := weight_stage_mb_index[weight_stage_index]
+                ) + 1
+                rank_ops.append(
+                    _Action(
+                        weight_stage_index, _ComputationType.WEIGHT, weight_mb_index
+                    )
+                )
+                weight_op_count += 1
+        # Cooldown phase
+        else:
+            # During cooldown phase, we need steps to align with 1f1b happening in other ranks
+            # TODO: we don't need to always append, after all 1f1b are finished we can stop appending None
+            if not enable_zero_bubble:
+                rank_ops.append(None)
+
+            bwd_stage_index = backward_stage_index(op)
+            bwd_stage_mb_index[bwd_stage_index] = (
+                bwd_mb_index := bwd_stage_mb_index[bwd_stage_index]
+            ) + 1
+            rank_ops.append(
+                _Action(bwd_stage_index, _ComputationType.BACKWARD, bwd_mb_index)
+            )
+            backward_op_ids.append(op)
+
+            if enable_zero_bubble and op - warmup_ops >= num_1f1b_microbatches:
+                weight_stage_index = backward_stage_index(
+                    backward_op_ids[weight_op_count]
+                )
+                weight_stage_mb_index[weight_stage_index] = (
+                    weight_mb_index := weight_stage_mb_index[weight_stage_index]
+                ) + 1
+                rank_ops.append(
+                    _Action(
+                        weight_stage_index, _ComputationType.WEIGHT, weight_mb_index
+                    )
+                )
+                weight_op_count += 1
+
+    while enable_zero_bubble and weight_op_count < len(backward_op_ids):
+        weight_stage_index = backward_stage_index(backward_op_ids[weight_op_count])
+        weight_stage_mb_index[weight_stage_index] = (
+            weight_mb_index := weight_stage_mb_index[weight_stage_index]
+        ) + 1
+        rank_ops.append(
+            _Action(weight_stage_index, _ComputationType.WEIGHT, weight_mb_index)
+        )
+        weight_op_count += 1
+
+    return rank_ops
+
+
+class ScheduleInterleaved1F1B(PipelineScheduleMulti):
+    """
+    The Interleaved 1F1B schedule.
+    See https://arxiv.org/pdf/2104.04473 for details.
+    Will perform one forward and one backward on the microbatches in steady
+    state and supports multiple stages per rank. When microbatches are ready for
+    multiple local stages, Interleaved 1F1B prioritizes the earlier microbatch
+    (also called "depth first").
+
+    This schedule is mostly similar to the original paper.
+    It differs by being relaxing the requirement of num_microbatch % pp_size == 0.
+    Using the flex_pp schedule, we will have num_rounds = max(1, n_microbatches // pp_group_size) and
+    it works as long as n_microbatches % num_rounds is 0. As a few examples, support
+
+    1. pp_group_size = 4, n_microbatches = 10. We will have num_rounds = 2 and n_microbatches % 2 is 0.
+    2. pp_group_size = 4, n_microbatches = 3. We will have num_rounds = 1 and n_microbatches % 1 is 0.
+    """
+
+    def __init__(
+        self,
+        stages: List[_PipelineStageBase],
+        n_microbatches: int,
+        loss_fn: Optional[Callable] = None,
+        args_chunk_spec: Optional[Tuple[TensorChunkSpec, ...]] = None,
+        kwargs_chunk_spec: Optional[Dict[str, TensorChunkSpec]] = None,
+        output_merge_spec: Optional[Union[Dict[str, Any], Tuple[Any]]] = None,
+    ):
+        self.pp_group_size = stages[0].group_size
+        super().__init__(
+            stages=stages,
+            n_microbatches=n_microbatches,
+            loss_fn=loss_fn,
+            args_chunk_spec=args_chunk_spec,
+            kwargs_chunk_spec=kwargs_chunk_spec,
+            output_merge_spec=output_merge_spec,
+        )
+        self.n_local_stages = len(stages)
+        self.rank = stages[0].group_rank
+        self.number_of_rounds = max(1, n_microbatches // self.pp_group_size)
+        self.microbatches_per_round = n_microbatches // self.number_of_rounds
+        if n_microbatches % self.number_of_rounds != 0:
+            raise ValueError(
+                "Interleaved 1F1B requires the number of microbatches to be a "
+                f"multiple of the number of rounds ({self.number_of_rounds}), "
+                f"but got {n_microbatches}."
+            )
+        # 1. Create the pipeline_order (all ranks do this calculation)
+        # This will be used to keep track of the current state of the entire pipeline
+        # pipeline_order[rank] = [Action(computation_type, microbatch_index, stage_index), ...]
+        self.pipeline_order: Dict[int, List[Optional[_Action]]] = {}
+        for rank in range(self.pp_group_size):
+            rank_ops = self._calculate_single_rank_operations(rank)
+            self.pipeline_order[rank] = rank_ops
+
+    def _calculate_single_rank_operations(self, rank) -> List[Optional[_Action]]:
+        def get_rank_warmup_ops(rank):
+            # Warms up operations for last stage
+            warmups_ops_last_stage = (
+                self.n_local_stages - 1
+            ) * self.microbatches_per_round
+            # Increment warmup operations by 2 for each hop away from the last stage
+            multiply_factor = 2
+            warmup_ops = warmups_ops_last_stage + multiply_factor * (
+                (self.pp_group_size - 1) - rank
+            )
+
+            # We cannot have more warmup operations than there are number of microbatches, so cap it there
+            return min(warmup_ops, self._n_microbatches * self.n_local_stages)
+
+        warmup_ops = get_rank_warmup_ops(rank)
+        microbatch_ops = self.n_local_stages * self._n_microbatches
+        # fwd_bwd_ops should encompass the remaining forwards
+        fwd_bwd_ops = microbatch_ops - warmup_ops
+        # cooldown_ops should encompass the remaining backwards
+        cooldown_ops = microbatch_ops - fwd_bwd_ops
+        # total ops encompass both forward and backward ops
+        total_ops = warmup_ops + fwd_bwd_ops + cooldown_ops
+        # warmup_ops + fwd_bwd_ops * 2 + cooldown_ops == microbatch_ops * 2
+        logger.debug(
+            "rank %s, warmup_ops %s, 1f1b %s, cooldown_ops %s total_ops %s",
+            rank,
+            warmup_ops,
+            fwd_bwd_ops,
+            cooldown_ops,
+            total_ops,
+        )
+
+        # Calculates the stage index based on step and pp_group_size
+        def forward_stage_index(step):
+            # Get the local index from 0 to n_local_stages-1
+            local_index = (step // self.microbatches_per_round) % self.n_local_stages
+            return (local_index * self.pp_group_size) + rank
+
+        def backward_stage_index(step):
+            local_index = (
+                self.n_local_stages
+                - 1
+                - ((step - warmup_ops) // self.microbatches_per_round)
+                % self.n_local_stages
+            )
+            return (local_index * self.pp_group_size) + rank
+
+        return _get_1f1b_rank_ops(
+            self.n_local_stages,
+            self.pp_group_size,
+            warmup_ops,
+            fwd_bwd_ops,
+            cooldown_ops,
+            rank,
+            forward_stage_index,
+            backward_stage_index,
+        )
+
+
+class ScheduleInterleavedZeroBubble(PipelineScheduleMulti):
+    """
+    The Interleaved Zero Bubble schedule.
+    See https://arxiv.org/pdf/2401.10241 for details.
+    Will perform one forward and one backward on inputs for the microbatches in steady
+    state and supports multiple stages per rank. Uses the backward for weights to fill in
+    the pipeline bubble.
+
+    In particular this is implementing the ZB1P schedule in the paper.
+    """
+
+    def __init__(
+        self,
+        stages: List[_PipelineStageBase],
+        n_microbatches: int,
+        loss_fn: Optional[Callable] = None,
+        args_chunk_spec: Optional[Tuple[TensorChunkSpec, ...]] = None,
+        kwargs_chunk_spec: Optional[Dict[str, TensorChunkSpec]] = None,
+        output_merge_spec: Optional[Union[Dict[str, Any], Tuple[Any]]] = None,
+    ):
+        self.pp_group_size = stages[0].group_size
+        super().__init__(
+            stages=stages,
+            n_microbatches=n_microbatches,
+            loss_fn=loss_fn,
+            args_chunk_spec=args_chunk_spec,
+            kwargs_chunk_spec=kwargs_chunk_spec,
+            output_merge_spec=output_merge_spec,
+            use_full_backward=False,
+        )
+        self.n_local_stages = len(stages)
+        self.rank = stages[0].group_rank
+        self.number_of_rounds = max(1, n_microbatches // self.pp_group_size)
+        self.microbatches_per_round = n_microbatches // self.number_of_rounds
+        if n_microbatches % self.number_of_rounds != 0:
+            raise ValueError(
+                "Zero bubble requires the number of microbatches to be a "
+                f"multiple of the number of rounds ({self.number_of_rounds}), "
+                f"but got {n_microbatches}."
+            )
+        # 1. Create the pipeline_order (all ranks do this calculation)
+        # This will be used to keep track of the current state of the entire pipeline
+        # pipeline_order[rank] = [Action(computation_type, microbatch_index, stage_index), ...]
+        self.pipeline_order: Dict[int, List[Optional[_Action]]] = {}
+        for rank in range(self.pp_group_size):
+            rank_ops = self._calculate_single_rank_operations(rank)
+            self.pipeline_order[rank] = rank_ops
+
+        # This function add bubbles to the generated schedule based on dependencies of actions
+        # Note that the ZB1P schedule will not require bubbles to be manually added and it is
+        # only useful when n_microbatches <= microbatches_per_round
+        self.pipeline_order = self._add_bubbles_to_actions(
+            self.n_local_stages * self.pp_group_size,
+        )
+
+    def _calculate_single_rank_operations(self, rank) -> List[Optional[_Action]]:
+        def get_rank_warmup_ops(rank):
+            # Warms up operations for last stage
+            warmups_ops_last_stage = (
+                self.n_local_stages - 1
+            ) * self.microbatches_per_round
+            # Increment warmup operations by 2 for each hop away from the last stage
+            multiply_factor = 1
+            warmup_ops = warmups_ops_last_stage + multiply_factor * (
+                (self.pp_group_size - 1) - rank
+            )
+
+            # We cannot have more warmup operations than there are number of microbatches, so cap it there
+            return min(warmup_ops, self._n_microbatches * self.n_local_stages)
+
+        warmup_ops = get_rank_warmup_ops(rank)
+        microbatch_ops = self.n_local_stages * self._n_microbatches
+        # fwd_bwd_ops should encompass the remaining forwards
+        fwd_bwd_ops = microbatch_ops - warmup_ops
+        # cooldown_ops should encompass the remaining backwards
+        cooldown_ops = microbatch_ops - fwd_bwd_ops
+        # total ops encompass both forward and backward ops
+        total_ops = warmup_ops + fwd_bwd_ops + cooldown_ops
+        # warmup_ops + fwd_bwd_ops * 2 + cooldown_ops == microbatch_ops * 2
+        logger.debug(
+            "rank %s, warmup_ops %s, 1f1b %s, cooldown_ops %s total_ops %s",
+            rank,
+            warmup_ops,
+            fwd_bwd_ops,
+            cooldown_ops,
+            total_ops,
+        )
+
+        # Calculates the stage index based on step and pp_group_size
+
+        def forward_stage_index(step):
+            # Get the local index from 0 to n_local_stages-1
+            local_index = (step // self.microbatches_per_round) % self.n_local_stages
+            return (local_index * self.pp_group_size) + rank
+
+        def backward_stage_index(step):
+            local_index = (
+                self.n_local_stages
+                - 1
+                - ((step - warmup_ops) // self.microbatches_per_round)
+                % self.n_local_stages
+            )
+            return (local_index * self.pp_group_size) + rank
+
+        num_1f1b_microbatches = rank
+
+        return _get_1f1b_rank_ops(
+            self.n_local_stages,
+            self.pp_group_size,
+            warmup_ops,
+            fwd_bwd_ops,
+            cooldown_ops,
+            rank,
+            forward_stage_index,
+            backward_stage_index,
+            num_1f1b_microbatches,
+            enable_zero_bubble=True,
+        )
+
+    def _add_bubbles_to_actions(self, num_stages_global):
+        actions = self.pipeline_order
+
+        def need_bubble(stage, op, microbatch, num_stages_global, seen_ops):
+            if op == _ComputationType.FORWARD:
+                if stage != 0 and (stage - 1, op, microbatch) not in seen_ops:
+                    return True
+            elif op == _ComputationType.BACKWARD:
+                if stage == num_stages_global - 1:
+                    return (stage, _ComputationType.FORWARD, microbatch) not in seen_ops
+                return (stage + 1, op, microbatch) not in seen_ops
+            return False
+
+        seen_ops: Set[Tuple[int, _ComputationType, int]] = set()
+        result: Dict[int, List[Optional[_Action]]] = {}
+        next_pointer: Dict[int, int] = {}
+        bubbles_added: Dict[int, int] = {}
+        total_bubbles_added = 0
+
+        for rank in range(self.pp_group_size):
+            result[rank] = []
+            next_pointer[rank] = 0
+            bubbles_added[rank] = 0
+
+        while True:
+            should_stop = True
+
+            temp_seen_ops: Set[Tuple[int, _ComputationType, int]] = set()
+
+            for rank in range(self.pp_group_size):
+                timestamp = next_pointer[rank]
+                if timestamp >= len(actions[rank]):
+                    continue
+
+                should_stop = False
+
+                if actions[rank][timestamp] is not None:
+                    temp_action = actions[rank][timestamp]
+                    assert temp_action is not None
+                    stage_index = temp_action.stage_index
+                    op = temp_action.computation_type
+                    microbatch = temp_action.microbatch_index
+                    if not need_bubble(
+                        stage_index, op, microbatch, num_stages_global, seen_ops
+                    ):
+                        result[rank].append(actions[rank][timestamp])
+                        if microbatch is not None:
+                            temp_seen_ops.add((stage_index, op, microbatch))
+                        next_pointer[rank] += 1
+                    else:
+                        result[rank].append(None)
+                        bubbles_added[rank] += 1
+                else:
+                    next_pointer[rank] += 1
+                    result[rank].append(None)
+
+            seen_ops.update(temp_seen_ops)
+            if should_stop:
+                break
+
+        if total_bubbles_added > 0:
+            logger.warning(
+                "Non zero bubbles added: total_bubbles_added=%s bubbles_added=%s",
+                total_bubbles_added,
+                bubbles_added,
+            )
+        return result
+
+
+def get_schedule_class(schedule_name: str):
+    """
+    Maps a schedule name (case insensitive) to its corresponding class object.
+
+    Args:
+        schedule_name (str): The name of the schedule.
+    """
+    schedule_map = {
+        "1F1B": Schedule1F1B,
+        "Interleaved1F1B": ScheduleInterleaved1F1B,
+        "GPipe": ScheduleGPipe,
+        "LoopedBFS": ScheduleLoopedBFS,
+        "InterleavedZeroBubble": ScheduleInterleavedZeroBubble,
+        "PipelineScheduleSingle": PipelineScheduleSingle,
+        "PipelineScheduleMulti": PipelineScheduleMulti,
+    }
+    lowercase_keys = {k.lower(): k for k in schedule_map.keys()}
+    lowercase_schedule_name = schedule_name.lower()
+    if lowercase_schedule_name not in lowercase_keys:
+        raise ValueError(
+            f"Unknown schedule name '{schedule_name}'. The valid options are {list(schedule_map.keys())}"
+        )
+    return schedule_map[lowercase_keys[lowercase_schedule_name]]
 
 
 def _simulate_comms_compute(
@@ -1493,1320 +2602,6 @@
             events.append(
                 {
                     "name": str(action),
-                    "cat": "computation"
-                    if action.computation_type in (F, B, W)
-                    else "communication",
-                    "ph": "X",
-                    "pid": rank,
-                    "tid": rank,
-                    "ts": timestep,
-                    "dur": 1,
-                }
-            )
-    import json
-
-    with open(filename, "w") as f:
-        json.dump({"traceEvents": events}, f)
-
-
-class PipelineScheduleMulti(_PipelineSchedule):
-    """
-    Base class for multi-stage schedules.
-    Implements the `step` method.
-    """
-
-    def __init__(
-        self,
-        stages: List[_PipelineStageBase],
-        n_microbatches: int,
-        loss_fn: Optional[Callable] = None,
-        args_chunk_spec: Optional[Tuple[TensorChunkSpec, ...]] = None,
-        kwargs_chunk_spec: Optional[Dict[str, TensorChunkSpec]] = None,
-        output_merge_spec: Optional[Union[Dict[str, Any], Tuple[Any]]] = None,
-        stage_index_to_group_rank: Optional[Dict[int, int]] = None,
-        use_full_backward: bool = True,
-    ):
-        if len(stages) <= 1:
-            raise ValueError(
-                f"Multi-stage schedule expects at least two stages but got {len(stages)}"
-            )
-        # Init parent
-        super().__init__(
-            n_microbatches=n_microbatches,
-            loss_fn=loss_fn,
-            args_chunk_spec=args_chunk_spec,
-            kwargs_chunk_spec=kwargs_chunk_spec,
-            output_merge_spec=output_merge_spec,
-        )
-        # Self attributes
-        self._stages = stages
-        self._num_stages = stages[0].num_stages
-        self.pp_group_size = stages[0].group_size
-        self.rank = stages[0].group_rank
-        # Set the pipeline stage states
-        if stage_index_to_group_rank is not None:
-            for stage in self._stages:
-                stage.stage_index_to_group_rank = stage_index_to_group_rank
-        self.stage_index_to_group_rank = stages[0].stage_index_to_group_rank
-
-        # Set the same has_backward flag for stage object
-        for stage in self._stages:
-            stage.has_backward = self._has_backward
-        self._stages_initialized = False
-
-        # avoid putting a reference to 'self' inside the lambda, it creates a ref cycle
-        has_loss: bool = self._loss_fn is not None
-        self._should_compute_loss = lambda stage: stage.is_last and has_loss
-
-        # This will be set during init of derived schedules
-        self.pipeline_order: Dict[int, List[Optional[_Action]]] = {}
-        self.use_full_backward = use_full_backward
-
-    def _initialize_stages(self, args: Tuple[Any, ...], kwargs):
-        # may be 'none' value (if this stage sends its output shapes to the next stage via P2P)
-        # or real value (if this stage and next stage are on the same device)
-        next_stage_args: Tuple[Any, ...] = tuple()
-        for stage in self._stages:
-            if stage.is_first:
-                next_stage_args = stage._prepare_forward_infra(
-                    self._n_microbatches, args, kwargs
-                )
-            else:
-                next_stage_args = stage._prepare_forward_infra(
-                    self._n_microbatches, next_stage_args, kwargs
-                )
-
-            if self._has_backward:
-                stage._prepare_backward_infra(self._n_microbatches)
-        self._stages_initialized = True
-
-    def _dump_csv(self, filename):
-        """Dump a CSV representation of the schedule into a file with the provided filename."""
-        with open(filename, "w", newline="") as csvfile:
-            writer = csv.writer(csvfile)
-            for rank in self.pipeline_order:
-                writer.writerow(self.pipeline_order[rank])
-
-    def _simulate(self):
-        return _simulate_comms_compute(
-            self.pipeline_order_with_comms,
-            lambda s: self.stage_index_to_group_rank[s],
-            self._num_stages,
-        )
-
-    def _validate_schedule(self):
-        # TODO(whc) this should be merged with the logic in test_schedule.py#L453-L554
-        def _validate_rank_actions(
-            actions: Dict[int, List[_Action | None]],
-            num_stages: int,
-            num_microbatches: int,
-        ):
-            # We will count all the actions per stage and ensure they happen in a valid order
-            # (e.g. F before B before W for a given microbatch)
-            stage_actions: Dict[int, Dict[_ComputationType, Set]] = {
-                stage_id: {
-                    F: set(),
-                    B: set(),
-                    W: set(),
-                }
-                for stage_id in range(num_stages)
-            }
-            for rank in actions:
-                for action in actions[rank]:
-                    if action is None:
-                        continue
-                    assert isinstance(
-                        action, _Action
-                    ), f"Got an invalid action: {action}, expected instance of _Action"
-                    s_id = action.stage_index
-                    ctype = action.computation_type
-                    mb_id = action.microbatch_index
-                    if ctype == F:
-                        stage_actions[s_id][F].add(mb_id)
-                    elif ctype == B:
-                        assert (
-                            mb_id in stage_actions[s_id][F]
-                        ), f"Running Backward for stage {s_id}, microbatch {mb_id} without first running Forward"
-                        stage_actions[s_id][B].add(mb_id)
-                    elif ctype == W:
-                        assert (
-                            not self.use_full_backward
-                        ), "Schedule contains 'W' actions, but is configured to use full backward"
-                        assert (
-                            mb_id in stage_actions[s_id][B]
-                        ), f"Running Weight for stage {s_id}, microbatch {mb_id} without first running Backward"
-                        stage_actions[s_id][W].add(mb_id)
-
-            for s_id in stage_actions:
-                for ctype in (F, B, W):
-                    stage_mb = len(stage_actions[s_id][ctype])
-                    assert (
-                        stage_mb == num_microbatches
-                    ), f"Got {stage_mb} {ctype} microbatches for stage {s_id}, expected {num_microbatches}"
-
-        assert (
-            len(self.pipeline_order) == self.pp_group_size
-        ), f"Schedule has incorrect number of ranks - expected {self.pp_group_size}, actual {len(self.pipeline_order)}"
-        for rank in range(self.pp_group_size):
-            assert (
-                rank in self.pipeline_order
-            ), f"Schedule is missing actions for rank {rank}"
-        _validate_rank_actions(
-            self.pipeline_order,
-            self._num_stages,
-            self._n_microbatches,
-        )
-
-    def _load_csv(self, filename, format="compute_only"):
-        """Load a CSV representation of the schedule from a file with the provided filename.
-        This API will most likely get renamed/refactored so is marked as internal for now.
-
-        format must be "compute_only" for PipelineScheduleMulti
-        """
-        assert format == "compute_only"
-        with open(filename, newline="") as csvfile:
-            reader = csv.reader(csvfile)
-            for rank, row in enumerate(reader):
-                self.pipeline_order[rank] = [_Action.from_str(s) for s in row]
-        self._validate_schedule()
-
-    def step(self, *args, target=None, losses: Optional[List] = None, **kwargs):
-        """
-        Run one iteration of the pipeline schedule with *whole-batch* input.
-        Will chunk the input into microbatches automatically, and go through the
-        microbatches according to the schedule implementation.
-
-        args: positional arguments to the model (as in non-pipeline case).
-        kwargs: keyword arguments to the model (as in non-pipeline case).
-        target: target for the loss function.
-        losses: a list to store the losses for each microbatch.
-        """
-        # Clean per iteration
-        for stage in self._stages:
-            stage.clear_runtime_states()
-
-        # Split inputs into microbatches
-        args_split, kwargs_split = self._split_inputs(args, kwargs)
-
-        # Split target into microbatches
-        if target is not None:
-            targets_split = list(torch.tensor_split(target, self._n_microbatches))
-        else:
-            targets_split = None
-
-        # Run microbatches
-        self._step_microbatches(args_split, kwargs_split, targets_split, losses)
-
-        # Return merged results per original format
-        for stage in self._stages:
-            if stage.is_last:
-                return self._merge_outputs(stage.output_chunks)
-        # Does not contain the last stage
-        return None
-
-    def _step_microbatches(
-        self,
-        arg_mbs: Optional[List] = None,
-        kwarg_mbs: Optional[List] = None,
-        target_mbs: Optional[List] = None,
-        losses: Optional[List] = None,
-    ):
-        """
-        Operate on the microbatches for looped schedules (multiple stages on each rank).
-
-        TODO: Does not use sorted_batch_isend_irecv(). As a result, this schedule does
-        not support models with skip connections.
-        """
-        arg_mbs, kwarg_mbs = self._check_inputs(arg_mbs, kwarg_mbs, target_mbs, losses)
-
-        if not self._stages_initialized:
-            self._initialize_stages(arg_mbs[0], kwarg_mbs[0])
-
-        # Based on the plan in Step 1 created in __init__:
-        # 2. Perform communication based on the pipeline_order
-        stage_index_to_stage: Dict[int, _PipelineStageBase] = {
-            stage.stage_index: stage for stage in self._stages
-        }
-
-        # determine prev_rank and next_rank based on which ranks are next to
-        # the stages in the pipeline_order
-        all_prev_ranks: Set[int] = set()
-        all_next_ranks: Set[int] = set()
-        for stage_index in stage_index_to_stage.keys():
-            # TODO: assumption that stages only communicate from distances of +1/-1 (no skip connections)
-            if stage_index > 0:
-                all_prev_ranks.add(self.stage_index_to_group_rank[stage_index - 1])
-            if stage_index < self._num_stages - 1:
-                all_next_ranks.add(self.stage_index_to_group_rank[stage_index + 1])
-
-        for time_step, action in enumerate(self.pipeline_order[self.rank]):
-            try:
-                ops: List[dist.P2POp] = []
-                if action is not None:
-                    computation_type = action.computation_type
-                    mb_index = action.microbatch_index
-                    stage_index = action.stage_index
-                    assert (
-                        mb_index is not None
-                    ), "All currently supported action types require valid microbatch_index"
-                    if computation_type == _ComputationType.FORWARD:
-                        # perform forward computation
-                        stage = stage_index_to_stage[stage_index]
-                        output = stage.forward_one_chunk(
-                            mb_index, arg_mbs[mb_index], kwarg_mbs[mb_index]
-                        )
-                        self._maybe_compute_loss(stage, output, target_mbs, mb_index)
-                        ops.extend(stage.get_fwd_send_ops(mb_index))
-                    elif computation_type == _ComputationType.BACKWARD:
-                        # perform backward computation
-                        stage = stage_index_to_stage[stage_index]
-                        loss = self._maybe_get_loss(stage, mb_index)
-                        stage.backward_one_chunk(
-                            mb_index, loss=loss, full_backward=self.use_full_backward
-                        )
-                        ops.extend(stage.get_bwd_send_ops(mb_index))
-                    elif computation_type == _ComputationType.WEIGHT:
-                        # perform weight update
-                        if self.use_full_backward:
-                            raise ValueError(
-                                f"We detected a weight update in the pipeline schedule, but \
-                                {self.use_full_backward=}"
-                            )
-                        stage = stage_index_to_stage[stage_index]
-                        stage.backward_weight_one_chunk(mb_index)
-                    else:
-                        raise ValueError(f"Unknown computation type {computation_type}")
-
-                # Look at the neighboring ranks for this current timestep and determine whether
-                # this current rank needs to do any recv communication
-                for prev_rank in all_prev_ranks:
-                    prev_rank_ops = self.pipeline_order[prev_rank]
-                    prev_rank_action = None
-                    if time_step < len(prev_rank_ops):
-                        prev_rank_action = prev_rank_ops[time_step]
-                    if prev_rank_action is not None:
-                        computation_type = prev_rank_action.computation_type
-                        mb_index = prev_rank_action.microbatch_index
-                        stage_index = prev_rank_action.stage_index
-                        assert (
-                            mb_index is not None
-                        ), "All currently supported action types require valid microbatch_index"
-                        # Only handle sends for the forward from a previous rank
-                        if computation_type == _ComputationType.FORWARD:
-                            # If not the last stage, then receive fwd activations
-                            if stage_index + 1 in stage_index_to_stage:
-                                # TODO: We are assuming that stage will always receive from stage-1
-                                # however that is not necessarily true of get_fwd_recv_ops
-                                stage = stage_index_to_stage[stage_index + 1]
-                                ops.extend(stage.get_fwd_recv_ops(mb_index))
-                        elif (
-                            computation_type == _ComputationType.BACKWARD
-                            or computation_type == _ComputationType.WEIGHT
-                        ):
-                            # Previous rank doing backward or weight update has no influence for the current rank forward recv
-                            pass
-                        else:
-                            raise ValueError(
-                                f"Unknown computation type {computation_type}"
-                            )
-                for next_rank in all_next_ranks:
-                    next_rank_ops = self.pipeline_order[next_rank]
-                    next_rank_action = None
-                    if time_step < len(next_rank_ops):
-                        next_rank_action = next_rank_ops[time_step]
-                    if next_rank_action is not None:
-                        computation_type = next_rank_action.computation_type
-                        mb_index = next_rank_action.microbatch_index
-                        stage_index = next_rank_action.stage_index
-                        assert (
-                            mb_index is not None
-                        ), "All currently supported action types require valid microbatch_index"
-                        # Only handle receives for the backwards from a next rank
-                        if (
-                            computation_type == _ComputationType.FORWARD
-                            or computation_type == _ComputationType.WEIGHT
-                        ):
-                            # Next rank doing forward or weight update has no influence for the current rank backward recv
-                            pass
-                        elif computation_type == _ComputationType.BACKWARD:
-                            # If not the first stage, then receive bwd gradients
-                            if stage_index - 1 in stage_index_to_stage:
-                                # TODO: We are assuming that stage will always receive from stage+1
-                                # however that is not necessarily true of get_bwd_recv_ops
-                                stage = stage_index_to_stage[stage_index - 1]
-                                ops.extend(stage.get_bwd_recv_ops(mb_index))
-                        else:
-                            raise ValueError(
-                                f"Unknown computation type {computation_type}"
-                            )
-
-                # do the communication
-                if ops:
-                    _batch_p2p(ops).wait()
-            except Exception as e:
-                logger.error(
-                    "[Rank %s] pipeline schedule %s caught the following exception \
-                     at time_step %s when running action %s",
-                    self.rank,
-                    self.__class__.__name__,
-                    time_step,
-                    action,
-                )
-                logger.error("%s", _format_pipeline_order(self.pipeline_order))
-                raise e
-        # Return losses if there is a container passed in
-        self._update_losses(self._stages, losses)
-
-
-class _PipelineScheduleRuntime(PipelineScheduleMulti):
-    """
-    Provides a simple runtime that requires a 'schedule IR' including specified communication operations.
-
-    Can be instantiated directly by creating _PipelineScheduleRuntime and calling load_csv, or can be
-    subclassed and the subclass can be responsible for creating a schedule IR.
-    """
-
-    def _load_actions(
-        self,
-        actions: Dict[int, List[Optional[_Action]]],
-        format: str = "compute_only",
-    ):
-        """
-        Given an in-memory representation for a simple compute-only schedule, lower it to a complex schedule including
-        communication actions.  Stores the schedule in self, and must be called before running step_mo()
-        """
-        assert (
-            self.stage_index_to_group_rank is not None
-        ), "stage_index_to_group_rank is required for PipelineScheduleRuntime"
-        self.pipeline_order_with_comms: Dict[int, List[_Action]] = {}
-        if format == "compute_comms":
-            for rank in actions:
-                self.pipeline_order_with_comms[rank] = []
-                for action in actions[rank]:
-                    assert action is not None
-                    self.pipeline_order_with_comms[rank].append(action)
-            # TODO what level of validation should we offer for compute+comms schedule?
-        elif format == "compute_only":
-            # Perform schedule lowering
-            for rank in actions:
-                self.pipeline_order_with_comms[rank] = _add_unshard_reshard(
-                    actions[rank]
-                )
-
-            self.pipeline_order_with_comms = _add_send_recv(
-                self.pipeline_order_with_comms,
-                stage_to_rank=lambda s: self.stage_index_to_group_rank[s],
-                num_stages=self._num_stages,
-            )
-        else:
-            raise NotImplementedError(f"{format=} is not implemented")
-
-    def _load_csv(self, filename: str, format: str = "compute_only"):
-        """Loads a csv in simple format and then lowers it to include comunication actions
-
-        format must be either "compute_only" or "compute_comms".  If compute_only, the lowering passes
-        will automatically be run to generate a compute_comms schedule.
-        """
-        if format == "compute_only":
-            # this will populate self.pipeline_order
-            super()._load_csv(filename)
-            # this will populate self.pipeline_order_with_comms
-            self._load_actions(self.pipeline_order)
-        elif format == "compute_comms":
-            actions = {}
-            with open(filename, newline="") as csvfile:
-                reader = csv.reader(csvfile)
-                for rank, row in enumerate(reader):
-                    actions[rank] = [_Action.from_str(s) for s in row]
-                self._load_actions(actions, format=format)
-        else:
-            raise NotImplementedError(f"{format=} is not implemented")
-
-    def _dump_csv(self, filename: str):
-        """Dump a CSV representation of the compute + comms schedule into a file with the provided filename."""
-        # TODO should there be an option to dump the compute_only schedule from PipelineScheduleRuntime? It's possible
-        # that it does not exist if it was created from a compute_comms schedule.
-        assert (
-            self.pipeline_order_with_comms is not None
-        ), "Must initialize compute_comms schedule before dump_csv"
-        with open(filename, "w", newline="") as csvfile:
-            writer = csv.writer(csvfile)
-            for rank in self.pipeline_order_with_comms:
-                writer.writerow(self.pipeline_order_with_comms[rank])
-
-    def _simulate(self):
-        return _simulate_comms_compute(
-            self.pipeline_order_with_comms,
-            lambda s: self.stage_index_to_group_rank[s],
-            self._num_stages,
-        )
-
-    def _step_microbatches(
-        self,
-        arg_mbs: Optional[List] = None,
-        kwarg_mbs: Optional[List] = None,
-        target_mbs: Optional[List] = None,
-        losses: Optional[List] = None,
-    ):
-        """
-        Operate on the microbatches for looped schedules (multiple stages on each rank).
-
-        TODO: Does not use sorted_batch_isend_irecv(). As a result, this schedule does
-        not support models with skip connections.
-        """
-        arg_mbs, kwarg_mbs = self._check_inputs(arg_mbs, kwarg_mbs, target_mbs, losses)
-        if not self._stages_initialized:
-            self._initialize_stages(arg_mbs[0], kwarg_mbs[0])
-
-        # Based on the plan in Step 1 created in __init__:
-        # 2. Perform communication based on the pipeline_order
-        stage_index_to_stage: Dict[int, _PipelineStageBase] = {
-            stage.stage_index: stage for stage in self._stages
-        }
-
-        assert (
-            self.pipeline_order_with_comms is not None
-        ), "Must call _load_actions() before calling _step_microbatches()"
-
-        # recv ops indexed by (stage_idx, mb_idx) need to be waited on before use
-        bwd_recv_ops: Dict[Tuple[int, int], Work] = {}
-        fwd_recv_ops: Dict[Tuple[int, int], Work] = {}
-
-        # send ops should be waited on before step() exists, mainly for hygeine
-        send_ops: List[Work] = []
-
-        # we track which stages are 'active' when used with FSDP, and wait on unshard ops before computing on stages
-        unshard_ops: Dict[int, UnshardHandle] = {}
-        unsharded_stages = set()
-
-        def _assert_unsharded(stage_idx: int):
-            """If an unshard is active for `stage_idx`, wait() it and mark `stage_idx` unshared."""
-            if stage_idx in unshard_ops:
-                unshard_ops[stage_idx].wait()
-                del unshard_ops[stage_idx]
-                unsharded_stages.add(stage_idx)
-            assert (
-                stage_idx in unsharded_stages
-            ), f"Attempted to compute on sharded {stage_idx=}"
-
-        for time_step, action in enumerate(self.pipeline_order_with_comms[self.rank]):
-            try:
-                comp_type = action.computation_type
-                mb_index: int = (
-                    action.microbatch_index
-                    if action.microbatch_index is not None
-                    else -1
-                )
-                assert mb_index >= 0 or comp_type in (
-                    UNSHARD,
-                    RESHARD,
-                ), f"{action=} missing mb_index"
-                stage_idx = action.stage_index
-                stage = stage_index_to_stage[stage_idx]
-                stage_uses_fsdp = isinstance(stage.submod, FSDPModule)
-
-                logger.debug(
-                    "_PipelineScheduleRuntime running time_step %d, action %s",
-                    time_step,
-                    action,
-                )
-
-                # TODO(whc) it's not actually safe to use _batch_p2p here in the uncommon case the model has skip-connections,
-                # since we do not want to batch up ops between more than a pair of ranks.  _sorted_batch_p2p would be
-                # safe to use instead.
-                # However, I was wondering if I should avoid calling batched operators at all in the case that there is
-                # only one operator per batch.  I could iterate through the 'fwd_send_ops' one by one and run them.
-                if comp_type == SEND_F:
-                    send_ops.append(_batch_p2p(stage.get_fwd_send_ops(mb_index)))
-                elif comp_type == SEND_B:
-                    send_ops.append(_batch_p2p(stage.get_bwd_send_ops(mb_index)))
-                elif comp_type == RECV_F:
-                    assert (
-                        stage_idx,
-                        mb_index,
-                    ) not in fwd_recv_ops, "Recv twice for {stage_idx=} {mb_index=} without executing forward"
-                    fwd_recv_ops[(stage_idx, mb_index)] = _batch_p2p(
-                        stage.get_fwd_recv_ops(mb_index)
-                    )
-                elif comp_type == RECV_B:
-                    assert (
-                        stage_idx,
-                        mb_index,
-                    ) not in bwd_recv_ops, "Recv twice for {stage_idx=} {mb_index=} without executing backward"
-                    bwd_recv_ops[(stage_idx, mb_index)] = _batch_p2p(
-                        stage.get_bwd_recv_ops(mb_index)
-                    )
-                elif comp_type == UNSHARD:
-                    if stage_uses_fsdp:
-                        assert (
-                            stage_idx not in unsharded_stages
-                            and stage_idx not in unshard_ops
-                        ), f"Unsharding the same {stage_idx=} twice"
-                        unshard_ops[stage_idx] = stage.submod.unshard(async_op=True)
-                elif comp_type == RESHARD:
-                    if stage_uses_fsdp:
-                        assert (
-                            stage_idx in unsharded_stages
-                        ), f"Resharding {stage_idx=} without unsharding"
-                        assert (
-                            stage_idx not in unshard_ops
-                        ), f"Resharding {stage_idx=} before finishing unshard"
-                        stage.submod.reshard()
-                elif comp_type == FORWARD:
-                    if stage_uses_fsdp:
-                        _assert_unsharded(stage_idx)
-
-                    if not stage.is_first:
-                        assert (
-                            stage_idx,
-                            mb_index,
-                        ) in fwd_recv_ops, f"Computing {action=} before receiving input"
-                        fwd_recv_ops.pop((stage_idx, mb_index)).wait()
-                    output = stage.forward_one_chunk(
-                        mb_index, arg_mbs[mb_index], kwarg_mbs[mb_index]
-                    )
-                    self._maybe_compute_loss(stage, output, target_mbs, mb_index)
-                elif comp_type == BACKWARD:
-                    if stage_uses_fsdp:
-                        _assert_unsharded(stage_idx)
-
-                    if not stage.is_last:
-                        assert (
-                            stage_idx,
-                            mb_index,
-                        ) in bwd_recv_ops, (
-                            f"Attempted to run compute {action=} before receiving input"
-                        )
-                        bwd_recv_ops.pop((stage_idx, mb_index)).wait()
-                    loss = self._maybe_get_loss(stage, mb_index)
-                    stage.backward_one_chunk(
-                        mb_index, loss=loss, full_backward=self.use_full_backward
-                    )
-                elif comp_type == WEIGHT:
-                    if stage_uses_fsdp:
-                        _assert_unsharded(stage_idx)
-
-                    if self.use_full_backward:
-                        raise ValueError(
-                            f"We detected a weight update in the pipeline schedule, but \
-                            {self.use_full_backward=}"
-                        )
-                    stage.backward_weight_one_chunk(mb_index)
-                else:
-                    raise ValueError(f"{action=} is unknown or unsupported")
-            except Exception as e:
-                logger.error(
-                    "_PipelineScheduleRuntime caught exception at step %s when running action %s.  Full Schedule:",
-                    time_step,
-                    action,
-                )
-                # TODO(whc) what is the best practice for printing a multiline log?
-                # logger will split it into multiple log lines, but this makes it hard to read (too wide)
-                print(_format_pipeline_order(self.pipeline_order_with_comms))  # type: ignore[arg-type]
-                raise e
-
-        # Mostly these operations should have finished long ago, but there isn't an obvious time when to wait for them
-        while len(send_ops):
-            send_ops.pop().wait()
-
-        assert len(unshard_ops) == 0, "Unused unshard operations"
-
-        # Return losses if there is a container passed in
-        self._update_losses(self._stages, losses)
-
-
-class ScheduleLoopedBFS(PipelineScheduleMulti):
-    """
-    Breadth-First Pipeline Parallelism.
-    See https://arxiv.org/abs/2211.05953 for details.
-    Simliar to Interleaved 1F1B, Looped BFS supports multiple stages per rank.
-    What is different is that when microbatches are ready for multiple local
-    stages, Loops BFS will prioritizes the earlier stage, running all available
-    microbatches at once.
-    """
-
-    def __init__(
-        self,
-        stages: List[_PipelineStageBase],
-        n_microbatches: int,
-        loss_fn: Optional[Callable] = None,
-        output_merge_spec: Optional[Union[Dict[str, Any], Tuple[Any]]] = None,
-    ):
-        super().__init__(
-            stages=stages,
-            n_microbatches=n_microbatches,
-            loss_fn=loss_fn,
-            output_merge_spec=output_merge_spec,
-        )
-
-        # 1. Create the pipeline_order (all ranks do this calculation)
-        # This will be used to keep track of the current state of the entire pipeline
-        # pipeline_order[rank] = [Action(computation_type, microbatch_index, stage_index), ...]
-        self.pipeline_order: Dict[int, List[Optional[_Action]]] = {}
-        # ========================================================================
-        for rank in range(self.pp_group_size):
-            rank_ops = self._calculate_single_rank_operations(rank)
-            self.pipeline_order[rank] = rank_ops
-
-    def _calculate_single_rank_operations(self, rank):
-        n_local_stages = len(self._stages)
-        stage_indices = range(
-            rank, self.pp_group_size * n_local_stages, self.pp_group_size
-        )
-
-        # Store the list of operations used for that rank
-        rank_ops: List[Optional[_Action]] = []
-        # Pre-padding, rank starts with no-ops based on the warmup.
-        for _ in range(rank):
-            rank_ops.append(None)
-
-        for stage_index in stage_indices:
-            for mb_index in range(self._n_microbatches):
-                rank_ops.append(
-                    _Action(stage_index, _ComputationType.FORWARD, mb_index)
-                )
-
-        # wait for the first backward to trickle up
-        # which is 2 for every hop away
-        post_warmup_ops = 2 * (self.pp_group_size - 1 - rank)
-        rank_ops.extend([None] * post_warmup_ops)
-
-        for stage_index in reversed(stage_indices):
-            for mb_index in reversed(range(self._n_microbatches)):
-                rank_ops.append(
-                    _Action(stage_index, _ComputationType.BACKWARD, mb_index)
-                )
-        return rank_ops
-
-
-def _get_1f1b_rank_ops(
-    n_local_stages,
-    pp_group_size,
-    warmup_ops,
-    fwd_bwd_ops,
-    cooldown_ops,
-    rank,
-    forward_stage_index,
-    backward_stage_index,
-    num_1f1b_microbatches=0,
-    enable_zero_bubble=False,
-):
-    # All stages start with handling microbatch 0
-    fwd_stage_mb_index: Dict[int, int] = defaultdict(int)
-    bwd_stage_mb_index: Dict[int, int] = defaultdict(int)
-    weight_stage_mb_index: Dict[int, int] = defaultdict(int)
-
-    # Store the list of operations used for that rank
-    rank_ops: List[Optional[_Action]] = []
-    # Pre-padding, rank starts with no-ops based on the warmup.
-    for _ in range(rank):
-        rank_ops.append(None)
-    # These are used to calculate the number of slots to fill with no-ops, to account for the delay in warmup
-    # when we want to wait for the backward to trickle back up and start 1f1b to align all ranks.
-    # Formula:
-    # pre-padding + warmup_ops + post_warmup_ops = earliest time step of first backward
-    # post_warmup_ops = [earliest time step of first backward] - (warmup_ops + pre-padding)
-    # earliest time step of first backward = [local_stages * group_size + 2 * (group_size - 1 - rank)]
-    # warmup_ops = calculated above
-    post_warmup_ops = (
-        n_local_stages * pp_group_size + 2 * (pp_group_size - 1 - rank)
-    ) - (warmup_ops + rank)
-
-    if enable_zero_bubble:
-        post_warmup_ops = pp_group_size - rank - 1
-
-    total_ops = warmup_ops + fwd_bwd_ops + cooldown_ops
-
-    backward_op_ids = []
-    weight_op_count = 0
-
-    for op in range(total_ops):
-        # Warmup phase
-        if op < warmup_ops:
-            fwd_stage_index = forward_stage_index(op)
-            # This will assign the current microbatch index and update it as well
-            fwd_stage_mb_index[fwd_stage_index] = (
-                mb_index := fwd_stage_mb_index[fwd_stage_index]
-            ) + 1
-            rank_ops.append(
-                _Action(fwd_stage_index, _ComputationType.FORWARD, mb_index)
-            )
-            if op == warmup_ops - 1:
-                # This is the last step in the warmup phase, so we need to wait for the backward to trickle back up
-                rank_ops.extend([None] * post_warmup_ops)
-        # 1F1B Phase (forward and backward)
-        elif warmup_ops <= op < warmup_ops + fwd_bwd_ops:
-            fwd_stage_index = forward_stage_index(op)
-            fwd_stage_mb_index[fwd_stage_index] = (
-                fwd_mb_index := fwd_stage_mb_index[fwd_stage_index]
-            ) + 1
-            rank_ops.append(
-                _Action(fwd_stage_index, _ComputationType.FORWARD, fwd_mb_index)
-            )
-            bwd_stage_index = backward_stage_index(op)
-            bwd_stage_mb_index[bwd_stage_index] = (
-                bwd_mb_index := bwd_stage_mb_index[bwd_stage_index]
-            ) + 1
-            rank_ops.append(
-                _Action(bwd_stage_index, _ComputationType.BACKWARD, bwd_mb_index)
-            )
-            backward_op_ids.append(op)
-
-            if enable_zero_bubble and op - warmup_ops >= num_1f1b_microbatches:
-                weight_stage_index = backward_stage_index(
-                    backward_op_ids[weight_op_count]
-                )
-                weight_stage_mb_index[weight_stage_index] = (
-                    weight_mb_index := weight_stage_mb_index[weight_stage_index]
-                ) + 1
-                rank_ops.append(
-                    _Action(
-                        weight_stage_index, _ComputationType.WEIGHT, weight_mb_index
-                    )
-                )
-                weight_op_count += 1
-        # Cooldown phase
-        else:
-            # During cooldown phase, we need steps to align with 1f1b happening in other ranks
-            # TODO: we don't need to always append, after all 1f1b are finished we can stop appending None
-            if not enable_zero_bubble:
-                rank_ops.append(None)
-
-            bwd_stage_index = backward_stage_index(op)
-            bwd_stage_mb_index[bwd_stage_index] = (
-                bwd_mb_index := bwd_stage_mb_index[bwd_stage_index]
-            ) + 1
-            rank_ops.append(
-                _Action(bwd_stage_index, _ComputationType.BACKWARD, bwd_mb_index)
-            )
-            backward_op_ids.append(op)
-
-            if enable_zero_bubble and op - warmup_ops >= num_1f1b_microbatches:
-                weight_stage_index = backward_stage_index(
-                    backward_op_ids[weight_op_count]
-                )
-                weight_stage_mb_index[weight_stage_index] = (
-                    weight_mb_index := weight_stage_mb_index[weight_stage_index]
-                ) + 1
-                rank_ops.append(
-                    _Action(
-                        weight_stage_index, _ComputationType.WEIGHT, weight_mb_index
-                    )
-                )
-                weight_op_count += 1
-
-    while enable_zero_bubble and weight_op_count < len(backward_op_ids):
-        weight_stage_index = backward_stage_index(backward_op_ids[weight_op_count])
-        weight_stage_mb_index[weight_stage_index] = (
-            weight_mb_index := weight_stage_mb_index[weight_stage_index]
-        ) + 1
-        rank_ops.append(
-            _Action(weight_stage_index, _ComputationType.WEIGHT, weight_mb_index)
-        )
-        weight_op_count += 1
-
-    return rank_ops
-
-
-class ScheduleInterleaved1F1B(PipelineScheduleMulti):
-    """
-    The Interleaved 1F1B schedule.
-    See https://arxiv.org/pdf/2104.04473 for details.
-    Will perform one forward and one backward on the microbatches in steady
-    state and supports multiple stages per rank. When microbatches are ready for
-    multiple local stages, Interleaved 1F1B prioritizes the earlier microbatch
-    (also called "depth first").
-
-    This schedule is mostly similar to the original paper.
-    It differs by being relaxing the requirement of num_microbatch % pp_size == 0.
-    Using the flex_pp schedule, we will have num_rounds = max(1, n_microbatches // pp_group_size) and
-    it works as long as n_microbatches % num_rounds is 0. As a few examples, support
-
-    1. pp_group_size = 4, n_microbatches = 10. We will have num_rounds = 2 and n_microbatches % 2 is 0.
-    2. pp_group_size = 4, n_microbatches = 3. We will have num_rounds = 1 and n_microbatches % 1 is 0.
-    """
-
-    def __init__(
-        self,
-        stages: List[_PipelineStageBase],
-        n_microbatches: int,
-        loss_fn: Optional[Callable] = None,
-        args_chunk_spec: Optional[Tuple[TensorChunkSpec, ...]] = None,
-        kwargs_chunk_spec: Optional[Dict[str, TensorChunkSpec]] = None,
-        output_merge_spec: Optional[Union[Dict[str, Any], Tuple[Any]]] = None,
-    ):
-        self.pp_group_size = stages[0].group_size
-        super().__init__(
-            stages=stages,
-            n_microbatches=n_microbatches,
-            loss_fn=loss_fn,
-            args_chunk_spec=args_chunk_spec,
-            kwargs_chunk_spec=kwargs_chunk_spec,
-            output_merge_spec=output_merge_spec,
-        )
-        self.n_local_stages = len(stages)
-        self.rank = stages[0].group_rank
-        self.number_of_rounds = max(1, n_microbatches // self.pp_group_size)
-        self.microbatches_per_round = n_microbatches // self.number_of_rounds
-        if n_microbatches % self.number_of_rounds != 0:
-            raise ValueError(
-                "Interleaved 1F1B requires the number of microbatches to be a "
-                f"multiple of the number of rounds ({self.number_of_rounds}), "
-                f"but got {n_microbatches}."
-            )
-        # 1. Create the pipeline_order (all ranks do this calculation)
-        # This will be used to keep track of the current state of the entire pipeline
-        # pipeline_order[rank] = [Action(computation_type, microbatch_index, stage_index), ...]
-        self.pipeline_order: Dict[int, List[Optional[_Action]]] = {}
-        for rank in range(self.pp_group_size):
-            rank_ops = self._calculate_single_rank_operations(rank)
-            self.pipeline_order[rank] = rank_ops
-
-    def _calculate_single_rank_operations(self, rank) -> List[Optional[_Action]]:
-        def get_rank_warmup_ops(rank):
-            # Warms up operations for last stage
-            warmups_ops_last_stage = (
-                self.n_local_stages - 1
-            ) * self.microbatches_per_round
-            # Increment warmup operations by 2 for each hop away from the last stage
-            multiply_factor = 2
-            warmup_ops = warmups_ops_last_stage + multiply_factor * (
-                (self.pp_group_size - 1) - rank
-            )
-
-            # We cannot have more warmup operations than there are number of microbatches, so cap it there
-            return min(warmup_ops, self._n_microbatches * self.n_local_stages)
-
-        warmup_ops = get_rank_warmup_ops(rank)
-        microbatch_ops = self.n_local_stages * self._n_microbatches
-        # fwd_bwd_ops should encompass the remaining forwards
-        fwd_bwd_ops = microbatch_ops - warmup_ops
-        # cooldown_ops should encompass the remaining backwards
-        cooldown_ops = microbatch_ops - fwd_bwd_ops
-        # total ops encompass both forward and backward ops
-        total_ops = warmup_ops + fwd_bwd_ops + cooldown_ops
-        # warmup_ops + fwd_bwd_ops * 2 + cooldown_ops == microbatch_ops * 2
-        logger.debug(
-            "rank %s, warmup_ops %s, 1f1b %s, cooldown_ops %s total_ops %s",
-            rank,
-            warmup_ops,
-            fwd_bwd_ops,
-            cooldown_ops,
-            total_ops,
-        )
-
-        # Calculates the stage index based on step and pp_group_size
-        def forward_stage_index(step):
-            # Get the local index from 0 to n_local_stages-1
-            local_index = (step // self.microbatches_per_round) % self.n_local_stages
-            return (local_index * self.pp_group_size) + rank
-
-        def backward_stage_index(step):
-            local_index = (
-                self.n_local_stages
-                - 1
-                - ((step - warmup_ops) // self.microbatches_per_round)
-                % self.n_local_stages
-            )
-            return (local_index * self.pp_group_size) + rank
-
-        return _get_1f1b_rank_ops(
-            self.n_local_stages,
-            self.pp_group_size,
-            warmup_ops,
-            fwd_bwd_ops,
-            cooldown_ops,
-            rank,
-            forward_stage_index,
-            backward_stage_index,
-        )
-
-
-class ScheduleInterleavedZeroBubble(PipelineScheduleMulti):
-    """
-    The Interleaved Zero Bubble schedule.
-    See https://arxiv.org/pdf/2401.10241 for details.
-    Will perform one forward and one backward on inputs for the microbatches in steady
-    state and supports multiple stages per rank. Uses the backward for weights to fill in
-    the pipeline bubble.
-
-    In particular this is implementing the ZB1P schedule in the paper.
-    """
-
-    def __init__(
-        self,
-        stages: List[_PipelineStageBase],
-        n_microbatches: int,
-        loss_fn: Optional[Callable] = None,
-        args_chunk_spec: Optional[Tuple[TensorChunkSpec, ...]] = None,
-        kwargs_chunk_spec: Optional[Dict[str, TensorChunkSpec]] = None,
-        output_merge_spec: Optional[Union[Dict[str, Any], Tuple[Any]]] = None,
-    ):
-        self.pp_group_size = stages[0].group_size
-        super().__init__(
-            stages=stages,
-            n_microbatches=n_microbatches,
-            loss_fn=loss_fn,
-            args_chunk_spec=args_chunk_spec,
-            kwargs_chunk_spec=kwargs_chunk_spec,
-            output_merge_spec=output_merge_spec,
-            use_full_backward=False,
-        )
-        self.n_local_stages = len(stages)
-        self.rank = stages[0].group_rank
-        self.number_of_rounds = max(1, n_microbatches // self.pp_group_size)
-        self.microbatches_per_round = n_microbatches // self.number_of_rounds
-        if n_microbatches % self.number_of_rounds != 0:
-            raise ValueError(
-                "Zero bubble requires the number of microbatches to be a "
-                f"multiple of the number of rounds ({self.number_of_rounds}), "
-                f"but got {n_microbatches}."
-            )
-        # 1. Create the pipeline_order (all ranks do this calculation)
-        # This will be used to keep track of the current state of the entire pipeline
-        # pipeline_order[rank] = [Action(computation_type, microbatch_index, stage_index), ...]
-        self.pipeline_order: Dict[int, List[Optional[_Action]]] = {}
-        for rank in range(self.pp_group_size):
-            rank_ops = self._calculate_single_rank_operations(rank)
-            self.pipeline_order[rank] = rank_ops
-
-        # This function add bubbles to the generated schedule based on dependencies of actions
-        # Note that the ZB1P schedule will not require bubbles to be manually added and it is
-        # only useful when n_microbatches <= microbatches_per_round
-        self.pipeline_order = self._add_bubbles_to_actions(
-            self.n_local_stages * self.pp_group_size,
-        )
-
-    def _calculate_single_rank_operations(self, rank) -> List[Optional[_Action]]:
-        def get_rank_warmup_ops(rank):
-            # Warms up operations for last stage
-            warmups_ops_last_stage = (
-                self.n_local_stages - 1
-            ) * self.microbatches_per_round
-            # Increment warmup operations by 2 for each hop away from the last stage
-            multiply_factor = 1
-            warmup_ops = warmups_ops_last_stage + multiply_factor * (
-                (self.pp_group_size - 1) - rank
-            )
-
-            # We cannot have more warmup operations than there are number of microbatches, so cap it there
-            return min(warmup_ops, self._n_microbatches * self.n_local_stages)
-
-        warmup_ops = get_rank_warmup_ops(rank)
-        microbatch_ops = self.n_local_stages * self._n_microbatches
-        # fwd_bwd_ops should encompass the remaining forwards
-        fwd_bwd_ops = microbatch_ops - warmup_ops
-        # cooldown_ops should encompass the remaining backwards
-        cooldown_ops = microbatch_ops - fwd_bwd_ops
-        # total ops encompass both forward and backward ops
-        total_ops = warmup_ops + fwd_bwd_ops + cooldown_ops
-        # warmup_ops + fwd_bwd_ops * 2 + cooldown_ops == microbatch_ops * 2
-        logger.debug(
-            "rank %s, warmup_ops %s, 1f1b %s, cooldown_ops %s total_ops %s",
-            rank,
-            warmup_ops,
-            fwd_bwd_ops,
-            cooldown_ops,
-            total_ops,
-        )
-
-        # Calculates the stage index based on step and pp_group_size
-
-        def forward_stage_index(step):
-            # Get the local index from 0 to n_local_stages-1
-            local_index = (step // self.microbatches_per_round) % self.n_local_stages
-            return (local_index * self.pp_group_size) + rank
-
-        def backward_stage_index(step):
-            local_index = (
-                self.n_local_stages
-                - 1
-                - ((step - warmup_ops) // self.microbatches_per_round)
-                % self.n_local_stages
-            )
-            return (local_index * self.pp_group_size) + rank
-
-        num_1f1b_microbatches = rank
-
-        return _get_1f1b_rank_ops(
-            self.n_local_stages,
-            self.pp_group_size,
-            warmup_ops,
-            fwd_bwd_ops,
-            cooldown_ops,
-            rank,
-            forward_stage_index,
-            backward_stage_index,
-            num_1f1b_microbatches,
-            enable_zero_bubble=True,
-        )
-
-    def _add_bubbles_to_actions(self, num_stages_global):
-        actions = self.pipeline_order
-
-        def need_bubble(stage, op, microbatch, num_stages_global, seen_ops):
-            if op == _ComputationType.FORWARD:
-                if stage != 0 and (stage - 1, op, microbatch) not in seen_ops:
-                    return True
-            elif op == _ComputationType.BACKWARD:
-                if stage == num_stages_global - 1:
-                    return (stage, _ComputationType.FORWARD, microbatch) not in seen_ops
-                return (stage + 1, op, microbatch) not in seen_ops
-            return False
-
-        seen_ops: Set[Tuple[int, _ComputationType, int]] = set()
-        result: Dict[int, List[Optional[_Action]]] = {}
-        next_pointer: Dict[int, int] = {}
-        bubbles_added: Dict[int, int] = {}
-        total_bubbles_added = 0
-
-        for rank in range(self.pp_group_size):
-            result[rank] = []
-            next_pointer[rank] = 0
-            bubbles_added[rank] = 0
-
-        while True:
-            should_stop = True
-
-            temp_seen_ops: Set[Tuple[int, _ComputationType, int]] = set()
-
-            for rank in range(self.pp_group_size):
-                timestamp = next_pointer[rank]
-                if timestamp >= len(actions[rank]):
-                    continue
-
-                should_stop = False
-
-                if actions[rank][timestamp] is not None:
-                    temp_action = actions[rank][timestamp]
-                    assert temp_action is not None
-                    stage_index = temp_action.stage_index
-                    op = temp_action.computation_type
-                    microbatch = temp_action.microbatch_index
-                    if not need_bubble(
-                        stage_index, op, microbatch, num_stages_global, seen_ops
-                    ):
-                        result[rank].append(actions[rank][timestamp])
-                        if microbatch is not None:
-                            temp_seen_ops.add((stage_index, op, microbatch))
-                        next_pointer[rank] += 1
-                    else:
-                        result[rank].append(None)
-                        bubbles_added[rank] += 1
-                else:
-                    next_pointer[rank] += 1
-                    result[rank].append(None)
-
-            seen_ops.update(temp_seen_ops)
-            if should_stop:
-                break
-
-        if total_bubbles_added > 0:
-            logger.warning(
-                "Non zero bubbles added: total_bubbles_added=%s bubbles_added=%s",
-                total_bubbles_added,
-                bubbles_added,
-            )
-        return result
-
-
-def get_schedule_class(schedule_name: str):
-    """
-    Maps a schedule name (case insensitive) to its corresponding class object.
-
-    Args:
-        schedule_name (str): The name of the schedule.
-    """
-    schedule_map = {
-        "1F1B": Schedule1F1B,
-        "Interleaved1F1B": ScheduleInterleaved1F1B,
-        "GPipe": ScheduleGPipe,
-        "LoopedBFS": ScheduleLoopedBFS,
-        "InterleavedZeroBubble": ScheduleInterleavedZeroBubble,
-        "PipelineScheduleSingle": PipelineScheduleSingle,
-        "PipelineScheduleMulti": PipelineScheduleMulti,
-    }
-    lowercase_keys = {k.lower(): k for k in schedule_map.keys()}
-    lowercase_schedule_name = schedule_name.lower()
-    if lowercase_schedule_name not in lowercase_keys:
-        raise ValueError(
-            f"Unknown schedule name '{schedule_name}'. The valid options are {list(schedule_map.keys())}"
-        )
-    return schedule_map[lowercase_keys[lowercase_schedule_name]]
-
-
-def _simulate_comms_compute(
-    pipeline_order, stage_to_rank: Callable[[int], int], num_stages: int
-):
-    pipeline_order = {
-        rank: [a for a in pipeline_order[rank] if a is not None]
-        for rank in sorted(pipeline_order)
-    }
-    schedule: Dict[int, List[_Action | None]] = {
-        rank: [] for rank in sorted(pipeline_order)
-    }
-
-    def _prev_ops(stage_idx):
-        rank = stage_to_rank(stage_idx)
-        ops = copy.deepcopy(schedule[rank])
-        if len(pipeline_order[rank]):
-            # batched comm ops may need to be jointly scheduled (e.g. send_f_recv_b depends on and is a dep of send_b_recv_f)
-            # assuming we iterate in sorted rank order, peeking at the next unscheduled action for later ranks should unblock us
-            ops.append(pipeline_order[rank][0])
-
-        return ops
-
-    def _ready_to_schedule(action: Optional[_Action]) -> bool:
-        if action is None:
-            return True
-
-        stage_idx = action.stage_index
-        if action.computation_type == F:
-            if action.stage_index == 0:
-                return True
-            for p in _prev_ops(stage_idx):
-                if p is None:
-                    continue
-                elif (
-                    p.computation_type == RECV_F
-                    and p.stage_index == action.stage_index
-                    and p.microbatch_index == action.microbatch_index
-                ):
-                    return True
-                elif (
-                    p.computation_type == SEND_B_RECV_F
-                    and p.other_stage_index == action.stage_index
-                    and p.other_microbatch_index == action.microbatch_index
-                ):
-                    return True
-            return False
-        elif action.computation_type == B:
-            if action.stage_index == num_stages - 1:
-                return True
-            for p in _prev_ops(stage_idx):
-                if p is None:
-                    continue
-                elif (
-                    p.computation_type == RECV_B
-                    and p.stage_index == action.stage_index
-                    and p.microbatch_index == action.microbatch_index
-                ):
-                    return True
-                elif (
-                    p.computation_type == SEND_F_RECV_B
-                    and p.other_stage_index == action.stage_index
-                    and p.other_microbatch_index == action.microbatch_index
-                ):
-                    return True
-            return False
-        elif action.computation_type == W:
-            return True
-        elif action.computation_type == SEND_F:
-            expected_f = _Action(action.stage_index, F, action.microbatch_index)
-            return expected_f in _prev_ops(stage_idx)
-        elif action.computation_type == RECV_F:
-            peer_stage_idx = stage_idx - 1
-            expected_send = _Action(peer_stage_idx, SEND_F, action.microbatch_index)
-            return expected_send in _prev_ops(peer_stage_idx)
-        elif action.computation_type == SEND_B:
-            expected_b = _Action(action.stage_index, B, action.microbatch_index)
-            return expected_b in _prev_ops(stage_idx)
-        elif action.computation_type == RECV_B:
-            peer_stage_idx = stage_idx + 1
-            expected_send = _Action(peer_stage_idx, SEND_B, action.microbatch_index)
-            return expected_send in _prev_ops(peer_stage_idx)
-        elif action.computation_type == SEND_F_RECV_B:
-            # though the stage_index may not be the same between the SEND and the RECV, the rank must be
-            peer_stage_idx = stage_idx + 1
-            for p in _prev_ops(peer_stage_idx):
-                if p is None:
-                    continue
-                elif (
-                    p.computation_type == SEND_B_RECV_F
-                    and action.other_stage_index is not None
-                    and p.stage_index == action.other_stage_index + 1
-                    and p.other_stage_index is not None
-                    and p.other_stage_index == action.stage_index + 1
-                    and p.microbatch_index == action.other_microbatch_index
-                    and p.other_microbatch_index == action.microbatch_index
-                ):
-                    return True
-            return False
-        elif action.computation_type == SEND_B_RECV_F:
-            # though the stage_index may not be the same between the SEND and the RECV, the rank must be
-            peer_stage_idx = action.stage_index - 1
-            for p in _prev_ops(peer_stage_idx):
-                if p is None:
-                    continue
-                elif (
-                    p.computation_type == SEND_F_RECV_B
-                    and p.stage_index + 1 == action.other_stage_index
-                    and p.other_stage_index + 1 == action.stage_index
-                    and p.microbatch_index == action.other_microbatch_index
-                    and p.other_microbatch_index == action.microbatch_index
-                ):
-                    return True
-            return False
-
-        else:
-            raise ValueError(f"Unsupported action type {action}")
-
-    while pipeline_order:
-        progress = False
-        for rank in sorted(pipeline_order):
-            if len(pipeline_order[rank]) == 0:
-                continue
-
-            action = pipeline_order[rank][0]
-            if _ready_to_schedule(action):
-                if action is not None:
-                    schedule[rank].append(action)
-                pipeline_order[rank].pop(0)
-                progress = True
-            else:
-                schedule[rank].append(None)
-
-        for i in sorted(pipeline_order, reverse=True):
-            if len(pipeline_order[i]) == 0:
-                del pipeline_order[i]
-
-        # hacky, but do a second pass to replace any 'none' at this timestep with a real action, if it got unblocked
-        # by one of the later ranks
-        for rank in sorted(pipeline_order):
-            if len(pipeline_order[rank]) == 0:
-                continue
-
-            if schedule[rank][-1] is not None:
-                continue
-
-            action = pipeline_order[rank][0]
-            if _ready_to_schedule(action):
-                if action is not None:
-                    schedule[rank][-1] = action
-                pipeline_order[rank].pop(0)
-
-        for i in sorted(pipeline_order, reverse=True):
-            if len(pipeline_order[i]) == 0:
-                del pipeline_order[i]
-
-        if not progress:
-            print("WIP comms schedule:\n", _format_pipeline_order(schedule))
-            for rank in pipeline_order:
-                print(f"{rank=} next action= {pipeline_order[rank][0]}")
-            raise ValueError("Schedule is not progressing")
-
-    return schedule
-
-
-def _dump_chrometrace(schedule, filename):
-    events = []
-    for rank in sorted(schedule):
-        for timestep, action in enumerate(schedule[rank]):
-            if action is None:
-                continue
-            events.append(
-                {
-                    "name": str(action),
                     "cat": (
                         "computation"
                         if action.computation_type in (F, B, W)
