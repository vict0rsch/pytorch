#include <torch/csrc/python_headers.h>

#include <c10/util/intrusive_ptr.h>
#include <c10/util/string_view.h>
#include <torch/csrc/distributed/c10d/FileStore.hpp>
#include <torch/csrc/distributed/c10d/Functional.hpp>
#include <torch/csrc/distributed/c10d/GroupRegistry.hpp>
#include <torch/csrc/distributed/c10d/TCPStore.hpp>
#include <torch/csrc/distributed/c10d/Utils.hpp>
#include <torch/csrc/distributed/c10d/control_collectives/ControlCollectives.hpp>
#include <torch/csrc/distributed/c10d/control_collectives/StoreCollectives.hpp>
#include <torch/csrc/distributed/c10d/control_plane/WorkerServer.hpp>
#include <vector>
#ifndef _WIN32
#include <torch/csrc/distributed/c10d/HashStore.hpp>
#endif
#include <torch/csrc/distributed/c10d/FakeProcessGroup.hpp>
#include <torch/csrc/distributed/c10d/ProcessGroup.hpp>
#include <torch/csrc/distributed/c10d/PyProcessGroup.hpp>

#ifdef USE_C10D_GLOO
#include <torch/csrc/distributed/c10d/ProcessGroupGloo.hpp>
#include <torch/csrc/distributed/c10d/ProcessGroupWrapper.hpp>
#endif

#ifdef USE_C10D_NCCL
#include <torch/csrc/distributed/c10d/NCCLUtils.hpp>
#include <torch/csrc/distributed/c10d/ProcessGroupNCCL.hpp>
#include <torch/csrc/distributed/c10d/intra_node_comm.hpp>
#endif

#ifdef USE_C10D_MPI
#include <torch/csrc/distributed/c10d/ProcessGroupMPI.hpp>
#endif

#ifdef USE_C10D_UCC
#include <torch/csrc/distributed/c10d/ProcessGroupUCC.hpp>
#endif

#include <fmt/format.h>
#include <pybind11/chrono.h>
#include <torch/csrc/distributed/c10d/DMAConnectivity.hpp>
#include <torch/csrc/distributed/c10d/PrefixStore.hpp>
#include <torch/csrc/distributed/c10d/SymmetricMemory.hpp>

#include <torch/csrc/distributed/c10d/comm.hpp>
#include <torch/csrc/distributed/c10d/debug.h>
#include <torch/csrc/distributed/c10d/logger.hpp>
#include <torch/csrc/distributed/c10d/reducer.hpp>

#include <torch/csrc/Exceptions.h>
#include <torch/csrc/distributed/c10d/python_comm_hook.h>
#include <torch/csrc/jit/python/pybind_utils.h>
#include <torch/csrc/utils/object_ptr.h>
#include <torch/csrc/utils/pybind.h>

#include <torch/custom_class.h>

namespace {

#ifdef USE_C10D_NCCL

bool acquire_gil() {
  // basically if this function can acquire the gil, it will return quickly.
  // if not, it will hang forever.  The idea is to call this from a thread
  // wrapped in a future, and then check the future after a timeout, to
  // determine whether we're facing gil contention.
  if (Py_IsInitialized()) {
    pybind11::gil_scoped_acquire gil;
    return true;
  }

  // If we end up here, its probably still a "pass" from the perspective of
  // checking whether python is stuck. but currently we don't check the return
  // value of this function anyway, just check whether it returned quickly vs
  // timing out.  Taking a long time is the main sign of trouble.  Fast return
  // with true or with false is both OK from the perspective of debugging python
  // hangs.
  return false;
}

bool registerGilChecker() {
  c10d::get_gil_checker() = &acquire_gil;
  return true;
}

static bool registered = registerGilChecker();
#endif // USE_C10D_NCCL

// Wrapper to ensure GIL is released before destructing ProcessGroupGloo
// TODO: move this somewhere more generally useful
template <typename T>
class IntrusivePtrNoGilDestructor {
  c10::intrusive_ptr<T> impl_{};

 public:
  IntrusivePtrNoGilDestructor() = default;
  IntrusivePtrNoGilDestructor(const IntrusivePtrNoGilDestructor&) = default;
  IntrusivePtrNoGilDestructor(IntrusivePtrNoGilDestructor&&) = default;
  IntrusivePtrNoGilDestructor& operator=(const IntrusivePtrNoGilDestructor&) =
      default;
  IntrusivePtrNoGilDestructor& operator=(IntrusivePtrNoGilDestructor&&) =
      default;
  /* implicit */ IntrusivePtrNoGilDestructor(c10::intrusive_ptr<T> impl)
      : impl_(std::move(impl)) {}
  // This ctor is very important; see
  // https://github.com/pybind/pybind11/issues/2957
  explicit IntrusivePtrNoGilDestructor(T* impl)
      : impl_(c10::intrusive_ptr<T>::unsafe_steal_from_new(impl)) {}
  ~IntrusivePtrNoGilDestructor() {
    if (impl_) {
      if (PyGILState_Check()) {
        pybind11::gil_scoped_release release;
        impl_.reset();
      } else {
        impl_.reset();
      }
    }
  }
  T& operator*() const noexcept {
    return *impl_;
  }
  T* operator->() const noexcept {
    return impl_.get();
  }
  C10_NODISCARD T* get() const noexcept {
    return impl_.get();
  }
  void reset() noexcept {
    impl_.reset();
  }
  operator bool() const noexcept {
    return impl_;
  }
};

} // anonymous namespace

PYBIND11_DECLARE_HOLDER_TYPE(T, IntrusivePtrNoGilDestructor<T>, true);

namespace torch::distributed::c10d {

namespace {

py::bytes toPyBytes(const std::vector<uint8_t>& data) {
  return py::bytes(reinterpret_cast<const char*>(data.data()), data.size());
}

std::vector<py::bytes> toPyBytes(
    const std::vector<std::vector<uint8_t>>& data) {
  std::vector<py::bytes> out;
  out.reserve(data.size());
  for (const std::vector<uint8_t>& data_ : data) {
    out.emplace_back(reinterpret_cast<const char*>(data_.data()), data_.size());
  }
  return out;
}

std::vector<uint8_t> toVec8(const std::string& data) {
  std::vector<uint8_t> out{data.begin(), data.end()};
  return out;
}

std::vector<std::vector<uint8_t>> toVec8(const std::vector<std::string>& data) {
  std::vector<std::vector<uint8_t>> out;
  out.reserve(data.size());
  for (auto& data_ : data) {
    out.emplace_back(toVec8(data_));
  }
  return out;
}

template <typename T>
using shared_ptr_class_ = py::class_<T, std::shared_ptr<T>>;

constexpr auto kDeprecationWarning =
    "{} API is being deprecated, please ping "
    "https://github.com/pytorch/pytorch/issues/46291 "
    "if you see this warning";
template <typename T>
using intrusive_ptr_class_ = py::class_<T, c10::intrusive_ptr<T>>;

template <typename T>
using intrusive_ptr_no_gil_destructor_class_ =
    py::class_<T, IntrusivePtrNoGilDestructor<T>>;

// PythonStore is a pybind11 trampoline class to allow a Python
// class to inherit from c10d.Store and implement its interface.
class PythonStore : public ::c10d::Store {
 public:
  using ::c10d::Store::Store;

  // Note: this function manually calls the Python-side overload
  // for this function instead of using the PYBIND11_OVERLOAD_XYZ
  // macros. This is done so that we can call the Python-side
  // function with a std::string instead of a std::vector<uint8_t>.
  void set(const std::string& key, const std::vector<uint8_t>& value) override {
    pybind11::gil_scoped_acquire gil;
    pybind11::function fn =
        pybind11::get_overload(static_cast<const ::c10d::Store*>(this), "set");
    TORCH_INTERNAL_ASSERT(fn, "Not implemented.");
    // Call function with a py::bytes object for the value.
    fn(key, toPyBytes(value));
  }

  // Note: this function manually calls the Python-side overload
  // for this function instead of using the PYBIND11_OVERLOAD_XYZ
  // macros. This is done so that the Python-side function can
  // return a py::bytes instead of a std::vector<uint8_t>.
  std::vector<uint8_t> get(const std::string& key) override {
    pybind11::gil_scoped_acquire gil;
    pybind11::function fn =
        pybind11::get_overload(static_cast<const ::c10d::Store*>(this), "get");
    TORCH_INTERNAL_ASSERT(fn, "Not implemented.");
    // Cast return value from Python to py::bytes, then implicitly
    // convert that to a std::string, so that we can construct a
    // std::vector<uint8_t>. There is no API for directly accessing
    // the contents of the py::bytes object.
    std::string str = pybind11::cast<py::bytes>(fn(key));
    return toVec8(str);
  }

  // Note: this function manually calls the Python-side overload
  // for this function instead of using the PYBIND11_OVERLOAD_XYZ
  // macros. This is done so that the Python-side function can
  // return a py::bytes instead of a std::vector<uint8_t>.
  std::vector<uint8_t> compareSet(
      const std::string& key,
      const std::vector<uint8_t>& expectedValue,
      const std::vector<uint8_t>& desiredValue) override {
    pybind11::gil_scoped_acquire gil;
    pybind11::function fn = pybind11::get_overload(
        static_cast<const ::c10d::Store*>(this), "compare_set");
    TORCH_INTERNAL_ASSERT(fn, "Not implemented.");
    // Cast return value from Python to py::bytes, then implicitly
    // convert that to a std::string, so that we can construct a
    // std::vector<uint8_t>. There is no API for directly accessing
    // the contents of the py::bytes object.
    std::string str = pybind11::cast<py::bytes>(
        fn(key, toPyBytes(expectedValue), toPyBytes(desiredValue)));
    return toVec8(str);
  }

  int64_t add(const std::string& key, int64_t value) override {
    PYBIND11_OVERLOAD_PURE(int64_t, ::c10d::Store, add, key, value);
  }

  int64_t getNumKeys() override {
    PYBIND11_OVERLOAD_PURE(int64_t, ::c10d::Store, getNumKeys);
  }

  bool deleteKey(const std::string& key) override {
    PYBIND11_OVERLOAD_PURE(bool, ::c10d::Store, deleteKey, key);
  }

  bool check(const std::vector<std::string>& keys) override {
    PYBIND11_OVERLOAD_PURE(bool, ::c10d::Store, check, keys);
  }

  void wait(const std::vector<std::string>& keys) override {
    PYBIND11_OVERLOAD_PURE(void, ::c10d::Store, wait, keys);
  }

  void wait(
      const std::vector<std::string>& keys,
      const std::chrono::milliseconds& timeout) override {
    PYBIND11_OVERLOAD_PURE(void, ::c10d::Store, wait, keys, timeout);
  }

  // Note: this function manually calls the Python-side overload
  // for this function instead of using the PYBIND11_OVERLOAD_XYZ
  // macros. This is done so that we can call the Python-side
  // function with a std::string instead of a std::vector<uint8_t>.
  void append(const std::string& key, const std::vector<uint8_t>& value)
      override {
    pybind11::gil_scoped_acquire gil;
    pybind11::function fn = pybind11::get_overload(
        static_cast<const ::c10d::Store*>(this), "append");
    if (!fn) {
      return Store::append(key, value);
    }
    // Call function with a py::bytes object for the value.
    fn(key, toPyBytes(value));
  }

  std::vector<std::vector<uint8_t>> multiGet(
      const std::vector<std::string>& keys) override {
    pybind11::gil_scoped_acquire gil;
    pybind11::function fn = pybind11::get_overload(
        static_cast<const ::c10d::Store*>(this), "multi_get");
    if (!fn) {
      return Store::multiGet(keys);
    }
    std::vector<std::string> py_list =
        pybind11::cast<std::vector<std::string>>(fn(keys));
    std::vector<std::vector<uint8_t>> res;
    res.reserve(py_list.size());

    for (auto& str : py_list) {
      res.emplace_back(str.begin(), str.end());
    }

    return res;
  }

  void multiSet(
      const std::vector<std::string>& keys,
      const std::vector<std::vector<uint8_t>>& values) override {
    pybind11::gil_scoped_acquire gil;
    pybind11::function fn = pybind11::get_overload(
        static_cast<const ::c10d::Store*>(this), "multi_set");
    if (!fn) {
      return Store::multiSet(keys, values);
    }

    fn(keys, toPyBytes(values));
  }

  bool hasExtendedApi() const override {
    PYBIND11_OVERLOAD_NAME(
        bool, ::c10d::Store, "has_extended_api", hasExtendedApi);
  }
};

class PythonRequest : public ::c10d::control_plane::Request {
 public:
  const std::string& body() const override {
    PYBIND11_OVERRIDE_PURE(
        const std::string&, ::c10d::control_plane::Request, body);
  }

  const std::multimap<std::string, std::string>& params() const override {
    using MultiMap = const std::multimap<std::string, std::string>&;
    PYBIND11_OVERRIDE_PURE(MultiMap, ::c10d::control_plane::Request, params);
  }
};
class PythonResponse : public ::c10d::control_plane::Response {
 public:
  void setContent(std::string&& content, const std::string& content_type)
      override {
    PYBIND11_OVERRIDE_PURE_NAME(
        void,
        ::c10d::control_plane::Response,
        "set_content",
        setContent,
        content,
        content_type);
  }
  void setStatus(int status) override {
    PYBIND11_OVERRIDE_PURE_NAME(
        void, ::c10d::control_plane::Response, "set_status", setStatus, status);
  }
};

// Called from DDP's Python API to create a c10d Python comm hook object.
// The input state and callable comm_hook are Python objects. It later calls
// register_comm_hook function of the reducer input to register the hook.
void _register_comm_hook(
    ::c10d::Reducer& reducer,
    py::object state,
    py::object comm_hook) {
  reducer.register_comm_hook(std::make_unique<::c10d::PythonCommHook>(
      std::move(state), std::move(comm_hook)));
}

// Called from DDP's Python API to create a c10d C++ comm hook.
// The input is an enum hook type. It later calls register_builtin_comm_hook
// function of the reducer input to set the hook type.
void _register_builtin_comm_hook(
    ::c10d::Reducer& reducer,
    ::c10d::BuiltinCommHookType comm_hook_type) {
  reducer.register_builtin_comm_hook(comm_hook_type);
}

// Customize the metaclass of ::c10d::ReduceOp for the backward compatibility.
// https://github.com/pytorch/pytorch/pull/84243 changed ::c10d::ReduceOp to
// struct from enum, sacrificing some of the Python built-in function supports
// such as `isinstance` (see https://github.com/pytorch/pytorch/issues/87191)
// and `copy` (see
// https://github.com/pytorch/pytorch/pull/87303#discussion_r1002879700). Below,
// we define a custom `isinstance` in CPython/pybind11
// (`reduceopmeta___instancecheck__`) and modify the default metaclass of
// pybind11 (`GetReduceOpMetaclass`) so that
// `isinstance(torch.distributed.ReduceOp.SUM, torch.distributed.ReduceOp)`
// returns :obj:`True` as if `ReduceOp` is enum.
// Ref:
//   - https://docs.python.org/3/extending/newtypes_tutorial.html
//   - https://docs.python.org/3/c-api/typeobj.html?highlight=tp_methods
//   - https://github.com/pybind/pybind11/issues/2696
static PyObject* reduceopmeta___instancecheck__(
    PyObject* self,
    PyObject* args) {
  if (Py_TYPE(self) == Py_TYPE(args)) {
    Py_RETURN_TRUE;
  }
  if (c10::string_view(args->ob_type->tp_name).find("RedOpType") !=
      c10::string_view::npos) {
    Py_RETURN_TRUE;
  }
  Py_RETURN_FALSE;
}
// NOLINTNEXTLINE(*c-arrays)
static PyMethodDef reduceopmeta_methods[] = {
    {"__instancecheck__",
     (PyCFunction)reduceopmeta___instancecheck__,
     METH_O,
     "Custom `__instancecheck__` for ReduceOp"},
    {nullptr, nullptr}};
PyTypeObject* GetReduceOpMetaclass() {
  static auto* metaclass = [] {
    PyTypeObject* base_metaclass =
        pybind11::detail::get_internals().default_metaclass;
    // NOLINTNEXTLINE(*c-arrays)
    PyType_Slot slots[] = {
        {Py_tp_base, base_metaclass},
        {Py_tp_methods, reduceopmeta_methods},
        {0},
    };
    PyType_Spec spec = {};
    spec.name = "torch._C._distributed_c10d._ReduceOpMeta";
    // NOLINTNEXTLINE(*-narrowing-conversions)
    spec.basicsize = base_metaclass->tp_basicsize;
    spec.flags = Py_TPFLAGS_DEFAULT | Py_TPFLAGS_BASETYPE;
    spec.slots = slots;
    PyTypeObject* metaclass = (PyTypeObject*)PyType_FromSpec(&spec);
    if (!metaclass)
      throw py::error_already_set();
    return metaclass;
  }();
  return metaclass;
}

PyObject* c10d_init(PyObject* _unused, PyObject* noargs) {
  C10_LOG_API_USAGE_ONCE("c10d.python.import");

  auto c10d_module = THPObjectPtr(PyImport_ImportModule("torch.distributed"));
  if (!c10d_module) {
    throw python_error();
  }

  auto torch_C_module = THPObjectPtr(PyImport_ImportModule("torch._C"));
  if (!torch_C_module) {
    throw python_error();
  }

  auto torch_C_m = py::handle(torch_C_module).cast<py::module>();
  auto m =
      torch_C_m.def_submodule("_distributed_c10d", "distributed c10d bindings");

  auto module = py::handle(m).cast<py::module>();

  module
      .def(
          "_register_comm_hook",
          &_register_comm_hook,
          py::arg("reducer"),
          py::arg("state"),
          py::arg("comm_hook"),
          py::call_guard<py::gil_scoped_release>())
      .def(
          "_register_builtin_comm_hook",
          &_register_builtin_comm_hook,
          py::arg("reducer"),
          py::arg("comm_hook_type"));

  shared_ptr_class_<::c10d::GradBucket>(
      module,
      "GradBucket",
      R"(
This class mainly passes a flattened gradient tensor
(returned by :meth:`~torch.distributed.GradBucket.buffer`)
to DDP communication hook.
This tensor can be further decomposed into a list of per-parameter tensors within this bucket
(returned by :meth:`~torch.distributed.GradBucket.get_per_parameter_tensors`)
to apply layer-wise operations.
)")
      .def(
          "index",
          &::c10d::GradBucket::getIndex,
          py::call_guard<py::gil_scoped_release>(),
          R"(
.. warning::
    Since the buckets are rebuilt after the first iteration, should not rely on the indices at the beginning of training.

Returns:
    The index of a bucket that stores gradients of a few contiguous layers.
    All the gradients are bucketized.
)")
      .def(
          "buffer",
          &::c10d::GradBucket::getBuffer,
          py::call_guard<py::gil_scoped_release>(),
          R"(
Returns:
    A flattened 1D ``torch.Tensor`` buffer,
    which can be further decomposed into a list of per-parameter tensors within this bucket.
)")
      .def(
          "gradients",
          &::c10d::GradBucket::getGradients,
          py::call_guard<py::gil_scoped_release>(),
          R"(
Returns:
    A list of ``torch.Tensor``. Each tensor in the list corresponds to a gradient.
)")
      .def(
          "parameters",
          &::c10d::GradBucket::getParameters,
          py::call_guard<py::gil_scoped_release>(),
          R"(
Returns:
    A list of ``torch.Tensor``. Each tensor in the list corresponds to a model
    parameter.
)")
      .def(
          "is_last",
          &::c10d::GradBucket::isLast,
          py::call_guard<py::gil_scoped_release>(),
          R"(
Returns:
    Whether this bucket is the last bucket to allreduce in an iteration.
    This also means that this bucket corresponds to the first few layers in the forward pass.
)")
      .def(
          "set_buffer",
          &::c10d::GradBucket::setBuffer,
          py::arg("buffer"),
          py::call_guard<py::gil_scoped_release>(),
          R"(
Replaces the tensor in the bucket with the input tensor buffer.
)");

  py::enum_<::c10d::BuiltinCommHookType>(module, "BuiltinCommHookType", R"(
An enum-like class for built-in communication hooks: ``ALLREDUCE`` and ``FP16_COMPRESS``.)")
      .value("ALLREDUCE", ::c10d::BuiltinCommHookType::ALLREDUCE)
      .value("FP16_COMPRESS", ::c10d::BuiltinCommHookType::FP16_COMPRESS);

  shared_ptr_class_<::c10d::Reducer>(module, "Reducer")
      .def(
          py::init<
              std::vector<at::Tensor>,
              std::vector<std::vector<size_t>>,
              std::vector<size_t>,
              c10::intrusive_ptr<::c10d::ProcessGroup>,
              std::vector<bool>,
              int64_t,
              bool,
              bool,
              std::unordered_map<size_t, std::string>,
              int64_t>(),
          py::arg("params"),
          py::arg("bucket_indices"),
          py::arg("per_bucket_size_limits"),
          py::arg("process_group"),
          py::arg("expect_sparse_gradients") = std::vector<bool>(),
          py::arg("bucket_bytes_cap") = ::c10d::kDefaultBucketBytesCap,
          py::arg("find_unused_parameters") = false,
          py::arg("gradient_as_bucket_view") = false,
          py::arg("param_to_name_mapping") =
              std::unordered_map<size_t, std::string>(),
          py::arg("first_bucket_bytes_cap") = ::c10d::kDefaultFirstBucketBytes,
          py::call_guard<py::gil_scoped_release>())
      .def(
          "prepare_for_forward",
          &::c10d::Reducer::prepare_for_forward,
          py::call_guard<py::gil_scoped_release>())
      .def(
          "prepare_for_backward",
          &::c10d::Reducer::prepare_for_backward,
          py::call_guard<py::gil_scoped_release>())
      .def(
          "prepare_for_backward",
          [](::c10d::Reducer& reducer, const at::Tensor& output) -> void {
            reducer.prepare_for_backward({output});
          },
          py::call_guard<py::gil_scoped_release>())
      .def("get_backward_stats", &::c10d::Reducer::get_backward_stats)
      .def(
          "_install_post_backward_futures",
          [](::c10d::Reducer& reducer,
             const std::vector<std::shared_ptr<jit::PythonFutureWrapper>>&
                 futs) {
            c10::List<c10::intrusive_ptr<c10::ivalue::Future>> futures(
                c10::FutureType::create(c10::TensorType::get()));
            for (const auto& fut : futs) {
              futures.push_back(fut->fut);
            }
            reducer.install_futures(futures);
          },
          py::call_guard<py::gil_scoped_release>())
      .def(
          "_rebuild_buckets",
          &::c10d::Reducer::rebuild_buckets,
          py::call_guard<py::gil_scoped_release>())
      .def(
          "_get_zeros_like_grad_buckets",
          [](::c10d::Reducer& reducer) {
            return reducer.get_grad_buckets(/* return_zero_tensors */ true);
          },
          py::call_guard<py::gil_scoped_release>())
      .def(
          "_set_optimizer_in_backward",
          [](::c10d::Reducer& reducer) { reducer.set_optimizer_in_backward(); },
          py::call_guard<py::gil_scoped_release>())
      .def(
          "_set_sparse_metadata",
          &::c10d::Reducer::setSparseMetadata,
          py::call_guard<py::gil_scoped_release>())
      .def(
          "_set_mixed_precision_param_dtype",
          [](::c10d::Reducer& reducer, py::object data_type_obj) {
            auto scalar_type =
                reinterpret_cast<THPDtype*>(data_type_obj.ptr())->scalar_type;
            reducer.set_mixed_precision_param_dtype(scalar_type);
          },
          py::call_guard<py::gil_scoped_release>())
      .def(
          "_push_all_rebuilt_params",
          &::c10d::Reducer::push_rebuilt_params_for_all_indices,
          py::call_guard<py::gil_scoped_release>())
      .def(
          "_set_forward_pass_work_handle",
          &::c10d::Reducer::set_forward_pass_work_handle,
          py::call_guard<py::gil_scoped_release>())
      .def(
          "_get_local_used_map", &::c10d::Reducer::get_local_used_map_on_device)
      .def(
          "_set_ddp_runtime_logging_sample_rate",
          &::c10d::Reducer::set_ddp_runtime_logging_sample_rate,
          py::arg("sample_rate"),
          py::call_guard<py::gil_scoped_release>())
      .def(
          "_set_static_graph",
          &::c10d::Reducer::set_static_graph,
          py::call_guard<py::gil_scoped_release>())
      .def(
          "_ddp_graph_static",
          &::c10d::Reducer::ddp_graph_static,
          py::call_guard<py::gil_scoped_release>())
      .def(
          "_delay_all_reduce",
          &::c10d::Reducer::delay_all_reduce,
          py::call_guard<py::gil_scoped_release>())
      .def(
          "_run_comm_hook",
          [](::c10d::Reducer& reducer, ::c10d::GradBucket& bucket)
              -> std::shared_ptr<jit::PythonFutureWrapper> {
            c10::intrusive_ptr<c10::ivalue::Future> fut =
                reducer.run_comm_hook(bucket);
            return std::make_shared<jit::PythonFutureWrapper>(fut);
          },
          py::call_guard<py::gil_scoped_release>())
      .def(
          "_run_allreduce_hook",
          [](::c10d::Reducer& reducer, ::c10d::GradBucket& bucket)
              -> std::shared_ptr<jit::PythonFutureWrapper> {
            c10::intrusive_ptr<c10::ivalue::Future> fut =
                reducer.run_allreduce_hook(bucket);
            return std::make_shared<jit::PythonFutureWrapper>(fut);
          },
          py::call_guard<py::gil_scoped_release>())
      .def(
          "_autograd_hook",
          [](::c10d::Reducer& reducer, int index) -> void {
            reducer.autograd_hook(index);
          },
          py::call_guard<py::gil_scoped_release>())
      .def(
          "set_logger",
          [](::c10d::Reducer& reducer,
             const std::shared_ptr<::c10d::Logger>& logger) {
            std::weak_ptr<::c10d::Logger> logger_weakref = logger;
            reducer.set_logger(logger_weakref);
          })
      .def(
          "_remove_autograd_hooks",
          [](::c10d::Reducer& reducer) { reducer.remove_autograd_hooks(); },
          py::call_guard<py::gil_scoped_release>())
      .def(
          "_check_reducer_finalized",
          [](::c10d::Reducer& reducer) { return reducer.check_finalized(); },
          py::call_guard<py::gil_scoped_release>())
      .def(
          "_reset_state",
          [](::c10d::Reducer& reducer) { return reducer.reset_state(); },
          py::call_guard<py::gil_scoped_release>())
      .def(
          "_update_process_group",
          [](::c10d::Reducer& reducer,
             c10::intrusive_ptr<::c10d::ProcessGroup> new_process_group) {
            return reducer.update_process_group(std::move(new_process_group));
          },
          py::call_guard<py::gil_scoped_release>());

  shared_ptr_class_<::c10d::Logger>(module, "Logger")
      .def(
          py::init<std::shared_ptr<::c10d::Reducer>>(),
          py::arg("reducer"),
          py::call_guard<py::gil_scoped_release>())
      .def(
          "set_construction_data_and_log",
          &::c10d::Logger::set_construction_data_and_log,
          py::arg("module_name"),
          py::arg("device_ids"),
          py::arg("output_device"),
          py::arg("broadcast_buffers"),
          py::arg("has_sync_bn"),
          py::arg("static_graph"),
          py::call_guard<py::gil_scoped_release>())
      .def(
          "set_runtime_stats_and_log",
          &::c10d::Logger::set_runtime_stats_and_log,
          py::call_guard<py::gil_scoped_release>())
      .def(
          "set_error_and_log",
          [](::c10d::Logger& logger, const std::string& error) {
            logger.set_error_and_log(error);
          },
          py::call_guard<py::gil_scoped_release>())
      .def(
          "_get_ddp_logging_data",
          &::c10d::Logger::get_ddp_logging_data,
          py::call_guard<py::gil_scoped_release>())
      .def(
          "_set_comm_hook_name",
          &::c10d::Logger::set_comm_hook,
          py::arg("comm_hook"),
          py::call_guard<py::gil_scoped_release>())
      .def(
          "_set_uneven_input_join",
          &::c10d::Logger::set_uneven_input_join,
          py::call_guard<py::gil_scoped_release>())
      .def(
          "_set_static_graph",
          &::c10d::Logger::set_static_graph,
          py::call_guard<py::gil_scoped_release>());

  py::enum_<::c10d::DebugLevel>(module, "DebugLevel", R"(
      An enum whose values correspond to different debug levels of the
      torch.distributed package. Currently supporting OFF, INFO, and DETAIL,
      which can be set via the TORCH_DISTRIBUTED_DEBUG environment variable
      or via ``set_debug_level()`` function.
  )")
      .value("OFF", ::c10d::DebugLevel::Off)
      .value("INFO", ::c10d::DebugLevel::Info)
      .value("DETAIL", ::c10d::DebugLevel::Detail);

  module
      .def(
          "get_debug_level",
          ::c10d::debug_level,
          R"(Gets the debug level of the torch.distributed package.)")
      .def(
          "set_debug_level",
          ::c10d::setDebugLevel,
          R"(Sets the debug level of the torch.distributed package.)")
      .def(
          "set_debug_level_from_env",
          ::c10d::setDebugLevelFromEnvironment,
          R"(Sets the debug level of the torch.distributed package from the
          ``TORCH_DISTRIBUTED_DEBUG`` environment variable.)");

  // TODO(crcrpar): Hardening `ReduceOp`.
  //    While keeping most op types as enum value,
  //    making `PREMUL_SUM` callable, i.e., allowing for
  //    `ReduceOp.PREMUL_SUM(scale)` might be better as per @wanchaol.
  // https://pybind11.readthedocs.io/en/stable/classes.html#enumerations-and-internal-types
  py::class_<::c10d::ReduceOp> reduce_op(
      module, "ReduceOp", py::metaclass((PyObject*)GetReduceOpMetaclass()), R"(
An enum-like class for available reduction operations: ``SUM``, ``PRODUCT``,
``MIN``, ``MAX``, ``BAND``, ``BOR``, ``BXOR``, and ``PREMUL_SUM``.

``BAND``, ``BOR``, and ``BXOR`` reductions are not available when
using the ``NCCL`` backend.

``AVG`` divides values by the world size before summing across ranks.
``AVG`` is only available with the ``NCCL`` backend,
and only for NCCL versions 2.10 or later.

``PREMUL_SUM`` multiplies inputs by a given scalar locally before reduction.
``PREMUL_SUM`` is only available with the ``NCCL`` backend,
and only available for NCCL versions 2.11 or later. Users are supposed to
use ``torch.distributed._make_nccl_premul_sum``.

Additionally, ``MAX``, ``MIN`` and ``PRODUCT`` are not supported for complex tensors.

The values of this class can be accessed as attributes, e.g., ``ReduceOp.SUM``.
They are used in specifying strategies for reduction collectives, e.g.,
:func:`reduce`.

This class does not support ``__members__`` property.)");

  reduce_op.def(py::init<::c10d::ReduceOp::RedOpType>())
      .def_readwrite("op", &::c10d::ReduceOp::op_);
  // The following are for some kind of backward compatibility.
  // Since c10d::ReduceOp had been an `enum class`, users can do comparison and
  // take hash of `::c10d::ReduceOp`. To avoid losing these functionality, here
  // I define some member methods.
  reduce_op
      // todo(crcrpar): Support `RedOpType == ReduceOp`.
      .def(
          // This calls `operator==(const ReduceOp::RedOpType)`
          "__eq__",
          [](const ::c10d::ReduceOp& self,
             const ::c10d::ReduceOp::RedOpType& other) {
            return self == other;
          })
      .def(
          // This calls `operator==(const ReduceOp)` for the future support of
          // `PREMUL_SUM` comparison
          "__eq__",
          [](const ::c10d::ReduceOp& self, const ::c10d::ReduceOp& other) {
            return self == other;
          })
      .def(
          // With the above custom `__eq__`'s, I have to manually support the
          // other types.
          "__eq__",
          // NOLINTNEXTLINE(performance-unnecessary-value-param)
          [](const ::c10d::ReduceOp& self, py::object) { return false; })
      .def(
          "__hash__",
          [](const ::c10d::ReduceOp& self) {
            return static_cast<uint8_t>(self.op_);
          })
      .def(
          "__copy__",
          [](const ::c10d::ReduceOp& self) { return ::c10d::ReduceOp(self); })
      .def(
          "__deepcopy__",
          [](const ::c10d::ReduceOp& self, const py::dict& memo) {
            return ::c10d::ReduceOp(self);
          })
      .def(py::pickle(
          [](const ::c10d::ReduceOp& r) {
            // __getstate__
            if (r.op_ != ::c10d::ReduceOp::RedOpType::PREMUL_SUM) {
              return py::make_tuple(r.op_, py::none());
            }
            TORCH_CHECK(r.supplement_.defined(), "Invalid PREMUL_SUM ReduceOp");
            const auto* preMulSupplement =
                reinterpret_cast<::c10d::NCCLPreMulSumSupplement*>(
                    r.supplement_.get());
            if (!preMulSupplement->tensor_factor.defined()) {
              return py::make_tuple(r.op_, preMulSupplement->double_factor);
            } else {
              return py::make_tuple(r.op_, preMulSupplement->tensor_factor);
            }
          },
          [](const py::tuple& t) {
            // __setstate__
            TORCH_CHECK(t.size() == 2, "Invalid state");
            const auto op =
                static_cast<::c10d::ReduceOp::RedOpType>(t[0].cast<uint8_t>());
            if (op != ::c10d::ReduceOp::RedOpType::PREMUL_SUM) {
              return ::c10d::ReduceOp(op);
            }
            const auto preMulSupplement_factor = t[1];
            if (py::isinstance<py::float_>(preMulSupplement_factor)) {
              return ::c10d::makeNCCLPreMulSum(t[1].cast<double>());
            } else {
              return ::c10d::makeNCCLPreMulSum(t[1].cast<at::Tensor>());
            }
          }));

  py::enum_<::c10d::ReduceOp::RedOpType>(reduce_op, "RedOpType")
      .value("SUM", ::c10d::ReduceOp::RedOpType::SUM)
      .value("AVG", ::c10d::ReduceOp::RedOpType::AVG)
      .value("PRODUCT", ::c10d::ReduceOp::RedOpType::PRODUCT)
      .value("MIN", ::c10d::ReduceOp::RedOpType::MIN)
      .value("MAX", ::c10d::ReduceOp::RedOpType::MAX)
      .value("BAND", ::c10d::ReduceOp::RedOpType::BAND)
      .value("BOR", ::c10d::ReduceOp::RedOpType::BOR)
      .value("BXOR", ::c10d::ReduceOp::RedOpType::BXOR)
      .value("PREMUL_SUM", ::c10d::ReduceOp::RedOpType::PREMUL_SUM)
      .export_values();

  // note(crcrpar): This could be removed because users will not pass
  // `RedOpType` to reduce collective ops Ref: [Implicit
  // conversions](https://pybind11.readthedocs.io/en/stable/advanced/classes.html#implicit-conversions)
  // Let us skip the explicit construction of `c10d::ReduceOp` from
  // `c10d::ReduceOp::RedOpType` in Python.
  py::implicitly_convertible<::c10d::ReduceOp::RedOpType, ::c10d::ReduceOp>();

  module
      .def(
          "_make_nccl_premul_sum",
          &::c10d::makeNCCLPreMulSum<double>,
          py::arg("factor").noconvert(),
          py::return_value_policy::copy, // seems safest
          py::call_guard<py::gil_scoped_release>())
      .def(
          "_make_nccl_premul_sum",
          &::c10d::makeNCCLPreMulSum<at::Tensor>,
          py::arg("factor").noconvert(),
          py::return_value_policy::copy, // seems safest
          py::call_guard<py::gil_scoped_release>());

  module.def(
      "_set_thread_isolation_mode",
      &::c10d::set_thread_isolation_mode,
      py::arg("enable"));

  // Bindings for GroupRegistry.hpp
  //
  // Register a process group in the native registry. Process groups registered
  // via `_register_process_group` can be resolved from both Python and C++.
  module.def(
      "_register_process_group",
      [](const std::string& group_name,
         c10::intrusive_ptr<::c10d::ProcessGroup> group) {
        ::c10d::register_process_group(group_name, std::move(group));
      },
      py::arg("group_name"),
      py::arg("group"));

  // Resolve a process group from the native registry
  module.def(
      "_resolve_process_group",
      [](const std::string& group_name) {
        return ::c10d::resolve_process_group(group_name);
      },
      py::arg("group_name"));

  module.def(
      "_register_work",
      [](const at::Tensor& tensor,
         const c10::intrusive_ptr<::c10d::Work>& work) {
        dynamic_cast<::c10d::PyProcessGroup::PyWork*>(work.get())
            ->ref_py_object();
        ::c10d::register_work(tensor, std::move(work));
      },
      py::arg("tensor"),
      py::arg("work"));

  // Remove a group from the native registry
  module.def(
      "_unregister_process_group",
      [](const std::string& group_name) {
        return ::c10d::unregister_process_group(group_name);
      },
      py::arg("group_name"));

  // Remove all process groups from the native registry
  module.def("_unregister_all_process_groups", []() {
    return ::c10d::unregister_all_process_groups();
  });

  py::class_<::c10d::BroadcastOptions>(module, "BroadcastOptions")
      .def(py::init<>())
      .def_readwrite("rootRank", &::c10d::BroadcastOptions::rootRank)
      .def_readwrite("rootTensor", &::c10d::BroadcastOptions::rootTensor)
      .def_readwrite("timeout", &::c10d::BroadcastOptions::timeout)
      .def_readwrite("asyncOp", &::c10d::BroadcastOptions::asyncOp);

  py::class_<::c10d::AllreduceOptions>(module, "AllreduceOptions")
      .def(py::init<>())
      .def_readwrite("reduceOp", &::c10d::AllreduceOptions::reduceOp)
      .def_readwrite("timeout", &::c10d::AllreduceOptions::timeout);

  py::class_<::c10d::AllreduceCoalescedOptions>(
      module, "AllreduceCoalescedOptions")
      .def(py::init<>())
      .def_readwrite("reduceOp", &::c10d::AllreduceCoalescedOptions::reduceOp)
      .def_readwrite("timeout", &::c10d::AllreduceCoalescedOptions::timeout);

  py::class_<::c10d::ReduceOptions>(module, "ReduceOptions")
      .def(py::init<>())
      .def_readwrite("reduceOp", &::c10d::ReduceOptions::reduceOp)
      .def_readwrite("rootRank", &::c10d::ReduceOptions::rootRank)
      .def_readwrite("rootTensor", &::c10d::ReduceOptions::rootTensor)
      .def_readwrite("timeout", &::c10d::ReduceOptions::timeout);

  py::class_<::c10d::AllgatherOptions>(module, "AllgatherOptions")
      .def(py::init<>())
      .def_readwrite("timeout", &::c10d::AllgatherOptions::timeout)
      .def_readwrite("asyncOp", &::c10d::AllgatherOptions::asyncOp);

  py::class_<::c10d::GatherOptions>(module, "GatherOptions")
      .def(py::init<>())
      .def_readwrite("rootRank", &::c10d::GatherOptions::rootRank)
      .def_readwrite("timeout", &::c10d::GatherOptions::timeout);

  py::class_<::c10d::ScatterOptions>(module, "ScatterOptions")
      .def(py::init<>())
      .def_readwrite("rootRank", &::c10d::ScatterOptions::rootRank)
      .def_readwrite("timeout", &::c10d::ScatterOptions::timeout)
      .def_readwrite("asyncOp", &::c10d::ScatterOptions::asyncOp);

  py::class_<::c10d::ReduceScatterOptions>(module, "ReduceScatterOptions")
      .def(py::init<>())
      .def_readwrite("reduceOp", &::c10d::ReduceScatterOptions::reduceOp)
      .def_readwrite("timeout", &::c10d::ReduceScatterOptions::timeout)
      .def_readwrite("asyncOp", &::c10d::ReduceScatterOptions::asyncOp);

  py::class_<::c10d::BarrierOptions>(module, "BarrierOptions")
      .def(py::init<>())
      .def_readwrite("device_ids", &::c10d::BarrierOptions::device_ids)
      .def_readwrite("timeout", &::c10d::BarrierOptions::timeout)
      .def_readwrite("device", &::c10d::BarrierOptions::device);

  py::class_<::c10d::AllToAllOptions>(module, "AllToAllOptions")
      .def(py::init<>())
      .def_readwrite("timeout", &::c10d::AllToAllOptions::timeout);

  py::class_<::c10d::DistributedBackendOptions>(
      module, "_DistributedBackendOptions")
      .def(py::init<>())
      .def_readwrite("store", &::c10d::DistributedBackendOptions::store)
      .def_readwrite(
          "group_rank", &::c10d::DistributedBackendOptions::group_rank)
      .def_readwrite(
          "group_size", &::c10d::DistributedBackendOptions::group_size)
      .def_readwrite("timeout", &::c10d::DistributedBackendOptions::timeout)
      .def_readwrite("group_id", &::c10d::DistributedBackendOptions::group_id)
      .def_readwrite(
          "global_ranks_in_group",
          &::c10d::DistributedBackendOptions::global_ranks_in_group);

  py::class_<
      ::c10d::DMAConnectivity,
      c10::intrusive_ptr<::c10d::DMAConnectivity>>(module, "_DMAConnectivity")
      .def_readonly("device_type", &::c10d::DMAConnectivity::device_type)
      .def_readonly(
          "connection_type", &::c10d::DMAConnectivity::connection_type)
      .def_readonly("matrix", &::c10d::DMAConnectivity::matrix);

  module.def("_detect_dma_connectivity", ::c10d::detect_dma_connectivity);

  using SymmetricMemory = ::c10d::symmetric_memory::SymmetricMemory;
  py::class_<SymmetricMemory, c10::intrusive_ptr<SymmetricMemory>>(
      module, "_SymmetricMemory")
      .def_static("set_group_info", &::c10d::symmetric_memory::set_group_info)
      .def_static(
          "empty_strided_p2p",
          ::c10d::symmetric_memory::empty_strided_p2p,
          py::arg("size"),
          py::arg("stride"),
          py::arg("dtype"),
          py::arg("device"),
          py::arg("group_name"),
          py::arg("alloc_id") = py::none())
      .def_static("rendezvous", &::c10d::symmetric_memory::rendezvous)
      .def_static(
          "get_symmetric_memory",
          &::c10d::symmetric_memory::get_symmetric_memory)
      .def_static(
          "has_multicast_support",
          &::c10d::symmetric_memory::has_multicast_support)
      .def_property_readonly("rank", &SymmetricMemory::get_rank)
      .def_property_readonly("world_size", &SymmetricMemory::get_world_size)
      .def_property_readonly(
          "buffer_ptrs_dev",
          [](const c10::intrusive_ptr<SymmetricMemory>& symm_mem) {
            return reinterpret_cast<uintptr_t>(symm_mem->get_buffer_ptrs_dev());
          })
      .def_property_readonly(
          "signal_pad_ptrs_dev",
          [](const c10::intrusive_ptr<SymmetricMemory>& symm_mem) {
            return reinterpret_cast<uintptr_t>(
                symm_mem->get_signal_pad_ptrs_dev());
          })
      .def_property_readonly(
          "multicast_ptr",
          [](const c10::intrusive_ptr<SymmetricMemory>& symm_mem) {
            return reinterpret_cast<uintptr_t>(symm_mem->get_multicast_ptr());
          })
      .def_property_readonly("buffer_size", &SymmetricMemory::get_buffer_size)
      .def_property_readonly(
          "signal_pad_size", &SymmetricMemory::get_signal_pad_size)
      .def(
          "get_buffer",
          &SymmetricMemory::get_buffer,
          py::arg("rank"),
          py::arg("sizes"),
          py::arg("dtype"),
          py::arg("storage_offset") = 0)
      .def("barrier", &SymmetricMemory::barrier, py::arg("channel") = 0)
      .def(
          "put_signal",
          &SymmetricMemory::put_signal,
          py::arg("dst_rank"),
          py::arg("channel") = 0)
      .def(
          "wait_signal",
          &SymmetricMemory::wait_signal,
          py::arg("src_rank"),
          py::arg("channel") = 0)
      .def(
          "stream_write_value32",
          &SymmetricMemory::stream_write_value32,
          py::arg("addr"),
          py::arg("val"));

  auto store =
      py::class_<::c10d::Store, c10::intrusive_ptr<::c10d::Store>, PythonStore>(
          module,
          "Store",
          R"(
Base class for all store implementations, such as the 3 provided by PyTorch
distributed: (:class:`~torch.distributed.TCPStore`, :class:`~torch.distributed.FileStore`,
and :class:`~torch.distributed.HashStore`).
)")
          // Default constructor.
          .def(py::init<>())
          // Convert from std::string to std::vector<uint8>.
          .def(
              "set",
              [](::c10d::Store& store,
                 const std::string& key,
                 const std::string& value) { store.set(key, toVec8(value)); },
              py::call_guard<py::gil_scoped_release>(),
              R"(
Inserts the key-value pair into the store based on the supplied ``key`` and
``value``. If ``key`` already exists in the store, it will overwrite the old
value with the new supplied ``value``.

Arguments:
    key (str): The key to be added to the store.
    value (str): The value associated with ``key`` to be added to the store.

Example::
    >>> import torch.distributed as dist
    >>> from datetime import timedelta
    >>> store = dist.TCPStore("127.0.0.1", 0, 1, True, timedelta(seconds=30))
    >>> store.set("first_key", "first_value")
    >>> # Should return "first_value"
    >>> store.get("first_key")
)")
          .def(
              "compare_set",
              [](::c10d::Store& store,
                 const std::string& key,
                 const std::string& expected_value,
                 const std::string& desired_value) -> py::bytes {
                auto value = [&]() {
                  py::gil_scoped_release guard;
                  return store.compareSet(
                      key, toVec8(expected_value), toVec8(desired_value));
                }();
                return toPyBytes(value);
              },
              R"(
Inserts the key-value pair into the store based on the supplied ``key`` and
performs comparison between ``expected_value`` and ``desired_value`` before inserting. ``desired_value``
will only be set if ``expected_value`` for the ``key`` already exists in the store or if ``expected_value``
is an empty string.

Arguments:
    key (str): The key to be checked in the store.
    expected_value (str): The value associated with ``key`` to be checked before insertion.
    desired_value (str): The value associated with ``key`` to be added to the store.

Example::
    >>> import torch.distributed as dist
    >>> from datetime import timedelta
    >>> store = dist.TCPStore("127.0.0.1", 0, 1, True, timedelta(seconds=30))
    >>> store.set("key", "first_value")
    >>> store.compare_set("key", "first_value", "second_value")
    >>> # Should return "second_value"
    >>> store.get("key")
)")
          // Convert from std::vector<uint8_t> to py::bytes.
          // The returned value is not guaranteed to be valid UTF-8.
          .def(
              "get",
              [](::c10d::Store& store, const std::string& key) -> py::bytes {
                auto value = [&]() {
                  py::gil_scoped_release guard;
                  return store.get(key);
                }();
                return toPyBytes(value);
              },
              R"(
Retrieves the value associated with the given ``key`` in the store. If ``key`` is not
present in the store, the function will wait for ``timeout``, which is defined
when initializing the store, before throwing an exception.

Arguments:
    key (str): The function will return the value associated with this key.

Returns:
    Value associated with ``key`` if ``key`` is in the store.

Example::
    >>> import torch.distributed as dist
    >>> from datetime import timedelta
    >>> store = dist.TCPStore("127.0.0.1", 0, 1, True, timedelta(seconds=30))
    >>> store.set("first_key", "first_value")
    >>> # Should return "first_value"
    >>> store.get("first_key")
)")
          .def(
              "add",
              &::c10d::Store::add,
              py::call_guard<py::gil_scoped_release>(),
              R"(
The first call to add for a given ``key`` creates a counter associated
with ``key`` in the store, initialized to ``amount``. Subsequent calls to add
with the same ``key`` increment the counter by the specified ``amount``.
Calling :meth:`~torch.distributed.store.add` with a key that has already
been set in the store by :meth:`~torch.distributed.store.set` will result
in an exception.

Arguments:
    key (str): The key in the store whose counter will be incremented.
    amount (int): The quantity by which the counter will be incremented.

Example::
    >>> import torch.distributed as dist
    >>> from datetime import timedelta
    >>> # Using TCPStore as an example, other store types can also be used
    >>> store = dist.TCPStore("127.0.0.1", 0, 1, True, timedelta(seconds=30))
    >>> store.add("first_key", 1)
    >>> store.add("first_key", 6)
    >>> # Should return 7
    >>> store.get("first_key")
)")
          .def(
              "check",
              &::c10d::Store::check,
              py::call_guard<py::gil_scoped_release>(),
              R"(
The call to check whether a given list of ``keys`` have value stored in
the store. This call immediately returns in normal cases but still suffers
from some edge deadlock cases, e.g, calling check after TCPStore has been destroyed.
Calling :meth:`~torch.distributed.store.check` with a list of keys that
one wants to check whether stored in the store or not.

Arguments:
    keys (lisr[str]): The keys to query whether stored in the store.

Example::
    >>> import torch.distributed as dist
    >>> from datetime import timedelta
    >>> # Using TCPStore as an example, other store types can also be used
    >>> store = dist.TCPStore("127.0.0.1", 0, 1, True, timedelta(seconds=30))
    >>> store.add("first_key", 1)
    >>> # Should return 7
    >>> store.check(["first_key"])
)")
          .def(
              "delete_key",
              &::c10d::Store::deleteKey,
              py::call_guard<py::gil_scoped_release>(),
              R"(
Deletes the key-value pair associated with ``key`` from the store. Returns
`true` if the key was successfully deleted, and `false` if it was not.

.. warning::
    The ``delete_key`` API is only supported by the :class:`~torch.distributed.TCPStore` and :class:`~torch.distributed.HashStore`. Using this API
    with the :class:`~torch.distributed.FileStore` will result in an exception.

Arguments:
    key (str): The key to be deleted from the store

Returns:
    `True` if ``key`` was deleted, otherwise `False`.

Example::
    >>> import torch.distributed as dist
    >>> from datetime import timedelta
    >>> # Using TCPStore as an example, HashStore can also be used
    >>> store = dist.TCPStore("127.0.0.1", 0, 1, True, timedelta(seconds=30))
    >>> store.set("first_key")
    >>> # This should return true
    >>> store.delete_key("first_key")
    >>> # This should return false
    >>> store.delete_key("bad_key")
)")
          .def(
              "num_keys",
              &::c10d::Store::getNumKeys,
              py::call_guard<py::gil_scoped_release>(),
              R"(
Returns the number of keys set in the store. Note that this number will typically
be one greater than the number of keys added by :meth:`~torch.distributed.store.set`
and :meth:`~torch.distributed.store.add` since one key is used to coordinate all
the workers using the store.

.. warning::
    When used with the :class:`~torch.distributed.TCPStore`, ``num_keys`` returns the number of keys written to the underlying file. If the store is destructed and another store is created with the same file, the original keys will be retained.

Returns:
    The number of keys present in the store.

Example::
    >>> import torch.distributed as dist
    >>> from datetime import timedelta
    >>> # Using TCPStore as an example, other store types can also be used
    >>> store = dist.TCPStore("127.0.0.1", 0, 1, True, timedelta(seconds=30))
    >>> store.set("first_key", "first_value")
    >>> # This should return 2
    >>> store.num_keys()
)")
          .def(
              "set_timeout",
              &::c10d::Store::setTimeout,
              py::call_guard<py::gil_scoped_release>(),
              R"(
Sets the store's default timeout. This timeout is used during initialization and in
:meth:`~torch.distributed.store.wait` and :meth:`~torch.distributed.store.get`.

Arguments:
    timeout (timedelta): timeout to be set in the store.

Example::
    >>> import torch.distributed as dist
    >>> from datetime import timedelta
    >>> # Using TCPStore as an example, other store types can also be used
    >>> store = dist.TCPStore("127.0.0.1", 0, 1, True, timedelta(seconds=30))
    >>> store.set_timeout(timedelta(seconds=10))
    >>> # This will throw an exception after 10 seconds
    >>> store.wait(["bad_key"])
)")
          .def(
              "wait",
              [](::c10d::Store& store, const std::vector<std::string>& keys) {
                store.wait(keys);
              },
              py::call_guard<py::gil_scoped_release>(),
              R"(
Waits for each key in ``keys`` to be added to the store. If not all keys are
set before the ``timeout`` (set during store initialization), then ``wait``
will throw an exception.

Arguments:
    keys (list): List of keys on which to wait until they are set in the store.

Example::
    >>> import torch.distributed as dist
    >>> from datetime import timedelta
    >>> # Using TCPStore as an example, other store types can also be used
    >>> store = dist.TCPStore("127.0.0.1", 0, 1, True, timedelta(seconds=30))
    >>> # This will throw an exception after 30 seconds
    >>> store.wait(["bad_key"])
)")
          .def(
              "wait",
              [](::c10d::Store& store,
                 const std::vector<std::string>& keys,
                 const std::chrono::milliseconds& timeout) {
                store.wait(keys, timeout);
              },
              py::call_guard<py::gil_scoped_release>(),
              R"(
Waits for each key in ``keys`` to be added to the store, and throws an exception
if the keys have not been set by the supplied ``timeout``.

Arguments:
    keys (list): List of keys on which to wait until they are set in the store.
    timeout (timedelta): Time to wait for the keys to be added before throwing an exception.

Example::
    >>> import torch.distributed as dist
    >>> from datetime import timedelta
    >>> # Using TCPStore as an example, other store types can also be used
    >>> store = dist.TCPStore("127.0.0.1", 0, 1, True, timedelta(seconds=30))
    >>> # This will throw an exception after 10 seconds
    >>> store.wait(["bad_key"], timedelta(seconds=10))
)")
          .def_property_readonly(
              "timeout",
              &::c10d::Store::getTimeout,
              R"(Gets the timeout of the store.)")
          .def(
              "append",
              [](::c10d::Store& store,
                 const std::string& key,
                 const std::string& value) {
                store.append(key, toVec8(value));
              },
              py::call_guard<py::gil_scoped_release>(),
              R"(
Append the key-value pair into the store based on the supplied ``key`` and
``value``. If ``key`` does not exists in the store, it will be created.

Arguments:
    key (str): The key to be appended to the store.
    value (str): The value associated with ``key`` to be added to the store.

Example::
    >>> import torch.distributed as dist
    >>> from datetime import timedelta
    >>> store = dist.TCPStore("127.0.0.1", 0, 1, True, timedelta(seconds=30))
    >>> store.append("first_key", "po")
    >>> store.append("first_key", "tato")
    >>> # Should return "potato"
    >>> store.get("first_key")
)")
          .def(
              "multi_get",
              [](::c10d::Store& store, const std::vector<std::string>& keys) {
                auto values = [&]() {
                  py::gil_scoped_release guard;
                  return store.multiGet(keys);
                }();
                return toPyBytes(values);
              },
              R"(
Retrieve all values in ``keys``. If any key in ``keys`` is not
present in the store, the function will wait for ``timeout``

Arguments:
    keys (List[str]): The keys to be retrieved from the store.

Example::
    >>> import torch.distributed as dist
    >>> from datetime import timedelta
    >>> store = dist.TCPStore("127.0.0.1", 0, 1, True, timedelta(seconds=30))
    >>> store.set("first_key", "po")
    >>> store.set("second_key", "tato")
    >>> # Should return [b"po", b"tato"]
    >>> store.multi_get(["first_key", "second_key"])
)")
          .def(
              "multi_set",
              [](::c10d::Store& store,
                 const std::vector<std::string>& keys,
                 const std::vector<std::string>& values) {
                store.multiSet(keys, toVec8(values));
              },
              py::call_guard<py::gil_scoped_release>(),
              R"(
Inserts a list key-value pair into the store based on the supplied ``keys`` and ``values``

Arguments:
    keys (List[str]): The keys to insert.
    values (List[str]): The values to insert.

Example::
    >>> import torch.distributed as dist
    >>> from datetime import timedelta
    >>> store = dist.TCPStore("127.0.0.1", 0, 1, True, timedelta(seconds=30))
    >>> store.multi_set(["first_key", "second_key"], ["po", "tato"])
    >>> # Should return b"po"
    >>> store.get("first_key")
)")
          .def(
              "has_extended_api",
              &::c10d::Store::hasExtendedApi,
              R"(Returns true if the store supports extended operations.)");

  intrusive_ptr_class_<::c10d::FileStore>(
      module,
      "FileStore",
      store,
      R"(
A store implementation that uses a file to store the underlying key-value pairs.

Arguments:
    file_name (str): path of the file in which to store the key-value pairs
    world_size (int, optional): The total number of processes using the store. Default is -1 (a negative value indicates a non-fixed number of store users).

Example::
    >>> import torch.distributed as dist
    >>> store1 = dist.FileStore("/tmp/filestore", 2)
    >>> store2 = dist.FileStore("/tmp/filestore", 2)
    >>> # Use any of the store methods from either the client or server after initialization
    >>> store1.set("first_key", "first_value")
    >>> store2.get("first_key")

      )")
      .def(
          py::init<const std::string&, int>(),
          py::arg("file_name"),
          py::arg("world_size") = -1)
      .def_property_readonly(
          "path",
          &::c10d::FileStore::getPath,
          R"(Gets the path of the file used by FileStore to store key-value pairs.)");

#ifndef _WIN32
  intrusive_ptr_class_<::c10d::HashStore>(
      module,
      "HashStore",
      store,
      R"(
A thread-safe store implementation based on an underlying hashmap. This store can be used
within the same process (for example, by other threads), but cannot be used across processes.

Example::
    >>> import torch.distributed as dist
    >>> store = dist.HashStore()
    >>> # store can be used from other threads
    >>> # Use any of the store methods after initialization
    >>> store.set("first_key", "first_value")
      )")
      .def(py::init<>());
#endif

  intrusive_ptr_class_<::c10d::TCPStore>(
      module,
      "TCPStore",
      store,
      R"(
A TCP-based distributed key-value store implementation. The server store holds
the data, while the client stores can connect to the server store over TCP and
perform actions such as :meth:`~torch.distributed.store.set` to insert a key-value
pair, :meth:`~torch.distributed.store.get` to retrieve a key-value pair, etc. There
should always be one server store initialized because the client store(s) will wait for
the server to establish a connection.

Arguments:
    host_name (str): The hostname or IP Address the server store should run on.
    port (int): The port on which the server store should listen for incoming requests.
    world_size (int, optional): The total number of store users (number of clients + 1 for the server). Default is None (None indicates a non-fixed number of store users).
    is_master (bool, optional): True when initializing the server store and False for client stores. Default is False.
    timeout (timedelta, optional): Timeout used by the store during initialization and for methods such as :meth:`~torch.distributed.store.get` and :meth:`~torch.distributed.store.wait`. Default is timedelta(seconds=300)
    wait_for_workers (bool, optional): Whether to wait for all the workers to connect with the server store. This is only applicable when world_size is a fixed value. Default is True.
    multi_tenant (bool, optional): If True, all ``TCPStore`` instances in the current process with the same host/port will use the same underlying ``TCPServer``. Default is False.
    master_listen_fd (int, optional): If specified, the underlying ``TCPServer`` will listen on this file descriptor, which must be a socket already bound to ``port``. Useful to avoid port assignment races in some scenarios. Default is None (meaning the server creates a new socket and attempts to bind it to ``port``).
    use_libuv (bool, optional): If True, use libuv for ``TCPServer`` backend. Default is True.
Example::
    >>> import torch.distributed as dist
    >>> from datetime import timedelta
    >>> # Run on process 1 (server)
    >>> server_store = dist.TCPStore("127.0.0.1", 1234, 2, True, timedelta(seconds=30))
    >>> # Run on process 2 (client)
    >>> client_store = dist.TCPStore("127.0.0.1", 1234, 2, False)
    >>> # Use any of the store methods from either the client or server after initialization
    >>> server_store.set("first_key", "first_value")
    >>> client_store.get("first_key")
      )")
      .def(
          py::init([](const std::string& host,
                      uint16_t port,
                      std::optional<int> worldSize,
                      bool isServer,
                      std::chrono::milliseconds timeout,
                      bool waitWorkers,
                      bool multiTenant,
                      std::optional<int> masterListenFd,
                      bool useLibUV) {
            std::optional<std::size_t> numWorkers = std::nullopt;
            if (worldSize.has_value() && worldSize.value() > -1) {
              if (worldSize.value() == 0) {
                throw py::value_error("TCPStore world size cannot be 0");
              }
              numWorkers = static_cast<std::size_t>(worldSize.value());
            }

            ::c10d::TCPStoreOptions opts{
                port,
                isServer,
                numWorkers,
                waitWorkers,
                timeout,
                multiTenant,
                masterListenFd,
                useLibUV};

            return c10::make_intrusive<::c10d::TCPStore>(host, opts);
          }),
          py::arg("host_name"),
          py::arg("port"),
          py::arg("world_size") = py::none(),
          // using noconvert() requires this argument to be True or False
          // prevents accidental implicit conversion to bool
          py::arg("is_master").noconvert() = false,
          py::arg("timeout") =
              std::chrono::milliseconds(::c10d::Store::kDefaultTimeout),
          py::arg("wait_for_workers") = true,
          py::arg("multi_tenant") = false,
          py::arg("master_listen_fd") = py::none(),
          py::arg("use_libuv") = true,
          py::call_guard<py::gil_scoped_release>())
      .def_property_readonly(
          "host",
          &::c10d::TCPStore::getHost,
          R"(Gets the hostname on which the store listens for requests.)")
      .def_property_readonly(
          "port",
          &::c10d::TCPStore::getPort,
          R"(Gets the port number on which the store listens for requests.)")
      .def_property_readonly(
          "libuvBackend",
          &::c10d::TCPStore::isLibUvBackend,
          R"(Returns True if it's using the libuv backend.)")
      .def(
          "__repr__",
          &::c10d::TCPStore::repr,
          R"(Returns a string representation of the TCPStore.)",
          py::call_guard<py::gil_scoped_release>());

  intrusive_ptr_class_<::c10d::PrefixStore>(
      module,
      "PrefixStore",
      store,
      R"(
A wrapper around any of the 3 key-value stores (:class:`~torch.distributed.TCPStore`,
:class:`~torch.distributed.FileStore`, and :class:`~torch.distributed.HashStore`)
that adds a prefix to each key inserted to the store.

Arguments:
    prefix (str): The prefix string that is prepended to each key before being inserted into the store.
    store (torch.distributed.store): A store object that forms the underlying key-value store.
      )")
      .def(
          py::init([](const std::string& prefix,
                      c10::intrusive_ptr<::c10d::Store> store) {
            if (!store) {
              throw py::value_error("store argument cannot be None");
            }
            return new ::c10d::PrefixStore(prefix, store);
          }),
          py::arg("prefix"),
          py::arg("store"))
      .def_property_readonly(
          "underlying_store",
          &::c10d::PrefixStore::getUnderlyingStore,
          R"(Gets the underlying store object that PrefixStore wraps around.)")
      .def_property_readonly(
          "_underlying_non_prefix_store",
          &::c10d::PrefixStore::getUnderlyingNonPrefixStore,
          R"(Recursively to get the store before layers of wrapping with PrefixStore.)");

  using namespace std::chrono_literals;

  auto collectives =
      py::class_<
          ::c10d::ControlCollectives,
          c10::intrusive_ptr<::c10d::ControlCollectives>>(
          module,
          "_ControlCollectives",
          R"(
Base class for all ControlCollectives implementations.
)")
          .def(
              "barrier",
              &::c10d::ControlCollectives::barrier,
              py::arg("key"),
              py::arg("timeout") = 5min,
              py::arg("block") = true,
              py::call_guard<py::gil_scoped_release>(),
              R"(
Blocks until all workers have entered this function.

Arguments:
    key (str): The unique key used to identify this operation.
    timeout (duration): The timeout for this operation.
    block (bool): whether to block this working waiting on the results of the barrier.
)")
          .def(
              "all_sum",
              &::c10d::ControlCollectives::allSum,
              py::arg("key"),
              py::arg("data"),
              py::arg("timeout") = 5min,
              py::call_guard<py::gil_scoped_release>(),
              R"(
Computes a sum across all workers and returns the final value.

Arguments:
    key (str): The unique key used to identify this operation.
    data (int): The data to sum.
    timeout (duration): The timeout for this operation.
)")
          .def(
              "broadcast_send",
              [](::c10d::ControlCollectives& collectives,
                 const std::string& key,
                 const std::string& data,
                 std::chrono::milliseconds timeout = 5min) {
                collectives.broadcastSend(key, toVec8(data), timeout);
              },
              py::arg("key"),
              py::arg("data"),
              py::arg("timeout") = 5min,
              py::call_guard<py::gil_scoped_release>(),
              R"(
Sends data to all other workers. Must be only called from one worker.

Arguments:
    key (str): The unique key used to identify this operation.
    data (str): The data to send.
    timeout (duration): The timeout for this operation.
)")
          .def(
              "broadcast_recv",
              [](::c10d::ControlCollectives& collectives,
                 const std::string& key,
                 std::chrono::milliseconds timeout = 5min) {
                auto out = [&]() {
                  py::gil_scoped_release guard;
                  return collectives.broadcastRecv(key, timeout);
                }();
                return toPyBytes(out);
              },
              py::arg("key"),
              py::arg("timeout") = 5min,
              R"(
Receives data broadcasted from 1 worker.

Arguments:
    key (str): The unique key used to identify this operation.
    timeout (duration): The timeout for this operation.
)")
          .def(
              "gather_send",
              [](::c10d::ControlCollectives& collectives,
                 const std::string& key,
                 const std::string& data,
                 std::chrono::milliseconds timeout = 5min) {
                collectives.gatherSend(key, toVec8(data), timeout);
              },
              py::arg("key"),
              py::arg("data"),
              py::arg("timeout") = 5min,
              py::call_guard<py::gil_scoped_release>(),
              R"(
Sends data to one other worker.

Arguments:
    key (str): The unique key used to identify this operation.
    data (str): The data to send.
    timeout (duration): The timeout for this operation.
)")
          .def(
              "gather_recv",
              [](::c10d::ControlCollectives& collectives,
                 const std::string& key,
                 const std::string& data,
                 std::chrono::milliseconds timeout = 5min) {
                auto out = [&]() {
                  py::gil_scoped_release guard;
                  return collectives.gatherRecv(key, toVec8(data), timeout);
                }();
                return toPyBytes(out);
              },
              py::arg("key"),
              py::arg("data"),
              py::arg("timeout") = 5min,
              R"(
Receives data broadcasted from all workers. Must only be called by one worker.

Arguments:
    key (str): The unique key used to identify this operation.
    timeout (duration): The timeout for this operation.
)")

          .def(
              "scatter_send",
              [](::c10d::ControlCollectives& collectives,
                 const std::string& key,
                 const std::vector<std::string>& data,
                 std::chrono::milliseconds timeout = 5min) {
                auto out = [&]() {
                  py::gil_scoped_release guard;
                  return collectives.scatterSend(key, toVec8(data), timeout);
                }();
                return toPyBytes(out);
              },
              py::arg("key"),
              py::arg("data"),
              py::arg("timeout") = 5min,
              R"(
Sends rank specific data to all other workers.

Arguments:
    key (str): The unique key used to identify this operation.
    data (str): The data to send.
    timeout (duration): The timeout for this operation.
)")
          .def(
              "scatter_recv",
              [](::c10d::ControlCollectives& collectives,
                 const std::string& key,
                 std::chrono::milliseconds timeout = 5min) {
                auto out = [&]() {
                  py::gil_scoped_release guard;
                  return collectives.scatterRecv(key, timeout);
                }();
                return toPyBytes(out);
              },
              py::arg("key"),
              py::arg("timeout") = 5min,
              R"(
Receives rank specific data from one worker.

Arguments:
    key (str): The unique key used to identify this operation.
    timeout (duration): The timeout for this operation.
)")

          .def(
              "all_gather",
              [](::c10d::ControlCollectives& collectives,
                 const std::string& key,
                 const std::string& data,
                 std::chrono::milliseconds timeout = 5min) {
                auto out = [&]() {
                  py::gil_scoped_release guard;
                  return collectives.allGather(key, toVec8(data), timeout);
                }();
                return toPyBytes(out);
              },
              py::arg("key"),
              py::arg("data"),
              py::arg("timeout") = 5min,
              R"(
Sends data to all workers and receives data from all other workers.

Arguments:
    key (str): The unique key used to identify this operation.
    data (str): The data to send.
    timeout (duration): The timeout for this operation.
)");

  intrusive_ptr_class_<::c10d::StoreCollectives>(
      module,
      "_StoreCollectives",
      collectives,
      R"(
An implementation of ControlCollectives that uses the provided store as the underlying
communication mechanism.
      )")
      .def(
          py::init<c10::intrusive_ptr<::c10d::Store>, int, int>(),
          py::arg("store"),
          py::arg("rank"),
          py::arg("world_size"));

  auto processGroup =
      py::class_<
          ::c10d::ProcessGroup,
          c10::intrusive_ptr<::c10d::ProcessGroup>,
          ::c10d::PyProcessGroup>(module, "ProcessGroup")
          .def(py::init<int, int>())
          .def(
              py::init<
                  const c10::intrusive_ptr<::c10d::Store>&,
                  int,
                  int>(),
              py::call_guard<py::gil_scoped_release>())
          .def("rank", &::c10d::ProcessGroup::getRank)
          .def("size", &::c10d::ProcessGroup::getSize)
          .def("name", &::c10d::ProcessGroup::getBackendName)
          .def("_id", &::c10d::ProcessGroup::getID)
          .def(
              "_backend_id",
              &::c10d::ProcessGroup::getBackendID,
              py::arg("backend_type"))
          .def(
              "broadcast",
              &::c10d::ProcessGroup::broadcast,
              py::arg("tensors"),
              py::arg("opts") = ::c10d::BroadcastOptions(),
              py::call_guard<py::gil_scoped_release>())
          .def(
              "broadcast",
              [](const c10::intrusive_ptr<::c10d::ProcessGroup>& self,
                 at::Tensor& x,
                 int rootRank) {
                ::c10d::BroadcastOptions opts;
                opts.rootRank = rootRank;
                std::vector<at::Tensor> tensors = {x};
                return self->broadcast(tensors, opts);
              },
              py::arg("tensor"),
              py::arg("root"),
              py::call_guard<py::gil_scoped_release>())
          .def(
              "allreduce",
              &::c10d::ProcessGroup::allreduce,
              py::arg("tensors"),
              py::arg("opts") = ::c10d::AllreduceOptions(),
              py::call_guard<py::gil_scoped_release>())
          .def(
              "allreduce",
              [](const c10::intrusive_ptr<::c10d::ProcessGroup>& self,
                 std::vector<at::Tensor>& xs,
                 const ::c10d::ReduceOp& op) {
                ::c10d::AllreduceOptions opts;
                opts.reduceOp = op;
                return self->allreduce(xs, opts);
              },
              py::arg("tensors"),
              py::arg("op") = ::c10d::ReduceOp::SUM,
              py::call_guard<py::gil_scoped_release>())

          .def(
              "allreduce",
              [](const c10::intrusive_ptr<::c10d::ProcessGroup>& self,
                 at::Tensor& x,
                 const ::c10d::ReduceOp& op) {
                ::c10d::AllreduceOptions opts;
                opts.reduceOp = op;
                std::vector<at::Tensor> xs = {x};
                return self->allreduce(xs, opts);
              },
              py::arg("tensor"),
              py::arg("op") = ::c10d::ReduceOp::SUM,
              py::call_guard<py::gil_scoped_release>())
          .def(
              "allreduce_coalesced",
              &::c10d::ProcessGroup::allreduce_coalesced,
              py::arg("tensors"),
              py::arg("opts") = ::c10d::AllreduceCoalescedOptions(),
              py::call_guard<py::gil_scoped_release>())

          .def(
              "reduce",
              &::c10d::ProcessGroup::reduce,
              py::arg("tensors"),
              py::arg("opts") = ::c10d::ReduceOptions(),
              py::call_guard<py::gil_scoped_release>())

          .def(
              "reduce",
              [](const c10::intrusive_ptr<::c10d::ProcessGroup>& self,
                 at::Tensor& x,
                 int rootRank,
                 const ::c10d::ReduceOp& op) {
                ::c10d::ReduceOptions opts;
                opts.reduceOp = op;
                opts.rootRank = rootRank;
                std::vector<at::Tensor> xs = {x};
                return self->reduce(xs, opts);
              },
              py::arg("tensor"),
              py::arg("root"),
              py::arg("op") = ::c10d::ReduceOp::SUM,
              py::call_guard<py::gil_scoped_release>())
          .def(
              "allgather",
              &::c10d::ProcessGroup::allgather,
              py::arg("output_tensors"),
              py::arg("input_tensors"),
              py::arg("opts") = ::c10d::AllgatherOptions(),
              py::call_guard<py::gil_scoped_release>())
          .def(
              "allgather",
              [](const c10::intrusive_ptr<::c10d::ProcessGroup>& self,
                 std::vector<at::Tensor>& output,
                 at::Tensor& input) {
                std::vector<std::vector<at::Tensor>> outputs = {output};
                std::vector<at::Tensor> inputs = {input};
                return self->allgather(
                    outputs, inputs, ::c10d::AllgatherOptions());
              },
              py::arg("output_tensors"),
              py::arg("input_tensor"),
              py::call_guard<py::gil_scoped_release>())
          .def(
              "_allgather_base",
              &::c10d::ProcessGroup::_allgather_base,
              py::arg("output"),
              py::arg("input"),
              py::arg("opts") = ::c10d::AllgatherOptions(),
              py::call_guard<py::gil_scoped_release>())
          .def(
              "allgather_coalesced",
              &::c10d::ProcessGroup::allgather_coalesced,
              py::arg("output_lists"),
              py::arg("input_list"),
              py::arg("opts") = ::c10d::AllgatherOptions(),
              py::call_guard<py::gil_scoped_release>())
          .def(
              "allgather_into_tensor_coalesced",
              &::c10d::ProcessGroup::allgather_into_tensor_coalesced,
              py::arg("outputs"),
              py::arg("inputs"),
              py::arg("opts") = ::c10d::AllgatherOptions(),
              py::call_guard<py::gil_scoped_release>())
          .def(
              "gather",
              &::c10d::ProcessGroup::gather,
              py::arg("output_tensors"),
              py::arg("input_tensors"),
              py::arg("opts") = ::c10d::GatherOptions(),
              py::call_guard<py::gil_scoped_release>())

          .def(
              "gather",
              [](const c10::intrusive_ptr<::c10d::ProcessGroup>& self,
                 std::vector<at::Tensor>& output,
                 at::Tensor& input,
                 int rootRank) {
                ::c10d::GatherOptions opts;
                opts.rootRank = rootRank;
                std::vector<std::vector<at::Tensor>> outputs = {output};
                std::vector<at::Tensor> inputs = {input};
                return self->gather(outputs, inputs, opts);
              },
              py::arg("output_tensors"),
              py::arg("input_tensor"),
              py::arg("root"),
              py::call_guard<py::gil_scoped_release>())
          .def(
              "scatter",
              &::c10d::ProcessGroup::scatter,
              py::arg("output_tensors"),
              py::arg("input_tensors"),
              py::arg("opts") = ::c10d::ScatterOptions(),
              py::call_guard<py::gil_scoped_release>())
          .def(
              "scatter",
              [](const c10::intrusive_ptr<::c10d::ProcessGroup>& self,
                 at::Tensor& output,
                 std::vector<at::Tensor>& input,
                 int rootRank) {
                ::c10d::ScatterOptions opts;
                opts.rootRank = rootRank;
                std::vector<std::vector<at::Tensor>> inputs = {input};
                std::vector<at::Tensor> outputs = {output};
                return self->scatter(outputs, inputs, opts);
              },
              py::arg("output_tensor"),
              py::arg("input_tensors"),
              py::arg("root"),
              py::call_guard<py::gil_scoped_release>())
          .def(
              "reduce_scatter",
              &::c10d::ProcessGroup::reduce_scatter,
              py::arg("output_tensors"),
              py::arg("input_tensors"),
              py::arg("opts") = ::c10d::ReduceScatterOptions(),
              py::call_guard<py::gil_scoped_release>())
          .def(
              "reduce_scatter",
              [](const c10::intrusive_ptr<::c10d::ProcessGroup>& self,
                 at::Tensor& output,
                 std::vector<at::Tensor>& input,
                 const ::c10d::ReduceOp& op) {
                std::vector<at::Tensor> outputs = {output};
                std::vector<std::vector<at::Tensor>> inputs = {input};
                ::c10d::ReduceScatterOptions opts;
                opts.reduceOp = op;
                return self->reduce_scatter(outputs, inputs, opts);
              },
              py::arg("output"),
              py::arg("input"),
              py::arg("op") = ::c10d::ReduceOp::SUM,
              py::call_guard<py::gil_scoped_release>())
          .def(
              "_reduce_scatter_base",
              &::c10d::ProcessGroup::_reduce_scatter_base,
              py::arg("outputTensor"),
              py::arg("inputTensor"),
              py::arg("opts") = ::c10d::ReduceScatterOptions(),
              py::call_guard<py::gil_scoped_release>())
          .def(
              "reduce_scatter_tensor_coalesced",
              &::c10d::ProcessGroup::reduce_scatter_tensor_coalesced,
              py::arg("outputs"),
              py::arg("inputs"),
              py::arg("opts") = ::c10d::ReduceScatterOptions(),
              py::call_guard<py::gil_scoped_release>())
          .def(
              "alltoall_base",
              &::c10d::ProcessGroup::alltoall_base,
              py::arg("output"),
              py::arg("input"),
              py::arg("output_split_sizes"),
              py::arg("input_split_sizes"),
              py::arg("opts") = ::c10d::AllToAllOptions(),
              py::call_guard<py::gil_scoped_release>())
          .def(
              "alltoall",
              &::c10d::ProcessGroup::alltoall,
              py::arg("output_tensors"),
              py::arg("input_tensors"),
              py::arg("opts") = ::c10d::AllToAllOptions(),
              py::call_guard<py::gil_scoped_release>())
          .def(
              "send",
              &::c10d::ProcessGroup::send,
              py::arg("tensors"),
              py::arg("dstRank"),
              py::arg("tag"),
              py::call_guard<py::gil_scoped_release>())
          .def(
              "recv",
              &::c10d::ProcessGroup::recv,
              py::arg("tensors"),
              py::arg("srcRank"),
              py::arg("tag"),
              py::call_guard<py::gil_scoped_release>())
          .def(
              "recv_anysource",
              &::c10d::ProcessGroup::recvAnysource,
              py::call_guard<py::gil_scoped_release>())
          .def(
              "barrier",
              &::c10d::ProcessGroup::barrier,
              py::arg("opts") = ::c10d::BarrierOptions(),
              py::call_guard<py::gil_scoped_release>())
          .def(
              "_set_sequence_number_for_group",
              &::c10d::ProcessGroup::setSequenceNumberForGroup,
              py::call_guard<py::gil_scoped_release>())
          .def(
              "_get_sequence_number_for_group",
              &::c10d::ProcessGroup::getSequenceNumberForGroup,
              py::call_guard<py::gil_scoped_release>())
          .def(
              "monitored_barrier",
              [](const c10::intrusive_ptr<::c10d::ProcessGroup>& self,
                 const std::chrono::milliseconds& timeout,
                 bool waitAllRanks) {
                ::c10d::BarrierOptions opts;
                opts.timeout = timeout;
                return self->monitoredBarrier(opts, waitAllRanks);
              },
              py::arg("timeout") = ::c10d::kUnsetTimeout,
              py::arg("wait_all_ranks") = false,
              py::call_guard<py::gil_scoped_release>())
          .def_property_readonly(
              "_device_types", &::c10d::ProcessGroup::getDeviceTypes)
          .def(
              "_get_backend_name",
              &::c10d::ProcessGroup::getBackendName,
              py::call_guard<py::gil_scoped_release>())
          .def(
              "_start_coalescing",
              [](const c10::intrusive_ptr<::c10d::ProcessGroup>& self,
                 const c10::Device& device) {
                self->startCoalescing(device.type());
              },
              py::arg("device_type"),
              py::call_guard<py::gil_scoped_release>())
          .def(
              "_end_coalescing",
              [](const c10::intrusive_ptr<::c10d::ProcessGroup>& self,
                 const c10::Device& device) {
                return self->endCoalescing(device.type());
              },
              py::arg("device_type"),
              py::call_guard<py::gil_scoped_release>())
          .def(
              "_register_backend",
              [](const c10::intrusive_ptr<::c10d::ProcessGroup>& self,
                 const c10::Device& device,
                 const ::c10d::ProcessGroup::BackendType& backendType,
                 const std::optional<c10::intrusive_ptr<::c10d::Backend>>&
                     backend) {
                self->setBackend(device.type(), backendType, backend);
              },
              py::arg("device"),
              py::arg("backend_type"),
              py::arg("backend") =
                  std::optional<c10::intrusive_ptr<::c10d::Backend>>(),
              py::call_guard<py::gil_scoped_release>())
          .def(
              "_get_backend",
              [](const c10::intrusive_ptr<::c10d::ProcessGroup>& self,
                 const c10::Device& device) {
                return self->getBackend(device.type());
              },
              py::arg("device"),
              py::call_guard<py::gil_scoped_release>())
           .def(
              "_set_default_backend",
              [](const c10::intrusive_ptr<::c10d::ProcessGroup>& self,
                 const ::c10d::ProcessGroup::BackendType& backendType) {
                return self->setDefaultBackend(backendType);
              },
              py::arg("backend_type"),
              py::call_guard<py::gil_scoped_release>())
          .def(
              "_register_on_completion_hook",
              [](const c10::intrusive_ptr<::c10d::ProcessGroup>& self,
                 py::object hook) {
                // We need to wrap a py::object hook with a wrapper to hold
                // GIL before dereferencing the py::object.
                // This needs to happen here instead of in ProcessGroup
                // backend implementations and the latter cannot depend on
                // python-related libs.
                self->registerOnCompletionHook(
                    [hookWrapper = ::c10d::PythonOnCompletionHook(std::move(
                         hook))](std::shared_ptr<::c10d::WorkInfo> workInfo) {
                      hookWrapper(workInfo);
                    });
              },
              py::arg("hook"),
              // Intentionally holding GIL as we move hook py::object. This
              // should be OK as register a hook is cheap.
              py::call_guard<py::gil_scoped_acquire>(),
              R"(
Register a hook function which is fired on every ``ProcessGroup::Work`` completion.
The hook must have the following signature:

>>> def hook(work_info: torch._C._distributed_c10d.WorkInfo) -> None:
>>>     # custom code
>>>     # work_info.op_type: type of collective of this work
>>>     # work_info.seq: sequence number of collective of this work
>>>     # work_info.time_started: system time when user code called this collective
>>>     # work_info.time_finished: system time when the watchdog thread detected
>>>     #     completion of this work. Note that, there can be delays between the
>>>     #     actual completion time and the detection time.
>>>     # work_info.active_duration: duration of this collective measured by CUDAEvents
>>>     #     which can accurately represent the duration between when the collective
>>>     #     is launched and when the collective completes.

.. warning ::
    This only works for NCCL backend for now. All hooks are fired on the cpp watch dog
    thread. Firing the Python hook and acquiring GIL requires Python interpreter to be
    alive. Therefore, users need to make sure calling ``destroy_process_group(pg)`` on
    every active ProcessGroup ``pg`` before exiting.

.. warning ::
    Note that ``Work`` object passed to the hook is a partially copied version without
    the output objects. So accessing the output tensors from ``Work`` will not work.


Arguments:
    hook (Callable): hook function.
              )")
          .def(
              "_wait_for_pending_works",
              &::c10d::ProcessGroup::waitForPendingWorks,
              py::call_guard<py::gil_scoped_release>())
          .def(
              "_has_hooks",
              &::c10d::ProcessGroup::hasHooks,
              py::call_guard<py::gil_scoped_acquire>())
          .def(
              "_enable_collectives_timing",
              &::c10d::ProcessGroup::enableCollectivesTiming,
              py::call_guard<py::gil_scoped_acquire>(),
              "Enable timing of collectives by all backends. This might incur in additional overhead.")
          .def(
              "_set_group_name",
              &::c10d::ProcessGroup::setGroupName,
              py::call_guard<py::gil_scoped_acquire>(),
              "Sets the process group name. This is an internal C10D method, do not use.")
          .def_property_readonly(
              "group_name",
              &::c10d::ProcessGroup::getGroupName,
              "(Gets this process group name. It's cluster unique)")
          .def(
              "_set_group_desc",
              &::c10d::ProcessGroup::setGroupDesc,
              py::call_guard<py::gil_scoped_acquire>(),
              "Sets the process group description. This is an internal C10D method, do not use.")
          .def_property_readonly(
              "group_desc",
              &::c10d::ProcessGroup::getGroupDesc,
              "Gets this process group description")
          .def_property(
              "bound_device_id",
              &::c10d::ProcessGroup::getBoundDeviceId,
              &::c10d::ProcessGroup::setBoundDeviceId)
          .def("boxed", [](c10::intrusive_ptr<::c10d::ProcessGroup> self) {
            return torch::jit::toPyObject(c10::IValue(std::move(self)));
          })
          .def_static("unbox", [](py::object obj) {
              auto typePtr = torch::getCustomClass("__torch__.torch.classes.c10d.ProcessGroup");
              auto ivalue = torch::jit::toIValue(std::move(obj), typePtr);
              return ivalue.toCustomClass<::c10d::ProcessGroup>();
          });

  py::enum_<::c10d::ProcessGroup::BackendType>(processGroup, "BackendType")
      .value("UNDEFINED", ::c10d::ProcessGroup::BackendType::UNDEFINED)
      .value("GLOO", ::c10d::ProcessGroup::BackendType::GLOO)
      .value("NCCL", ::c10d::ProcessGroup::BackendType::NCCL)
      .value("UCC", ::c10d::ProcessGroup::BackendType::UCC)
      .value("MPI", ::c10d::ProcessGroup::BackendType::MPI)
      .value("CUSTOM", ::c10d::ProcessGroup::BackendType::CUSTOM)
      .export_values();

  // TODO: The collection definitions handles direct instantiation of
  // ProcessGroup subclasses (e.g. dist.ProcessGroupGloo). This is not supported
  // and should be removed once all tests are transitioned
  auto backend =
      py::class_<::c10d::Backend, c10::intrusive_ptr<::c10d::Backend>>(
          module, "Backend")
          .def("rank", &::c10d::Backend::getRank)
          .def("size", &::c10d::Backend::getSize)
          .def("name", &::c10d::Backend::getBackendName)
          .def_property_readonly(
              "supports_splitting",
              &::c10d::Backend::supportsSplitting,
              "(test whether the backend supports splitting)")
          .def(
              "broadcast",
              &::c10d::Backend::broadcast,
              py::arg("tensors"),
              py::arg("opts") = ::c10d::BroadcastOptions(),
              py::call_guard<py::gil_scoped_release>())
          .def(
              "broadcast",
              [](const c10::intrusive_ptr<::c10d::Backend>& self,
                 at::Tensor& x,
                 int rootRank) {
                ::c10d::BroadcastOptions opts;
                opts.rootRank = rootRank;
                std::vector<at::Tensor> xs = {x};
                return self->broadcast(xs, opts);
              },
              py::arg("tensor"),
              py::arg("root"),
              py::call_guard<py::gil_scoped_release>())
          .def(
              "allreduce",
              &::c10d::Backend::allreduce,
              py::arg("tensors"),
              py::arg("opts") = ::c10d::AllreduceOptions(),
              py::call_guard<py::gil_scoped_release>())
          .def(
              "allreduce",
              [](const c10::intrusive_ptr<::c10d::Backend>& self,
                 std::vector<at::Tensor>& xs,
                 const ::c10d::ReduceOp& op) {
                ::c10d::AllreduceOptions opts;
                opts.reduceOp = op;
                return self->allreduce(xs, opts);
              },
              py::arg("tensors"),
              py::arg("op") = ::c10d::ReduceOp::SUM,
              py::call_guard<py::gil_scoped_release>())
          .def(
              "allreduce",
              [](const c10::intrusive_ptr<::c10d::Backend>& self,
                 at::Tensor& x,
                 const ::c10d::ReduceOp& op) {
                ::c10d::AllreduceOptions opts;
                opts.reduceOp = op;
                std::vector<at::Tensor> xs = {x};
                return self->allreduce(xs, opts);
              },
              py::arg("tensor"),
              py::arg("op") = ::c10d::ReduceOp::SUM,
              py::call_guard<py::gil_scoped_release>())
          .def(
              "allreduce_coalesced",
              &::c10d::Backend::allreduce_coalesced,
              py::arg("tensors"),
              py::arg("opts") = ::c10d::AllreduceCoalescedOptions(),
              py::call_guard<py::gil_scoped_release>())
          .def(
              "reduce",
              &::c10d::Backend::reduce,
              py::arg("tensors"),
              py::arg("opts") = ::c10d::ReduceOptions(),
              py::call_guard<py::gil_scoped_release>())
          .def(
              "reduce",
              [](const c10::intrusive_ptr<::c10d::Backend>& self,
                 at::Tensor& x,
                 int rootRank,
                 const ::c10d::ReduceOp& op) {
                ::c10d::ReduceOptions opts;
                opts.reduceOp = op;
                opts.rootRank = rootRank;
                std::vector<at::Tensor> xs = {x};
                return self->reduce(xs, opts);
              },
              py::arg("tensor"),
              py::arg("root"),
              py::arg("op") = ::c10d::ReduceOp::SUM,
              py::call_guard<py::gil_scoped_release>())
          .def(
              "allgather",
              &::c10d::Backend::allgather,
              py::arg("output_tensors"),
              py::arg("input_tensors"),
              py::arg("opts") = ::c10d::AllgatherOptions(),
              py::call_guard<py::gil_scoped_release>())
          .def(
              "_allgather_base",
              &::c10d::Backend::_allgather_base,
              py::arg("output"),
              py::arg("input"),
              py::arg("opts") = ::c10d::AllgatherOptions(),
              py::call_guard<py::gil_scoped_release>())
          .def(
              "allgather",
              [](const c10::intrusive_ptr<::c10d::Backend>& self,
                 std::vector<at::Tensor>& output,
                 at::Tensor& input) {
                std::vector<std::vector<at::Tensor>> outputs = {output};
                std::vector<at::Tensor> inputs = {input};
                return self->allgather(
                    outputs, inputs, ::c10d::AllgatherOptions());
              },
              py::arg("output_tensors"),
              py::arg("input_tensor"),
              py::call_guard<py::gil_scoped_release>())
          .def(
              "allgather_coalesced",
              &::c10d::Backend::allgather_coalesced,
              py::arg("output_lists"),
              py::arg("input_list"),
              py::arg("opts") = ::c10d::AllgatherOptions(),
              py::call_guard<py::gil_scoped_release>())
          .def(
              "gather",
              &::c10d::Backend::gather,
              py::arg("output_tensors"),
              py::arg("input_tensors"),
              py::arg("opts") = ::c10d::GatherOptions(),
              py::call_guard<py::gil_scoped_release>())
          .def(
              "gather",
              [](const c10::intrusive_ptr<::c10d::Backend>& self,
                 std::vector<at::Tensor>& output,
                 at::Tensor& input,
                 int rootRank) {
                ::c10d::GatherOptions opts;
                opts.rootRank = rootRank;
                std::vector<std::vector<at::Tensor>> outputs = {output};
                std::vector<at::Tensor> inputs = {input};
                return self->gather(outputs, inputs, opts);
              },
              py::arg("output_tensors"),
              py::arg("input_tensor"),
              py::arg("root"),
              py::call_guard<py::gil_scoped_release>())
          .def(
              "scatter",
              &::c10d::Backend::scatter,
              py::arg("output_tensors"),
              py::arg("input_tensors"),
              py::arg("opts") = ::c10d::ScatterOptions(),
              py::call_guard<py::gil_scoped_release>())
          .def(
              "scatter",
              [](const c10::intrusive_ptr<::c10d::Backend>& self,
                 at::Tensor& output,
                 std::vector<at::Tensor>& input,
                 int rootRank) {
                ::c10d::ScatterOptions opts;
                opts.rootRank = rootRank;
                std::vector<std::vector<at::Tensor>> inputs = {input};
                std::vector<at::Tensor> outputs = {output};
                return self->scatter(outputs, inputs, opts);
              },
              py::arg("output_tensor"),
              py::arg("input_tensors"),
              py::arg("root"),
              py::call_guard<py::gil_scoped_release>())
          .def(
              "reduce_scatter",
              &::c10d::Backend::reduce_scatter,
              py::arg("output_tensors"),
              py::arg("input_tensors"),
              py::arg("opts") = ::c10d::ReduceScatterOptions(),
              py::call_guard<py::gil_scoped_release>())
          .def(
              "reduce_scatter",
              [](const c10::intrusive_ptr<::c10d::Backend>& self,
                 at::Tensor& output,
                 std::vector<at::Tensor>& input,
                 const ::c10d::ReduceOp& op) {
                std::vector<at::Tensor> outputs = {output};
                std::vector<std::vector<at::Tensor>> inputs = {input};
                ::c10d::ReduceScatterOptions opts;
                opts.reduceOp = op;
                return self->reduce_scatter(outputs, inputs, opts);
              },
              py::arg("output_tensors"),
              py::arg("input_tensor"),
              py::arg("op") = ::c10d::ReduceOp::SUM,
              py::call_guard<py::gil_scoped_release>())
          .def(
              "_reduce_scatter_base",
              &::c10d::Backend::_reduce_scatter_base,
              py::arg("outputTensor"),
              py::arg("inputTensor"),
              py::arg("opts") = ::c10d::ReduceScatterOptions(),
              py::call_guard<py::gil_scoped_release>())
          .def(
              "alltoall_base",
              &::c10d::Backend::alltoall_base,
              py::arg("output_tensor"),
              py::arg("input_tensor"),
              py::arg("output_split_sizes"),
              py::arg("input_split_sizes"),
              py::arg("opts") = ::c10d::AllToAllOptions(),
              py::call_guard<py::gil_scoped_release>())
          .def(
              "alltoall_base",
              [](::c10d::Backend& self,
                 at::Tensor& output,
                 at::Tensor& input,
                 std::vector<int64_t> outputSplitSizes,
                 std::vector<int64_t> inputSplitSizes) {
                return self.alltoall_base(
                    output,
                    input,
                    outputSplitSizes,
                    inputSplitSizes,
                    ::c10d::AllToAllOptions());
              },
              py::arg("output"),
              py::arg("input"),
              py::arg("output_split_sizes"),
              py::arg("input_split_sizes"),
              py::call_guard<py::gil_scoped_release>())
          .def(
              "alltoall",
              &::c10d::Backend::alltoall,
              py::arg("output_tensor"),
              py::arg("input_tensor"),
              py::arg("opts") = ::c10d::AllToAllOptions(),
              py::call_guard<py::gil_scoped_release>())
          .def(
              "send",
              &::c10d::Backend::send,
              py::arg("tensors"),
              py::arg("dstRank"),
              py::arg("tag"),
              py::call_guard<py::gil_scoped_release>())
          .def(
              "recv",
              &::c10d::Backend::recv,
              py::arg("tensors"),
              py::arg("srcRank"),
              py::arg("tag"),
              py::call_guard<py::gil_scoped_release>())
          .def(
              "recv_anysource",
              &::c10d::Backend::recvAnysource,
              py::call_guard<py::gil_scoped_release>())
          .def(
              "barrier",
              [](const c10::intrusive_ptr<::c10d::Backend>& self,
                 const ::c10d::BarrierOptions& opts) {
                return self->barrier(opts);
              },
              py::arg("opts") = ::c10d::BarrierOptions(),
              py::call_guard<py::gil_scoped_release>())
          .def(
              "_set_sequence_number_for_group",
              &::c10d::Backend::setSequenceNumberForGroup,
              py::call_guard<py::gil_scoped_release>())
          .def(
              "_get_sequence_number_for_group",
              &::c10d::Backend::getSequenceNumberForGroup,
              py::call_guard<py::gil_scoped_release>())
          .def(
              "monitored_barrier",
              [](const c10::intrusive_ptr<::c10d::Backend>& self,
                 const std::chrono::milliseconds& timeout,
                 bool waitAllRanks) {
                ::c10d::BarrierOptions opts;
                opts.timeout = timeout;
                return self->monitoredBarrier(opts, waitAllRanks);
              },
              py::arg("timeout") = ::c10d::kUnsetTimeout,
              py::arg("wait_all_ranks") = false,
              py::call_guard<py::gil_scoped_release>())
          .def(
              "eager_connect_single_device",
              &::c10d::Backend::eagerConnectSingleDevice,
              py::call_guard<py::gil_scoped_release>())
          .def(
              "_get_backend_name",
              &::c10d::Backend::getBackendName,
              py::call_guard<py::gil_scoped_release>())
          .def(
              "_start_coalescing",
              &::c10d::Backend::startCoalescing,
              py::call_guard<py::gil_scoped_release>())
          .def(
              "_end_coalescing",
              &::c10d::Backend::endCoalescing,
              py::call_guard<py::gil_scoped_release>());

  // base Backend::Options binding
  // TODO: Maybe we can consider how to merge this with
  // `DistributedBackendOptions`.
  auto backendOptions =
      intrusive_ptr_class_<::c10d::Backend::Options>(
          backend,
          "Options",
          R"(
Base class for all backend options implementations, such as the nccl
options :class:`~torch.distributed.ProcessGroupNCCL.Options`).
)")
          .def(
              py::init([](const std::string& backend,
                          const std::chrono::milliseconds& timeout) {
                return c10::make_intrusive<::c10d::Backend::Options>(
                    backend, timeout);
              }),
              py::arg("backend"),
              py::arg("timeout") = kProcessGroupDefaultTimeout,
              py::call_guard<py::gil_scoped_release>())
          .def_readonly("backend", &::c10d::Backend::Options::backend)
          .def_readwrite("_timeout", &::c10d::Backend::Options::timeout);

#ifdef USE_C10D_GLOO
  static const std::string GLOO_SOCKET_IFNAME_ENV = "GLOO_SOCKET_IFNAME";

  auto processGroupGloo =
      intrusive_ptr_no_gil_destructor_class_<::c10d::ProcessGroupGloo>(
          module, "ProcessGroupGloo", backend);

  // NOLINTNEXTLINE(bugprone-unused-raii)
  shared_ptr_class_<::gloo::transport::Device>(processGroupGloo, "Device");

  intrusive_ptr_class_<::c10d::ProcessGroupGloo::Options>(
      processGroupGloo, "_Options", backendOptions)
      .def(py::init<>())
      .def_readwrite("_devices", &::c10d::ProcessGroupGloo::Options::devices)
      .def_readwrite("_threads", &::c10d::ProcessGroupGloo::Options::threads);

  processGroupGloo
      .def_static(
          "create_device",
          [](const std::string& hostname, const std::string& interface)
              -> std::shared_ptr<::gloo::transport::Device> {
            if (!hostname.empty()) {
              return ::c10d::ProcessGroupGloo::createDeviceForHostname(
                  hostname);
            }
            if (!interface.empty()) {
              return ::c10d::ProcessGroupGloo::createDeviceForInterface(
                  interface);
            }
            throw std::invalid_argument(
                "Specify either `hostname` or `interface` argument.");
          },
          py::arg("hostname") = "",
          py::arg("interface") = "")
      .def_static(
          "create_default_device",
          &::c10d::ProcessGroupGloo::createDefaultDevice);

  processGroupGloo
      .def(
          py::init<
              const c10::intrusive_ptr<::c10d::Store>&,
              int,
              int,
              c10::intrusive_ptr<::c10d::ProcessGroupGloo::Options>>(),
          py::call_guard<py::gil_scoped_release>())
      .def(
          py::init([](const c10::intrusive_ptr<::c10d::Store>& store,
                      int rank,
                      int size,
                      std::chrono::milliseconds timeout) {
            auto options = ::c10d::ProcessGroupGloo::Options::create();

            // Use interfaces listed in "GLOO_SOCKET_IFNAME", if set.
            char* ifnameEnv = getenv(GLOO_SOCKET_IFNAME_ENV.c_str());
            if (ifnameEnv && strlen(ifnameEnv) > 1) {
              for (const auto& iface : ::c10d::split(',', ifnameEnv)) {
                options->devices.push_back(
                    ::c10d::ProcessGroupGloo::createDeviceForInterface(iface));
              }
            } else {
              // If no hostname is specified, this function looks up
              // the machine's hostname and returns a device instance
              // associated with the address that the hostname resolves to.
              options->devices.push_back(
                  ::c10d::ProcessGroupGloo::createDefaultDevice());
            }

            options->timeout = timeout;
            // NOLINTNEXTLINE(bugprone-narrowing-conversions,cppcoreguidelines-narrowing-conversions)
            options->threads = options->devices.size() * 2;
            return c10::make_intrusive<::c10d::ProcessGroupGloo>(
                store, rank, size, options);
          }),
          py::arg("store"),
          py::arg("rank"),
          py::arg("size"),
          py::arg("timeout") = kProcessGroupDefaultTimeout,
          py::call_guard<py::gil_scoped_release>())
      .def(
          "_set_default_timeout",
          [](const c10::intrusive_ptr<::c10d::ProcessGroupGloo>& self,
             std::chrono::milliseconds timeout) {
            self->getOptions()->timeout = timeout;
          },
          py::arg("timeout"),
          py::call_guard<py::gil_scoped_release>())
      .def_property_readonly("options", &::c10d::ProcessGroupGloo::getOptions);

  // ProcessGroupWrapper is a wrapper pg that includes a helper gloo process
  // group. It can be used to validate collective calls across processes by
  // checking the op type and input tensor shapes.
  auto processGroupWrapper =
      intrusive_ptr_no_gil_destructor_class_<::c10d::ProcessGroupWrapper>(
          module, "_ProcessGroupWrapper", backend)
          .def(
              py::init(
                  [](const c10::intrusive_ptr<::c10d::Backend>& backend,
                     const c10::intrusive_ptr<::c10d::Backend>& gloo_backend) {
                    return c10::make_intrusive<::c10d::ProcessGroupWrapper>(
                        backend, gloo_backend);
                  }),
              py::arg("backend"),
              py::arg("gloo_backend"),
              py::call_guard<py::gil_scoped_release>())
          .def_property_readonly(
              "wrapped_pg", &::c10d::ProcessGroupWrapper::getWrappedPg);
#endif

#ifdef USE_C10D_NCCL
  auto processGroupNCCL =
      intrusive_ptr_no_gil_destructor_class_<::c10d::ProcessGroupNCCL>(
          module, "ProcessGroupNCCL", backend)
          .def(
              py::init<
                  const c10::intrusive_ptr<::c10d::Store>&,
                  int,
                  int,
                  c10::intrusive_ptr<::c10d::ProcessGroupNCCL::Options>>(),
              py::call_guard<py::gil_scoped_release>())
          .def(
              py::init([](const c10::intrusive_ptr<::c10d::Store>& store,
                          int rank,
                          int size,
                          const std::chrono::milliseconds& timeout) {
                auto options = ::c10d::ProcessGroupNCCL::Options::create();
                options->is_high_priority_stream = false;
                options->timeout = timeout;
                return c10::make_intrusive<::c10d::ProcessGroupNCCL>(
                    store, rank, size, options);
              }),
              py::arg("store"),
              py::arg("rank"),
              py::arg("size"),
              py::arg("timeout") = ::c10d::kProcessGroupNCCLDefaultTimeout,
              py::call_guard<py::gil_scoped_release>())
          .def(
              "_shutdown",
              [](const c10::intrusive_ptr<::c10d::ProcessGroupNCCL>& self) {
                return self->shutdown();
              },
              py::call_guard<py::gil_scoped_release>())
          .def("_group_start", &::c10d::ProcessGroupNCCL::groupStart)
          .def("_group_end", &::c10d::ProcessGroupNCCL::groupEnd)
          .def(
              "comm_split_count",
              &::c10d::ProcessGroupNCCL::getCommSplitCounter)
          .def(
              "_set_default_timeout",
              [](const c10::intrusive_ptr<::c10d::ProcessGroupNCCL>& self,
                 std::chrono::milliseconds timeout) {
                self->getOptions()->timeout = timeout;
              },
              py::arg("timeout"),
              py::call_guard<py::gil_scoped_release>())
          .def(
              "_add_ephemeral_timeout",
              [](const c10::intrusive_ptr<::c10d::ProcessGroupNCCL>& self,
                 const std::chrono::milliseconds& timeout) {
                self->addEphemeralTimeout(timeout);
              },
              py::arg("timeout"))
          .def(
              "_verify_work_timeout",
              [](const c10::intrusive_ptr<::c10d::ProcessGroupNCCL>& self,
                 const c10::intrusive_ptr<::c10d::Work> work,
                 const std::chrono::milliseconds& timeout) {
                return self->verifyWorkTimeoutForTest(work, timeout);
              },
              py::arg("work"),
              py::arg("timeout"))
          .def_property_readonly(
              "options", &::c10d::ProcessGroupNCCL::getOptions)
          .def_property_readonly("uid", &::c10d::ProcessGroupNCCL::getUid)
          .def_property(
              "bound_device_id",
              &::c10d::ProcessGroupNCCL::getBoundDeviceId,
              &::c10d::ProcessGroupNCCL::setBoundDeviceId)
          .def(
              "perform_nocolor_split",
              &::c10d::ProcessGroupNCCL::performNocolorSplit)
          .def(
<<<<<<< HEAD
              "register_user_buffers",
              &::c10d::ProcessGroupNCCL::registerUserBuffers)
          .def(
              "deregister_user_buffers",
              &::c10d::ProcessGroupNCCL::deregisterUserBuffers);
=======
              "abort",
              &::c10d::ProcessGroupNCCL::abort,
              py::call_guard<py::gil_scoped_release>());
>>>>>>> 2511d0d2

  module.def(
      "_get_intra_node_comm_usage_counter",
      &::c10d::intra_node_comm::getIntraNodeCommUsageCounter);

#ifdef NCCL_HAS_COMM_CTA_CGA
  py::class_<ncclConfig_t>(
      processGroupNCCL,
      "NCCLConfig",
      R"(
ncclConfig_t data type for configuring NCCL communicators.
See https://docs.nvidia.com/deeplearning/nccl/user-guide/docs/api/types.html#ncclconfig-t
for details.
)")
      .def(py::init<>())
      .def_readwrite("blocking", &ncclConfig_t::blocking)
      .def_readwrite("cga_cluster_size", &ncclConfig_t::cgaClusterSize)
      .def_readwrite("min_ctas", &ncclConfig_t::minCTAs)
      .def_readwrite("max_ctas", &ncclConfig_t::maxCTAs)
#ifdef NCCL_HAS_COMM_SPLIT
      .def_readwrite("split_share", &ncclConfig_t::splitShare)
#endif
      .def_property(
          "net_name",
          [](const ncclConfig_t& self) { return self.netName; },
          // Note: NCCL calls free on the netName pointer
          // when destroying the communicator. So memory
          // shouldn't leak because of allocation in strdup.
          [](ncclConfig_t& self, const char* tmp) {
            self.netName = strdup(tmp);
          });
#endif

  intrusive_ptr_class_<::c10d::ProcessGroupNCCL::Options>(
      processGroupNCCL,
      "Options",
      backendOptions,
      R"(
ProcessGroup options for the NCCL backend

Arguments:
    is_high_priority_stream (bool, optional): flag to enable/disable process
            group to pick up high priority cuda streams. It lets CUDA driver
            to prioritize NCCL kernels when there are compute kernels waiting.
            Default is False.

Attributes:
    config (NCCLConfig): configures NCCL communicators (only avaiable for
            builds using NCCL 2.17+). This can be used to improve
            communication-computation overlap for NCCL kernels by tuning
            available parameters in the config. See
            https://docs.nvidia.com/deeplearning/nccl/user-guide/docs/api/types.html#ncclconfig-t
            for details.

Example::
    >>> import torch.distributed as dist
    >>>
    >>> nccl_options = dist.ProcessGroupNCCL.Options(is_high_priority_stream=True)
    >>> # For builds using NCCL 2.17+, configure communicators
    >>> nccl_options.config.cga_cluster_size = 2
    >>> nccl_options.config.max_ctas = 4
    >>> nccl_options.config.min_ctas = 2
    >>> nccl_options.config.split_share = 1
    >>> # initialize a nccl process group with the options just created
    >>> dist.init_process_group("nccl", pg_options=nccl_options)
      )")
      .def(py::init<bool>(), py::arg("is_high_priority_stream") = false)
#ifdef NCCL_HAS_COMM_CTA_CGA
      .def_readwrite("config", &::c10d::ProcessGroupNCCL::Options::config)
#endif
      .def_readwrite(
          "is_high_priority_stream",
          &::c10d::ProcessGroupNCCL::Options::is_high_priority_stream)
      .def_readwrite(
          "split_from", &::c10d::ProcessGroupNCCL::Options::split_from)
      .def_readwrite(
          "split_color", &::c10d::ProcessGroupNCCL::Options::split_color)
      .def_readwrite(
          "global_ranks_in_group",
          &::c10d::ProcessGroupNCCL::Options::global_ranks_in_group)
      .def_readwrite(
          "group_name", &::c10d::ProcessGroupNCCL::Options::group_name);
#endif

#ifdef USE_C10D_MPI
  auto processGroupMPI =
      intrusive_ptr_no_gil_destructor_class_<::c10d::ProcessGroupMPI>(
          module, "ProcessGroupMPI", backend);

  // Define static create function instead of a constructor, because
  // this function may return null. This happens if this process is not
  // part of a sub group that is to be created.
  processGroupMPI.def_static(
      "create",
      [](std::vector<int> ranks) {
        return ::c10d::ProcessGroupMPI::createProcessGroupMPI(std::move(ranks));
      },
      py::call_guard<py::gil_scoped_release>());
#endif

#ifdef USE_C10D_UCC
  auto processGroupUCC =
      intrusive_ptr_no_gil_destructor_class_<::c10d::ProcessGroupUCC>(
          module, "ProcessGroupUCC", backend)
          .def(
              py::init([](const c10::intrusive_ptr<::c10d::Store>& store,
                          int rank,
                          int size,
                          const std::chrono::milliseconds& timeout) {
                return c10::make_intrusive<::c10d::ProcessGroupUCC>(
                    store, rank, size, timeout);
              }),
              py::arg("store"),
              py::arg("rank"),
              py::arg("size"),
              py::arg("timeout") = kProcessGroupDefaultTimeout,
              py::call_guard<py::gil_scoped_release>());
#endif

  py::enum_<::c10d::OpType>(module, "OpType")
      .value("BROADCAST", ::c10d::OpType::BROADCAST)
      .value("ALLREDUCE", ::c10d::OpType::ALLREDUCE)
      .value("ALLREDUCE_COALESCED", ::c10d::OpType::ALLREDUCE_COALESCED)
      .value("REDUCE", ::c10d::OpType::REDUCE)
      .value("ALLGATHER", ::c10d::OpType::ALLGATHER)
      .value("_ALLGATHER_BASE", ::c10d::OpType::_ALLGATHER_BASE)
      .value("ALLGATHER_COALESCED", ::c10d::OpType::ALLGATHER_COALESCED)
      .value("GATHER", ::c10d::OpType::GATHER)
      .value("SCATTER", ::c10d::OpType::SCATTER)
      .value("REDUCE_SCATTER", ::c10d::OpType::REDUCE_SCATTER)
      .value("ALLTOALL_BASE", ::c10d::OpType::ALLTOALL_BASE)
      .value("ALLTOALL", ::c10d::OpType::ALLTOALL)
      .value("SEND", ::c10d::OpType::SEND)
      .value("RECV", ::c10d::OpType::RECV)
      .value("RECVANYSOURCE", ::c10d::OpType::RECVANYSOURCE)
      .value("BARRIER", ::c10d::OpType::BARRIER)
      .value("_REDUCE_SCATTER_BASE", ::c10d::OpType::_REDUCE_SCATTER_BASE)
      .value("COALESCED", ::c10d::OpType::COALESCED)
      .value("_ALLREDUCE_SPARSE", ::c10d::OpType::_ALLREDUCE_SPARSE)
      .value("UNKNOWN", ::c10d::OpType::UNKNOWN);

  py::class_<::c10d::WorkInfo, std::shared_ptr<::c10d::WorkInfo>>(
      module, "WorkInfo")
      .def_readonly("op_type", &::c10d::WorkInfo::opType)
      .def_readonly("seq", &::c10d::WorkInfo::seq)
      .def_readonly("time_started", &::c10d::WorkInfo::timeStarted)
      .def_readonly("time_finished", &::c10d::WorkInfo::timeFinished)
      .def_readonly("active_duration", &::c10d::WorkInfo::activeDuration);

  py::class_<
      ::c10d::Work,
      c10::intrusive_ptr<::c10d::Work>,
      ::c10d::PyProcessGroup::PyWork>(module, "Work", R"(
A `Work` object represents the handle to a pending asynchronous operation in
PyTorch's distributed package. It is returned by non-blocking collective operations,
such as `dist.all_reduce(tensor, async_op=True)`.
)")
      .def(py::init<>())
      .def("is_completed", &::c10d::Work::isCompleted)
      .def(
          "is_success",
          [](::c10d::Work& work) -> bool {
            TORCH_WARN_ONCE(
                fmt::format(kDeprecationWarning, "Work::is_success"));
            return work.isSuccess();
          })
      .def(
          "exception",
          [](::c10d::Work& work) -> std::exception_ptr {
            TORCH_WARN_ONCE(
                fmt::format(kDeprecationWarning, "Work::exception"));
            return work.exception();
          })
      .def(
          "source_rank",
          [](::c10d::Work& work) -> int {
            TORCH_WARN_ONCE(
                fmt::format(kDeprecationWarning, "Work::source_rank"));
            return work.sourceRank();
          })
      .def("_source_rank", &::c10d::Work::sourceRank)
      .def(
          "result",
          [](::c10d::Work& work) -> std::vector<at::Tensor> {
            // Deprecation reason:
            // Work.result() returns a vector of tensors. This signature is
            // problematic as some collectives may just return one tensor
            // (e.g all-reduce), while some others may return multiple
            // tensors (e.g. all-gather).
            // Deprecating work.result() would
            // also allow us to remove the `outputs_` field in the Work
            // class, avoiding an "artificial" reference to the tensors,
            // which could potentially hold up the tensors' memory.
            TORCH_WARN_ONCE(fmt::format(kDeprecationWarning, "Work::result"));
            return work.result();
          })
      .def(
          "synchronize",
          [](::c10d::Work& work) -> void {
            TORCH_WARN_ONCE(
                fmt::format(kDeprecationWarning, "Work::synchronize"));
            work.synchronize();
          })
      .def(
          "wait",
          &::c10d::Work::wait,
          py::arg("timeout") = kNoTimeout,
          py::call_guard<py::gil_scoped_release>(),
          R"(
              Returns:
                  true/false.

              Example::
                 try:
                     work.wait(timeout)
                 except:
                     # some handling

              .. warning ::
                  In normal cases, users do not need to set the timeout.
                  calling wait() is the same as calling synchronize():
                  Letting the current stream block on the completion of the NCCL work.
                  However, if timeout is set, it will block the CPU thread until the NCCL work is completed
                  or timed out. If timeout, exception will be thrown.
            )")
      .def(
          "get_future",
          [](::c10d::Work& work) -> std::shared_ptr<jit::PythonFutureWrapper> {
            return std::make_shared<jit::PythonFutureWrapper>(work.getFuture());
          },
          R"(
            Returns:
                A ``torch.futures.Future`` object which is associated with the completion of
                the ``Work``. As an example, a future object can be retrieved
                by ``fut = process_group.allreduce(tensors).get_future()``.

            Example::
                Below is an example of a simple allreduce DDP communication hook that uses
                ``get_future` API to retrieve a Future associated with the completion of
                ``allreduce``.

                >>> def allreduce(process_group: dist.ProcessGroup, bucket: dist.GradBucket): -> torch.futures.Future
                >>>     group_to_use = process_group if process_group is not None else torch.distributed.group.WORLD
                >>>     tensor = bucket.buffer().div_(group_to_use.size())
                >>>     return torch.distributed.all_reduce(tensor, group=group_to_use, async_op=True).get_future()
                >>> ddp_model.register_comm_hook(state=None, hook=allreduce)

            .. warning ::
                ``get_future`` API supports NCCL, and partially GLOO and MPI backends
                (no support for peer-to-peer operations like send/recv) and will return a ``torch.futures.Future``.

                In the example above, ``allreduce`` work will be done on GPU using NCCL backend,
                ``fut.wait()`` will return after synchronizing the appropriate NCCL streams
                with PyTorch's current device streams to ensure we can have asynchronous CUDA
                execution and it does not wait for the entire operation to complete on GPU. Note that
                ``CUDAFuture``  does not support ``TORCH_NCCL_BLOCKING_WAIT`` flag or NCCL's ``barrier()``.
                In addition, if a callback function was added by ``fut.then()``, it will wait until
                ``WorkNCCL``'s NCCL streams synchronize with ``ProcessGroupNCCL``'s dedicated callback
                stream and invoke the callback inline after running the callback on the callback stream.
                ``fut.then()`` will return another ``CUDAFuture`` that holds the return value of the
                callback and a ``CUDAEvent`` that recorded the callback stream.

                    1. For CPU work, ``fut.done()`` returns true when work has been completed and value()
                       tensors are ready.
                    2. For GPU work, ``fut.done()`` returns true only whether the operation has been enqueued.
                    3. For mixed CPU-GPU work (e.g. sending GPU tensors with GLOO), ``fut.done()`` returns
                       true when tensors have arrived on respective nodes, but not yet necessarily synched on
                       respective GPUs (similarly to GPU work).
           )")
      .def(
          "_get_op_type",
          [](::c10d::Work& work) -> int {
            return static_cast<int>(work.retrieveOpType());
          })
      .def(
          "_get_duration",
          &::c10d::Work::getDuration,
          py::call_guard<py::gil_scoped_release>(),
          R"(
              Returns:
                  Duration of the corresponding collective communication.

              .. warning ::
                  This API only works for NCCL backend for now and must set
                  TORCH_NCCL_ENABLE_TIMING environment variable.
            )")
      .def(
          "boxed",
          [](c10::intrusive_ptr<::c10d::Work> self) {
            return torch::jit::toPyObject(c10::IValue(std::move(self)));
          })
      .def_static("unbox", [](py::object obj) {
        auto typePtr =
            torch::getCustomClass("__torch__.torch.classes.c10d.Work");
        auto ivalue = torch::jit::toIValue(std::move(obj), typePtr);
        return ivalue.toCustomClass<::c10d::Work>();
      });

  auto fakeProcessGroup =
      intrusive_ptr_no_gil_destructor_class_<::c10d::FakeProcessGroup>(
          module, "FakeProcessGroup", backend)
          .def(py::init([](int rank, int size) {
            return c10::make_intrusive<::c10d::FakeProcessGroup>(rank, size);
          }));

  py::class_<c10::DDPLoggingData>(module, "DDPLoggingData")
      .def(py::init<>())
      .def_readwrite("strs_map", &c10::DDPLoggingData::strs_map)
      .def_readwrite("ints_map", &c10::DDPLoggingData::ints_map);

  module.def(
      "_compute_bucket_assignment_by_size",
      [](const std::vector<at::Tensor>& tensors,
         const std::vector<size_t>& bucket_size_limits,
         const std::vector<bool>& expect_sparse_gradient,
         const std::vector<int64_t>& tensor_indices,
         const std::optional<std::shared_ptr<::c10d::Logger>>& logger) {
        if (logger.has_value()) {
          std::weak_ptr<::c10d::Logger> logger_weakref = logger.value();
          return ::c10d::compute_bucket_assignment_by_size(
              tensors,
              bucket_size_limits,
              expect_sparse_gradient,
              tensor_indices,
              {logger_weakref});
        } else {
          return ::c10d::compute_bucket_assignment_by_size(
              tensors,
              bucket_size_limits,
              expect_sparse_gradient,
              tensor_indices,
              {});
        }
      },
      py::arg("tensors"),
      py::arg("bucket_size"),
      py::arg("expect_sparse_gradient") = std::vector<bool>(),
      py::arg("tensor_indices") = std::vector<int64_t>(),
      py::arg("logger") = std::optional<std::shared_ptr<::c10d::Logger>>{},
      py::call_guard<py::gil_scoped_release>());

  module.def(
      "_verify_params_across_processes",
      [](const c10::intrusive_ptr<::c10d::ProcessGroup>& process_group,
         const std::vector<at::Tensor>& params,
         const std::optional<std::shared_ptr<::c10d::Logger>>& logger) {
        if (logger.has_value()) {
          std::weak_ptr<::c10d::Logger> logger_weakref = logger.value();
          verify_params_across_processes(
              process_group, params, {logger_weakref});
        } else {
          verify_params_across_processes(process_group, params, {});
        }
      },
      py::arg("process_group"),
      py::arg("params"),
      py::arg("logger") = std::optional<std::shared_ptr<::c10d::Logger>>{},
      py::call_guard<py::gil_scoped_release>());

  module.def(
      "_broadcast_coalesced",
      // Define a lambda such that the pybind11 prototype can take a std::vector
      // for the tensor list argument, but still pass it to the underlying
      // function as a c10::ArrayRef.
      [](const c10::intrusive_ptr<::c10d::ProcessGroup>& process_group,
         const std::vector<at::Tensor>& tensors,
         size_t buffer_size,
         int rank) {
        broadcast_coalesced(process_group, tensors, buffer_size, rank);
      },
      py::arg("process_group"),
      py::arg("tensors"),
      py::arg("buffer_size"),
      // The source of truth rank to broadcast the tensors from.
      py::arg("src") = 0,
      py::call_guard<py::gil_scoped_release>());

  module.def(
      "_test_python_store",
      // Define a function that takes a c10d store and runs a few tests.
      // This is used by the PythonStore tests, which we cannot test from the
      // Python side of the world. Calling Python functions on a Python object
      // completely bypasses pybind11. We need to test that the overloaded
      // functions call into Python and behave like we expect.
      [](c10::intrusive_ptr<::c10d::Store> store) {
        auto add = [&store](const std::string& key, int64_t value) {
          store->add(key, value);
        };

        auto set = [&store](const std::string& key, const std::string& value) {
          store->set(key, value);
        };

        auto get = [&store](const std::string& key) {
          auto value = store->get(key);
          return std::string(value.begin(), value.end());
        };

        add("key", 1);
        add("key", 2);
        add("key", 3);
        set("key0", "value0");
        add("key3", 1);
        set("key1", "value1");
        add("key3", 2);
        set("key2", "value2");
        add("key3", 3);
        add("key3", 4);
        add("key3", 3);
        add("key3", 2);
        if (get("key") != "6") {
          TORCH_CHECK(false, "assertion failed");
        }
        if (get("key0") != "value0") {
          TORCH_CHECK(false, "assertion failed");
        }
        if (get("key1") != "value1") {
          TORCH_CHECK(false, "assertion failed");
        }
        if (get("key2") != "value2") {
          TORCH_CHECK(false, "assertion failed");
        }
        if (get("key3") != "15") {
          TORCH_CHECK(false, "assertion failed");
        }
      },
      py::call_guard<py::gil_scoped_release>());

  module.attr("_DEFAULT_FIRST_BUCKET_BYTES") = ::c10d::kDefaultFirstBucketBytes;
  module.attr("_DEFAULT_PG_TIMEOUT") = py::cast(kProcessGroupDefaultTimeout);
#ifdef USE_C10D_NCCL
  module.attr("_DEFAULT_PG_NCCL_TIMEOUT") =
      py::cast(::c10d::kProcessGroupNCCLDefaultTimeout);
#endif
  module.attr("_DEFAULT_NO_TIMEOUT") = py::cast(kNoTimeout);

  module.def(
      "_set_global_rank",
      [](int64_t rank) { c10::SetGlobalRank(rank); },
      py::arg("rank"),
      R"(
        Arguments:
          rank(int): The rank of the default process group
        Informs the C++ runtime what the default process group (a strictly Python
        notion) is.  This mostly ensures that C++ log messages are prefixed with
        rank information.  This is not meant to be called manually; it is
        called by _update_default_pg.
      )");

  module.def(
      "_create_work_from_future",
      [](const std::shared_ptr<jit::PythonFutureWrapper>& future) {
        return ::c10d::Work::create_from_future(future->fut);
      },
      py::arg("future"),
      R"(
        Arguments:
            future(str): The future to wrap.
        Returns:
            A ``Work`` object which is associated with the completion of
            the ``torch.futures.Future``.
        This is the preferred way of constructing Work objects when writing a custom ProcessGroup
        in python.
        Example::
            >>> class SingleRankProcessGroup(torch.distributed.ProcessGroup):
            >>>     def broadcast(self, tensor_list, opts):
            >>>         fut = torch.futures.Future()
            >>>         fut.set_result(tensor_list)
            >>>         return torch._C._distributed_c10d._create_work_from_future(fut)
        .. warning ::
            This API is experimental and subject to change.
            The returned Work object has multiple limitations:
            - synchronize() does nothing. Use ``torch.futures.Future`` based synchronization.
            - wait() ignored timeout argument.
            - sourceRank() raises.
            - abort() raises.
            The provided Future object result must be a Tensor or a list of Tensors.
           )");

#ifdef USE_C10D_NCCL
  module.def(
      "_hash_tensors",
      [](const std::vector<at::Tensor>& tensors) {
        return ::c10d::hashTensors(tensors);
      },
      py::arg("tensors"),
      R"(
        Arguments:
          tensors(List[torch.Tensor]): List of tensors we want to hash.
      )");
  module.def(
      "_dump_nccl_trace_json",
      [](std::optional<bool> includeCollectives,
         std::optional<bool> onlyActive) {
        return py::bytes(::c10d::dump_nccl_trace_json(
            includeCollectives.value_or(true), onlyActive.value_or(false)));
      },
      py::arg("includeCollectives") = std::optional<bool>(),
      py::arg("onlyActive") = std::optional<bool>(),
      R"(
      Arguments:
            includeCollectives(bool, optional): Whether to include collective work traces. Default is True.
            onlyActive (bool, optional): Whether to only include active collective work traces. Default is False.
      Returns:
            Stringified json work traces.
            Default settings return everything - i.e. contains NCCL comm dumps and collective traces.
      )");
  module.def(
      "_dump_nccl_trace",
      [](std::optional<bool> includeCollectives,
         std::optional<bool> includeStackTraces,
         std::optional<bool> onlyActive) {
        return py::bytes(::c10d::dump_nccl_trace(
            includeCollectives.value_or(true),
            includeStackTraces.value_or(true),
            onlyActive.value_or(false)));
      },
      py::arg("includeCollectives") = std::optional<bool>(),
      py::arg("includeStackTraces") = std::optional<bool>(),
      py::arg("onlyActive") = std::optional<bool>(),
      R"(
        Arguments:
            includeCollectives(bool, optional): Whether to include collective work traces. Default is True.
            includeStackTraces(bool, optional): Whether to include stacktraces in the collective work traces. Default is True.
            onlyActive (bool, optional): Whether to only include active collective work traces. Default is False.
        Returns:
            Stringified pickle work traces.
            Default settings return everything - i.e. contains NCCL comm dumps and collective traces.
      )");
#endif

  intrusive_ptr_class_<::c10d::control_plane::WorkerServer>(
      module, "_WorkerServer", R"(
)")
      .def(
          py::init([](const std::string& hostOrFile, int port) {
            return c10::make_intrusive<::c10d::control_plane::WorkerServer>(
                hostOrFile, port);
          }),
          py::arg("host_or_file"),
          py::arg("port") = -1)
      .def("shutdown", &::c10d::control_plane::WorkerServer::shutdown);

  module.def(
      "_get_handler",
      [](const std::string& name) -> py::cpp_function {
        return py::cpp_function(
            ::c10d::control_plane::getHandler(name),
            py::arg("request"),
            py::arg("response"),
            py::call_guard<py::gil_scoped_release>());
      },
      py::arg("name"),
      R"(
      Returns the handler with the specified name.
    )");

  module.def(
      "_get_handler_names",
      &::c10d::control_plane::getHandlerNames,
      R"(
      Returns the names of all handlers.
    )",
      py::call_guard<py::gil_scoped_release>());

  py::class_<::c10d::control_plane::Request, PythonRequest>(
      module,
      "_Request",
      R"(
      See c10d::control_plane::Request for docs.
)")
      // Default constructor.
      .def(py::init<>())
      .def("body", &::c10d::control_plane::Request::body)
      .def("params", &::c10d::control_plane::Request::params);

  py::class_<
      ::c10d::control_plane::Response,
      std::shared_ptr<::c10d::control_plane::Response>,
      PythonResponse>(
      module,
      "_Response",
      R"(
      See c10d::control_plane::Response for docs.
)")
      // Default constructor.
      .def(py::init<>())
      .def(
          "set_content",
          &::c10d::control_plane::Response::setContent,
          py::arg("content"),
          py::arg("content_type"))
      .def(
          "set_status",
          &::c10d::control_plane::Response::setStatus,
          py::arg("status"));

  Py_RETURN_TRUE;
}

#undef PROCESS_GROUP_DEPRECATION_WARNING

} // namespace

// c10d methods on torch._C
static PyMethodDef methods[] = { // NOLINT
    {"_c10d_init", c10d_init, METH_NOARGS, nullptr},
    {nullptr, nullptr, 0, nullptr}};

PyMethodDef* python_functions() {
  return methods;
}

} // namespace torch::distributed::c10d<|MERGE_RESOLUTION|>--- conflicted
+++ resolved
@@ -2764,17 +2764,15 @@
               "perform_nocolor_split",
               &::c10d::ProcessGroupNCCL::performNocolorSplit)
           .def(
-<<<<<<< HEAD
               "register_user_buffers",
               &::c10d::ProcessGroupNCCL::registerUserBuffers)
           .def(
               "deregister_user_buffers",
-              &::c10d::ProcessGroupNCCL::deregisterUserBuffers);
-=======
+              &::c10d::ProcessGroupNCCL::deregisterUserBuffers)
+          .def(
               "abort",
               &::c10d::ProcessGroupNCCL::abort,
               py::call_guard<py::gil_scoped_release>());
->>>>>>> 2511d0d2
 
   module.def(
       "_get_intra_node_comm_usage_counter",
