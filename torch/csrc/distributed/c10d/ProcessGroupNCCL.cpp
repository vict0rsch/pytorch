--- conflicted
+++ resolved
@@ -1251,16 +1251,10 @@
 }
 
 // Abort all communicators on this rank
-<<<<<<< HEAD
 // Note: original name of this method is `abort`. It was renamed to
 // `abortComms` to distinguish from the `abort` method below. The `abort`
 // method calls `abortComms` but does more destruction than the latter.
 bool ProcessGroupNCCL::abortComms(std::optional<std::string> abortReason) {
-=======
-bool ProcessGroupNCCL::abort(const std::optional<std::string>& abortReason) {
-  // This will log counter for how long the abort actually takes.
-  STATIC_SCOPED_WAIT_COUNTER(pytorch.ProcessGroupNCCL__abort);
->>>>>>> 72cf196d
   // Remove record from global ncclCommDevIdxMapMutex before aboarting,
   // so that a new cache segment would not register to already aborded
   // communicators. Note that ncclCommDevIdxMap is a global container which may
@@ -1279,12 +1273,11 @@
   return true;
 }
 
-<<<<<<< HEAD
 // Abort this backend.
 void ProcessGroupNCCL::abort() {
-=======
-void ProcessGroupNCCL::shutdown(const std::optional<std::string>& reason) {
->>>>>>> 72cf196d
+  // This will log counter for how long the abort actually takes.
+  STATIC_SCOPED_WAIT_COUNTER(pytorch.ProcessGroupNCCL__abort);
+
   // Don't join threads here since the purpose of this method is to abort all
   // communicators and signal the threads to exit. Joining on the threads could
   // potentially block and hence avoid it in this method.
