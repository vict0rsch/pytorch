#include <torch/csrc/dynamo/python_compiled_autograd.h>

#include <torch/csrc/Size.h>
#include <torch/csrc/autograd/engine.h>
#include <torch/csrc/autograd/functions/accumulate_grad.h>
#include <torch/csrc/autograd/python_function.h>
#include <torch/csrc/autograd/utils/wrap_outputs.h>
#include <torch/csrc/dynamo/compiled_autograd.h>
#include <torch/csrc/jit/python/pybind_utils.h>
#include <torch/csrc/python_headers.h>
#include <torch/csrc/utils/pythoncapi_compat.h>
#include <iostream>
#include <sstream>
#include <string>
#include <vector>

/*
[Note: Compiled Autograd]

Compiled autograd replaces the standard autograd engine by converting
the autograd graph to an FX graph that can be torch.compiled. It caches
this conversion using a shadow graph. We compare the new graph to the
shadow graph by walking the two graphs simultaneously and computing a
CacheKey for each original node to find the next edge in the shadow graph.
Two different graphs might have a shared common prefix in the shadow
graph, but then diverge at the first difference. Tensors, SavedVariables,
and SymInt found stored on the nodes in the autograd graph are lifted to
become inputs to the graph. All other properties (ints, floats, types,
etc.) are specialized using the CacheKey and will result in landing on
a different cache node in the shadow graph if some property differs.

To interact with the (hundreds) of different autograd::Node types,
we use a visitor pattern that walks each Node structure recursively.

- The first pass, compiled_args/collect, extracts all the inputs to the
graph and builds a CacheKey for us to specialize on.  On a cache hit,
we stop here and this is the only pass.

- On a cache miss, a second pass kicks in to extract the FX graph using
apply_with_saved, which uses another visitor pattern.  The before()
visitor swaps out all the Tensors, SavedVariables, and SymInt for
fake/symbolic versions to allow tracing.  We then run the standard apply()
method, and after() restores things to how we found them.

When we see tensor hooks, we record them directly in the output graph
without tracing into them.  We do this to avoid executing unsafe code
at trace time.

Notes:
  - We require hooks to not change shapes of tensors.
  - We require non-hook autograd nodes to be tracable.
*/

namespace torch::dynamo::autograd {
using c10::SymInt;

static PyObject* wrap_int_list(const std::vector<int64_t>& inputs) {
  PyObject* pyinput = PyTuple_New(static_cast<Py_ssize_t>(inputs.size()));
  for (const auto i : c10::irange(inputs.size())) {
    PyTuple_SET_ITEM(pyinput, i, PyLong_FromSsize_t(inputs[i]));
  }
  return pyinput;
}

static PyObject* convert_hook_list(std::vector<c10::SafePyObject>& inputs) {
  // inplace, consumes the input hooks
  PyObject* pyinput = PyTuple_New(static_cast<Py_ssize_t>(inputs.size()));
  for (const auto i : c10::irange(inputs.size())) {
    PyTuple_SET_ITEM(pyinput, i, inputs[i].release());
  }
  return pyinput;
}

// see https://github.com/pytorch/pytorch/pull/34845
static void throw_python_error() {
  python_error err;
  err.persist();
  // NOLINTNEXTLINE(misc-throw-by-value-catch-by-reference)
  throw err;
}

static PyObject* check(PyObject* pyresult) {
  if (C10_UNLIKELY(pyresult == nullptr)) {
    throw_python_error();
  }
  return pyresult;
}

static void check(bool result) {
  if (C10_UNLIKELY(!result))
    check(nullptr);
}
<<<<<<< HEAD

// snapshot of automatic custom opification of CppNodes
static bool opaque_cpp_node;

// snapshot of python verbose logging toggle
static PyObject* python_verbose_logger = nullptr;
struct VerboseLogger {
  static std::optional<VerboseLogger> maybe_create() {
    if (python_verbose_logger == nullptr) {
      return std::nullopt;
=======
struct PythonLogger {
  PythonLogger() = delete;
  explicit PythonLogger(PyObject* logger) : logger_(logger) {
    TORCH_INTERNAL_ASSERT(logger_ != nullptr);
  }

  enum Level : unsigned int {
    DEBUG = 0,
    INFO = 1,
    WARNING = 2,
    ERROR = 3,
    CRITICAL = 4,
    COUNT // Keep this as the last enum
  };

  // must be called while GIL is held
  void log(Level level, std::string_view msg) const {
    THPObjectPtr pymethod(PyUnicode_FromString(levelNames_[level].data()));
    TORCH_INTERNAL_ASSERT(pymethod != nullptr);
    THPObjectPtr pyfunc(PyObject_GetAttr(logger_, pymethod.get()));
    if (pyfunc == nullptr) {
      throw_python_error();
    }
    PyObject* result = PyObject_CallFunction(pyfunc.get(), "s", msg.data());
    if (result == nullptr) {
      throw_python_error();
>>>>>>> d2ec2897
    }
  }

 private:
  static constexpr std::array<std::string_view, COUNT> levelNames_ = {
      "debug", // Level::DEBUG
      "info", // Level::INFO
      "warning", // Level::WARNING
      "error", // Level::ERROR
      "critical" // Level::CRITICAL
  };

  // Note: logger_ must stay valid for the lifetime of this object
  PyObject* logger_;
};

struct VerboseLogger : public PythonLogger {
  VerboseLogger(PyObject* vlogger) : PythonLogger(vlogger) {}

  static std::optional<VerboseLogger> maybe_create(PyObject* vlogger) {
    if (vlogger == Py_None) {
      return std::nullopt;
    }
    return VerboseLogger(vlogger);
  }

  void log_node_check(
      const Node& fn,
      size_t size_inputs_num,
      std::unordered_set<CacheKey> cached_keys,
      const CacheKey& key,
      size_t node_idx) {
    std::string node_name =
        fn.name() + " (NodeCall " + std::to_string(node_idx) + ")";

    cumulative_sizes_per_node[size_inputs_num] = node_name;

    if (!logged_node_miss && cached_keys.find(key) == cached_keys.end()) {
      _log_node_miss(typeid(fn), cached_keys, key, node_name);
      logged_node_miss = true;
    }
  }

  void _log_node_miss(
      const std::type_info& node_type,
      std::unordered_set<CacheKey> cached_keys,
      const CacheKey& key,
      const std::string& node_name) const {
    std::ostringstream oss;
    oss << "Cache miss due to new autograd node: " << node_name
        << " with key size " << std::to_string(key.key_size)
        << ", previous key sizes=[";

    for (auto it = cached_keys.begin(); it != cached_keys.end(); it++) {
      if (it->node_type != node_type) {
        continue;
      }
      oss << it->key_size;
      if (std::next(it) != cached_keys.end()) {
        oss << ",";
      }
    }
    oss << "]";
    log(PythonLogger::DEBUG, oss.str());
  }

  void log_dynamic_shapes_check(size_t size_idx) const {
    if (cumulative_sizes_per_node.empty()) {
      return;
    }

    auto it = cumulative_sizes_per_node.lower_bound(size_idx);
    TORCH_CHECK(it != cumulative_sizes_per_node.end());
    size_t start_idx =
        it == cumulative_sizes_per_node.begin() ? 0 : std::prev(it)->first;
    log(PythonLogger::DEBUG,
        "Cache miss due to changed shapes: marking size idx " +
            std::to_string(size_idx - start_idx) + " of " + it->second +
            " as dynamic");
  }

  // track which size index belongs to which node
  std::map<size_t, std::string> cumulative_sizes_per_node;
  // only log cache miss due to node key once
  bool logged_node_miss = false;
};

struct CacheNode {
  // A node in the shadow graph, we follow next edges until we reach the end of
  // the graph
  static CacheNode* root() {
    static CacheNode _root;
    return &_root;
  }

  CacheNode* lookup(const CacheKey& key, bool create = true) {
    auto it = next.find(key);
    if (it == next.end()) {
      if (!create)
        return nullptr;
      // caller's key is in temporary memory, must copy it
      CacheKeyBuffer buffer(key.key, key.key_size);
      CacheKey key_with_storage(key.node_type, buffer.get(), key.key_size);
      it = next.emplace(key_with_storage, std::make_unique<CacheNode>()).first;
      key_storage.emplace_back(std::move(buffer));
    }
    return it->second.get();
  }

  void clear() {
    next.clear();
    key_storage.clear();
    expected_sizes.clear();
    runtime_wrapper = nullptr;
    compiled_fn = nullptr;
  }

  bool is_empty() const {
    return next.empty() && !compiled_fn;
  }

  CacheNode() : runtime_wrapper(nullptr), compiled_fn(nullptr) {}
  ~CacheNode() {
    if (!Py_IsInitialized()) {
      // leak on shutdown
      runtime_wrapper.release();
      compiled_fn.release();
    }
  }
  CacheNode(CacheNode&&) = delete;
  CacheNode(const CacheNode&) = delete;
  CacheNode& operator=(const CacheNode&) = delete;
  CacheNode& operator=(CacheNode&&) = delete;

  bool check_dynamic_sizes(
      AutogradCompilerCall& call,
      const std::optional<VerboseLogger>& vlogger) {
    /*
    We start off by assuming everything is static, then we mark things
    as dynamic when we see them change.  This function:
      1) Checks for a cache hit
      2) Updates expected_sizes to track what is dynamic
      3) Populates call.dyn_size_inputs by filtering call.all_size_inputs
    */
    bool cache_hit = compiled_fn.get() != nullptr;
    auto len = call.all_size_inputs.size();
    const SizeInput* data = call.all_size_inputs.data();
    if (expected_sizes.empty()) {
      expected_sizes.reserve(len);
      for (const auto i : c10::irange(len)) {
        expected_sizes.emplace_back(data[i]);
      }
    }

    TORCH_INTERNAL_ASSERT(expected_sizes.size() == call.all_size_inputs.size());
    if (!call.size_input_origins.empty()) {
      TORCH_INTERNAL_ASSERT(
          call.all_size_inputs.size() == call.size_input_origins.size());
    }
    std::vector<uint32_t> dynamic_size_input_origins;
    dynamic_size_input_origins.reserve(len);
    for (const auto i : c10::irange(len)) {
      auto& expected = expected_sizes[i];
      bool was_dynamic = expected.dyn_type == SizeInput::DYNAMIC;
      bool changed_value = expected.value != data[i].value;
      if (changed_value) {
        if (!was_dynamic) {
          cache_hit = false;
          if (vlogger.has_value()) {
            vlogger->log_dynamic_shapes_check(i);
          }
        }
        expected = SizeInput(SizeInput::DYNAMIC, data[i].value);
      }

      if (changed_value || was_dynamic) {
        if (call.dyn_size_inputs.empty()) {
          call.dyn_size_inputs.reserve(len);
        }
        call.dyn_size_inputs.emplace_back(data[i].value);
        if (!call.size_input_origins.empty()) {
          dynamic_size_input_origins.emplace_back(call.size_input_origins[i]);
        }
      }
    }
    call.size_input_origins = std::move(dynamic_size_input_origins);

    if (!cache_hit) {
      // we missed cache because static size inputs didn't match; force
      // recompilation with the varying size input as dynamic
      runtime_wrapper = nullptr;
      compiled_fn = nullptr;
    }
    return cache_hit;
  }

  PyObject* wrap_dynamic_inputs() const {
    size_t dynamic_count = 0;
    size_t idx = 0;
    for (const auto& i : expected_sizes) {
      if (i.dyn_type == SizeInput::DYNAMIC) {
        ++dynamic_count;
      }
    }
    PyObject* pyinput = PyTuple_New(static_cast<Py_ssize_t>(dynamic_count));
    for (const auto& i : expected_sizes) {
      if (i.dyn_type == SizeInput::DYNAMIC) {
        PyTuple_SET_ITEM(pyinput, idx++, PyLong_FromSsize_t(i.value));
      }
    }
    TORCH_INTERNAL_ASSERT(idx == dynamic_count);
    return pyinput;
  }

  std::vector<std::optional<SymInt>> unwrap_dynamic_inputs(
      PyObject* pyresult) const {
    TORCH_INTERNAL_ASSERT(PyList_CheckExact(pyresult));
    size_t idx = 0;
    size_t result_len = PyList_GET_SIZE(pyresult);
    std::vector<std::optional<SymInt>> result;
    result.reserve(expected_sizes.size());
    for (const auto& i : expected_sizes) {
      if (i.dyn_type == SizeInput::DYNAMIC) {
        TORCH_INTERNAL_ASSERT(idx < result_len);
        result.emplace_back(
            py::cast<c10::SymInt>(PyList_GET_ITEM(pyresult, idx++)));
      } else {
        result.emplace_back();
      }
    }
    TORCH_INTERNAL_ASSERT(
        idx == result_len && result.size() == expected_sizes.size());
    return result;
  }

  std::unordered_map<CacheKey, std::unique_ptr<CacheNode>> next;
  std::vector<CacheKeyBuffer> key_storage;
  std::vector<SizeInput> expected_sizes;

  THPObjectPtr runtime_wrapper;
  THPObjectPtr compiled_fn;
};

struct InputBuffers : public std::unordered_map<Node*, InputBuffer> {
  InputBuffer& lookup(Node* function) {
    auto it = emplace(function, InputBuffer(function->num_inputs())).first;
    return it->second;
  }
};

/* static */ PyTLSWrapper PyTLSWrapper::create() {
  TORCH_INTERNAL_ASSERT(
      at::impl::ThreadLocalPythonObjects::contains("compiled_autograd_state"));
  PyObject* compiled_autograd_state =
      check(at::impl::ThreadLocalPythonObjects::get("compiled_autograd_state")
                ->ptr(getPyInterpreter()));
  return PyTLSWrapper(compiled_autograd_state);
}

// Refer to fields in python class CompiledAutogradTLS
// May return Py_None
PyObject* PyTLSWrapper::get(std::string_view key) const {
  return check(PyObject_GetAttrString(state, key.data()));
}

static PyObject* notify_autograd_engine(PyObject* dummy, PyObject* args);

struct CustomOpImpl {
  std::string name;
  std::function<variable_list(variable_list)> lambda;
  std::unique_ptr<at::IValue> iv_idx;
  std::vector<std::optional<VariableInfo>> output_info;
  std::shared_ptr<Node> node;
};

struct CustomOpImpls {
  static std::unique_ptr<CustomOpImpls> create() {
    return std::make_unique<CustomOpImpls>();
  };

  void reset() {
    impls.clear();
    lifted_nodes.clear();
    next_idx = 0;
  }

  // Contains one entry per non-traceable CppNode, entries are freed at runtime
  std::unordered_map<size_t, CustomOpImpl> impls;
  std::unordered_set<Node*> lifted_nodes;
  size_t next_idx = 0;
};

// This object gets cleared every backward pass
static std::unique_ptr<CustomOpImpls> custom_op_impls = CustomOpImpls::create();

static PyObject* clear_cache(PyObject* dummy, PyObject* args) {
  HANDLE_TH_ERRORS;
  CacheNode::root()->clear();
  custom_op_impls = CustomOpImpls::create();
  Py_RETURN_NONE;
  END_HANDLE_TH_ERRORS;
}

static PyObject* is_cache_empty(PyObject* dummy, PyObject* args) {
  HANDLE_TH_ERRORS;
  if (CacheNode::root()->is_empty()) {
    Py_RETURN_TRUE;
  }
  Py_RETURN_FALSE;
  END_HANDLE_TH_ERRORS;
}

<<<<<<< HEAD
static PyObject* set_verbose_logger(PyObject* dummy, PyObject* args) {
  HANDLE_TH_ERRORS;
  PyObject* logger = nullptr;
  if (!PyArg_ParseTuple(args, "O", &logger)) {
    Py_RETURN_FALSE;
  }

  if (logger == Py_None) {
    python_verbose_logger = nullptr;
  } else {
    python_verbose_logger = logger;
  }
  Py_RETURN_TRUE;
  END_HANDLE_TH_ERRORS;
}

static PyObject* set_opaque_cpp_node(PyObject* dummy, PyObject* args) {
  HANDLE_TH_ERRORS;
  PyObject* enable = nullptr;
  if (!PyArg_ParseTuple(args, "O", &enable)) {
    Py_RETURN_FALSE;
  }

  if (enable == Py_True) {
    opaque_cpp_node = true;
  } else {
    opaque_cpp_node = false;
  }
  Py_RETURN_TRUE;
  END_HANDLE_TH_ERRORS;
}

struct ClosingTHPObjectPtr : public THPObjectPtr {
  ClosingTHPObjectPtr(PyObject* o) : THPObjectPtr(o) {}
  ~ClosingTHPObjectPtr() {
    if (PyErr_Occurred()) {
      // do nothing, do not attempt to close
      return;
    }
    static PyObject* method_name = PyUnicode_InternFromString("close");
    if (PyObject_CallMethodNoArgs(get(), method_name) == nullptr) {
      PyErr_WriteUnraisable(get());
      PyErr_Clear();
    }
  }
};

// The returned IValue is lifted as a graph input
static at::IValue* lambda_collect(
    CompiledNodeArgs& args,
    Node* fn,
    std::function<variable_list(variable_list)>&& lambda,
    const std::vector<bool>& is_variable_input,
    const std::vector<VariableInfo>& output_info) {
  std::vector<std::optional<VariableInfo>> output_info_for_vars;
  size_t next_output_idx = 0;
  for (auto i : c10::irange(is_variable_input.size())) {
    if (!is_variable_input[i]) {
      output_info_for_vars.emplace_back(std::nullopt);
    } else {
      output_info_for_vars.emplace_back(output_info[next_output_idx++]);
    }
  }

  std::shared_ptr<Node> node = args.get_node_call()->node;
  custom_op_impls->lifted_nodes.emplace(node.get());

  auto idx = custom_op_impls->impls.size();
  custom_op_impls->impls.emplace(
      idx,
      CustomOpImpl{
          fn->name(),
          std::move(lambda),
          std::make_unique<at::IValue>(static_cast<int64_t>(idx)),
          std::move(output_info_for_vars),
          node});

  return custom_op_impls->impls.find(idx)->second.iv_idx.get();
  // NOLINTNEXTLINE(clang-analyzer-cplusplus.NewDeleteLeaks)
}

PyObject* to_py_size(const std::vector<c10::SymInt>& size) {
  c10::SymIntArrayRef sym_sizes(size);

  auto ret = THPObjectPtr(THPSizeType.tp_alloc(
      &THPSizeType, static_cast<Py_ssize_t>(sym_sizes.size())));
  if (!ret)
    throw python_error();

  for (auto i : c10::irange(sym_sizes.size())) {
    auto symint = sym_sizes[i];
    if (auto maybe_int = symint.maybe_as_int(); maybe_int.has_value()) {
      PyTuple_SET_ITEM(ret.get(), i, THPUtils_packInt64(*maybe_int));
    } else {
      auto py_symint = py::cast(symint).release().ptr();
      PyTuple_SET_ITEM(ret.get(), i, py_symint);
    }
  }
  return ret.release();
}

static variable_list lambda_lift(
    SwapSavedVariables& ssv,
    PyObject* py_compiler,
    variable_list&& inputs) {
  size_t next_lambdas_idx = custom_op_impls->next_idx++;
  at::IValue& idx =
      *custom_op_impls->impls.find(next_lambdas_idx)->second.iv_idx;
  ssv.before(idx);
  THPObjectPtr pyinputs(THPVariable_WrapList(inputs));
  auto& lambda_output_info =
      custom_op_impls->impls.find(next_lambdas_idx)->second.output_info;
  THPObjectPtr pyoutputmetas(
      PyTuple_New(static_cast<Py_ssize_t>(lambda_output_info.size())));
  for (auto i : c10::irange(lambda_output_info.size())) {
    if (!lambda_output_info[i].has_value()) {
      PyTuple_SET_ITEM(pyoutputmetas.get(), i, Py_None);
      continue;
    }
    THPObjectPtr pyoutputmeta(PyTuple_Pack(
        4,
        autograd::utils::wrap(lambda_output_info[i]->layout),
        THPDevice_New(lambda_output_info[i]->device),
        autograd::utils::wrap(lambda_output_info[i]->scalar_type),
        to_py_size(lambda_output_info[i]->size)));
    if (!pyoutputmeta)
      throw python_error();
    PyTuple_SET_ITEM(pyoutputmetas.get(), i, pyoutputmeta.release());
  }
  static PyObject* method_name =
      PyUnicode_InternFromString("proxy_call_lambda");
  THPObjectPtr pyresult(check(PyObject_CallMethodObjArgs(
      py_compiler,
      method_name,
      THPUtils_packUInt32(next_lambdas_idx),
      pyinputs.get(),
      pyoutputmetas.get(),
      nullptr)));
  ssv.after(idx);
  return THPVariable_UnpackList(pyresult.get());
}

static PyObject* call_lambda(PyObject* dummy, PyObject* args) {
  HANDLE_TH_ERRORS;
  PyObject* inputs = nullptr;
  PyObject* idx = nullptr;
  if (!PyArg_ParseTuple(args, "OO", &inputs, &idx)) {
    python_error err;
    err.persist();
    // NOLINTNEXTLINE(misc-throw-by-value-catch-by-reference)
    throw err;
  }
  TORCH_INTERNAL_ASSERT(PyList_Check(inputs));
  // TODO: clear the list
  // NEED TO KNOW HOW MANY UNDEFINED TENSORS TO CREATE
  variable_list cppinputs = THPVariable_UnpackList(inputs);
  TORCH_INTERNAL_ASSERT(PyLong_Check(idx));
  size_t cppidx = PyLong_AsSize_t(idx);
  auto it = custom_op_impls->impls.find(cppidx);
  const auto& impl = it->second;
  variable_list outs = impl.lambda(std::move(cppinputs));

  size_t cnt = 0;
  for (const auto& info : impl.output_info) {
    if (info.has_value()) {
      cnt++;
    }
  }
  for (const auto& out : outs) {
    if (out.defined()) {
      cnt--;
    }
  }
  if (cnt != 0) {
    // impl.name should be a string of the form:
    // torch::autograd::CppNode<CustomOpAutogradFunction>
    std::size_t start = impl.name.find('<');
    std::size_t end = impl.name.find('>');
    std::string hint = impl.name.substr(start + 1, end - start - 1);
    throw std::runtime_error(
        "Compiled autograd could not automatically handle the custom C++ autograd function " +
        hint +
        "because it returns undefined gradients for its input tensors. " +
        "Please manually enable this C++ autograd function by refering to the instructions in https://docs.google.com/document/d/11VucFBEewzqgkABIjebZIzMvrXr3BtcY1aGKpX61pJY/.");
  }

  // free memory
  impl.node->release_variables();
  custom_op_impls->impls.erase(it);

  return THPVariable_WrapList(outs);
  END_HANDLE_TH_ERRORS;
}

static bool fallback_on_error = false;
static PyObject* set_fallback_on_error(PyObject* dummy, PyObject* args) {
  HANDLE_TH_ERRORS;
  PyObject* enable = nullptr;
  if (!PyArg_ParseTuple(args, "O", &enable)) {
    Py_RETURN_FALSE;
  }

  if (enable == Py_True) {
    fallback_on_error = true;
  } else {
    fallback_on_error = false;
  }
  Py_RETURN_TRUE;
  END_HANDLE_TH_ERRORS;
}

=======
>>>>>>> d2ec2897
// NOLINTNEXTLINE(*array*)
static PyMethodDef _methods[] = {
    {"notify_autograd_engine", notify_autograd_engine, METH_NOARGS, nullptr},
    {"clear_cache", clear_cache, METH_NOARGS, nullptr},
    {"is_cache_empty", is_cache_empty, METH_NOARGS, nullptr},
<<<<<<< HEAD
    {"set_verbose_logger", set_verbose_logger, METH_VARARGS, nullptr},
    {"set_opaque_cpp_node", set_opaque_cpp_node, METH_VARARGS, nullptr},
    {"set_fallback_on_error", set_fallback_on_error, METH_NOARGS, nullptr},
    {"call_lambda", call_lambda, METH_VARARGS, nullptr},
=======
>>>>>>> d2ec2897
    {nullptr, nullptr, 0, nullptr}};

static struct PyModuleDef _module = {
    PyModuleDef_HEAD_INIT,
    "torch._C._dynamo.autograd_compiler",
    "Hooks for compiling autograd",
    -1,
    _methods};

PyObject* wrap_lifted_ivalue_args(
    const std::vector<LiftedIValueArg>& lifted_ivalue_args) {
  PyObject* pyivalueargs =
      PyList_New(static_cast<Py_ssize_t>(lifted_ivalue_args.size()));
  size_t idx = 0;
  for (const auto& arg : lifted_ivalue_args) {
    if (arg.actual_ptr->isInt() || arg.actual_ptr->isSymInt()) {
      PyList_SET_ITEM(
          pyivalueargs, idx++, PyLong_FromSsize_t(arg.actual_ptr->toInt()));
    } else if (arg.actual_ptr->isDouble() || arg.actual_ptr->isSymFloat()) {
      PyList_SET_ITEM(
          pyivalueargs, idx++, PyFloat_FromDouble(arg.actual_ptr->toDouble()));
    } else {
      TORCH_INTERNAL_ASSERT(false, "Unexpected lifted ivalue type");
    }
  }
  return pyivalueargs;
}

PyObject* wrap_node_origins(
    const AutogradCompilerCall& compiler,
    size_t dynamic_sizes) {
  TORCH_INTERNAL_ASSERT(
      compiler.tensor_args.input_origins.empty() ||
      (compiler.tensor_args.input_origins.size() ==
       compiler.tensor_args.inputs.size()));
  TORCH_INTERNAL_ASSERT(
      compiler.size_input_origins.empty() ||
      (compiler.size_input_origins.size() == dynamic_sizes));
  TORCH_INTERNAL_ASSERT(
      compiler.lifted_ivalue_args.args_origins.empty() ||
      (compiler.lifted_ivalue_args.args_origins.size() ==
       compiler.lifted_ivalue_args.args.size()));
  PyObject* pyallorigins = PyList_New(3);
  size_t next = 0;
  for (const std::vector<uint32_t>& vec :
       {compiler.tensor_args.input_origins,
        compiler.size_input_origins,
        compiler.lifted_ivalue_args.args_origins}) {
    PyObject* pyorigins = PyList_New(static_cast<Py_ssize_t>(vec.size()));
    for (const auto i : c10::irange(vec.size())) {
      uint32_t node_id = vec[i];
      PyObject* pyorigin = PyTuple_Pack(
          2,
          THPUtils_packUInt32(node_id),
          PyUnicode_FromString(
              compiler.node_calls.lookup(node_id).node->name().c_str()));
      PyList_SET_ITEM(pyorigins, i, pyorigin);
    }
    PyList_SET_ITEM(pyallorigins, next++, pyorigins);
  }
  return pyallorigins;
}

void set_ivalue_proxies(
    PyObject* fake_ivalue_args,
    std::vector<LiftedIValueArg>& lifted_ivalue_args) {
  TORCH_INTERNAL_ASSERT(PyList_Check(fake_ivalue_args));
  TORCH_INTERNAL_ASSERT(
      static_cast<size_t>(PyList_Size(fake_ivalue_args)) ==
      lifted_ivalue_args.size());

  for (const auto& i : c10::irange(lifted_ivalue_args.size())) {
    auto& arg = lifted_ivalue_args[i];
    if (arg.actual_ptr->isInt() || arg.actual_ptr->isSymInt()) {
      arg.proxy = at::IValue(
          py::cast<c10::SymInt>(PyList_GET_ITEM(fake_ivalue_args, i)));
      TORCH_INTERNAL_ASSERT(arg.proxy.isSymInt());
    } else if (arg.actual_ptr->isDouble() || arg.actual_ptr->isSymFloat()) {
      arg.proxy = at::IValue(
          py::cast<c10::SymFloat>(PyList_GET_ITEM(fake_ivalue_args, i)));
    } else {
      TORCH_INTERNAL_ASSERT(false, "Unexpected lifted ivalue type");
    }
  }
}

static TraceState call_begin_capture(
    PyObject* self,
    CacheNode& cache,
    AutogradCompilerCall& compiler_call,
    size_t num_outputs) {
  static PyObject* method_name = PyUnicode_InternFromString("begin_capture");
  THPObjectPtr pyinput(THPVariable_WrapList(compiler_call.tensor_args.inputs));
  THPObjectPtr pysizeinput(cache.wrap_dynamic_inputs());
  THPObjectPtr pyivalueargsinput(
      wrap_lifted_ivalue_args(compiler_call.lifted_ivalue_args.args));
  THPObjectPtr pynodeorigins(
      wrap_node_origins(compiler_call, PyTuple_GET_SIZE(pysizeinput.get())));
  THPObjectPtr pyresult(check(PyObject_CallMethodObjArgs(
      self,
      method_name,
      pyinput.get(),
      pysizeinput.get(),
      pyivalueargsinput.get(),
      pynodeorigins.get(),
      nullptr)));

  PyObject *fake_inputs{nullptr}, *fake_sizes{nullptr},
      *fake_ivalue_args{nullptr};
  check(PyArg_ParseTuple(
      pyresult.get(), "OOO", &fake_inputs, &fake_sizes, &fake_ivalue_args));

  variable_list proxy_inputs = THPVariable_UnpackList(fake_inputs);
  TORCH_INTERNAL_ASSERT(
      proxy_inputs.size() == compiler_call.tensor_args.inputs.size());
  for (const auto i : c10::irange(proxy_inputs.size())) {
    TensorArg& arg =
        compiler_call.tensor_args.lookup(compiler_call.tensor_args.inputs[i]);
    arg.proxy_tensor = proxy_inputs[i];
  }

  set_ivalue_proxies(fake_ivalue_args, compiler_call.lifted_ivalue_args.args);
  return TraceState(cache.unwrap_dynamic_inputs(fake_sizes), num_outputs);
}

static PyObject* call_end_capture(PyObject* self, const variable_list& inputs) {
  static PyObject* method_name = PyUnicode_InternFromString("end_capture");
  THPObjectPtr pyinput(THPVariable_WrapList(inputs));
  return check(
      PyObject_CallMethodObjArgs(self, method_name, pyinput.get(), nullptr));
}

<<<<<<< HEAD
=======
struct ClosingTHPObjectPtr : public THPObjectPtr {
  ClosingTHPObjectPtr(PyObject* o) : THPObjectPtr(o) {}
  ~ClosingTHPObjectPtr() {
    if (PyErr_Occurred()) {
      // do nothing, do not attempt to close
      return;
    }
    static PyObject* method_name = PyUnicode_InternFromString("close");
    if (PyObject_CallMethodObjArgs(get(), method_name, nullptr) == nullptr) {
      PyErr_WriteUnraisable(get());
      PyErr_Clear();
    }
  }
};

>>>>>>> d2ec2897
// Only call this function while holding GIL
CacheNode* _compiled_autograd_impl(
    AutogradCompilerCall& compiler_call,
    const std::shared_ptr<Node>& graph_root,
    GraphTask& graph_task,
    bool accumulate_grad,
    bool create_graph,
    const edge_list& output_edges,
    THPObjectPtr* graph_arg_inputs,
    THPObjectPtr* graph_arg_sizes,
    THPObjectPtr* graph_arg_ivalue_args,
    THPObjectPtr* graph_arg_hooks) {
  TORCH_CHECK(!create_graph, "compiled_autograd does not support create_graph");
  TORCH_CHECK(
      !AnomalyMode::is_enabled(),
      "compiled_autograd does not support AnomalyMode");
  TORCH_CHECK(
      c10::impl::TorchDispatchModeTLS::stack_len() == 0,
      "TorchDispatchMode not yet implemented for compiled autograd");

  custom_op_impls->reset();
  std::unordered_map<Node*, int>& dependencies = graph_task.dependencies_;
  std::vector<std::shared_ptr<Node>> worklist{graph_root};
<<<<<<< HEAD

  // bind methods with python deps
  compiler_call.collect = lambda_collect;
  compiler_call.lift = lambda_lift;
=======
  AutogradCompilerCall compiler_call(PyTLSWrapper::create());
>>>>>>> d2ec2897

  for (const auto i : c10::irange(output_edges.size())) {
    compiler_call.node_calls
        .lookup(output_edges[i].function)
        // NOLINTNEXTLINE(*-narrowing-conversions)
        .mark_output(output_edges[i].input_nr, i);
  }
  const bool check_exec_info = !graph_task.exec_info_.empty();
  CacheNode* cache = CacheNode::root();
  std::vector<NodeCall*> calls;
  calls.reserve(
      check_exec_info ? graph_task.exec_info_.size() : dependencies.size() + 1);

  int i = 0;
  std::optional<VerboseLogger> vlogger =
      VerboseLogger::maybe_create(compiler_call.state.get("vlogger"));
  while (!worklist.empty()) {
    std::shared_ptr<Node> fn = std::move(worklist.back());
    worklist.pop_back();
    NodeCall& call = compiler_call.node_calls.lookup(fn);
    calls.emplace_back(&call);

    { // update cache and gather args into `compiler_call`
      CompiledNodeArgs node_args(compiler_call, call);
      node_args.collect(call);
      if (vlogger.has_value()) {
        compiler_call.set_active_node_call_idx(i);
      }
      if (node_args.cond(call.needed)) {
        fn->compiled_args(node_args);
        node_args.collect(call.node->next_edges());
      }
      CacheKey key = node_args.key();
      if (vlogger.has_value()) {
        std::unordered_set<CacheKey> cached_keys;
        for (const auto& [k, _] : cache->next) {
          cached_keys.emplace(k);
        }
        vlogger->log_node_check(
            *fn,
            compiler_call.all_size_inputs.size(),
            std::move(cached_keys),
            key,
            i);
      }
      cache = cache->lookup(key);
    }

    for (const auto& edge : fn->next_edges()) {
      if (!edge.is_valid()) {
        continue;
      }
      if (check_exec_info) {
        auto it = graph_task.exec_info_.find(edge.function.get());
        if (it == graph_task.exec_info_.end() || !it->second.should_execute()) {
          continue;
        }
        if (!it->second.needed_) {
          compiler_call.node_calls.lookup(edge.function).needed = false;
        }
      }
      auto it = dependencies.find(edge.function.get());
      TORCH_INTERNAL_ASSERT(it != dependencies.end());
      if (--it->second == 0) {
        dependencies.erase(it);
        worklist.emplace_back(edge.function);
      }
    }
    i++;
  }
  // TODO(xmfan): identify all side effects and relax this constraint
  compiler_call.fallback_on_error = false;

  // TODO(jansel): some dynamic sizes seem to be ints not symints
  if (!cache->check_dynamic_sizes(compiler_call, vlogger)) {
    // cache miss, need to capture FX graph
    PyObject* the_autograd_compiler = compiler_call.state.get("compiler");
    TORCH_INTERNAL_ASSERT(the_autograd_compiler != Py_None);
    ClosingTHPObjectPtr py_compiler(
        check(PyObject_CallNoArgs((the_autograd_compiler))));

    TraceState state = call_begin_capture(
        py_compiler, *cache, compiler_call, output_edges.size());
    InputBuffers input_buffers;

    for (size_t i = 0; i < calls.size(); i++) {
      NodeCall& call = *calls[i];
      // TODO(jansel): consider adding some of this stuff:
      // guard(local_graph_task); NodeGuard ndguard(task.fn_); const auto
      // opt_parent_stream = (*func).stream(c10::DeviceType::CUDA);
      // c10::OptionalStreamGuard parent_stream_guard{opt_parent_stream};
      // CheckpointValidGuard cpvguard(graph_task);
      // at::getStepCallbacksUnlessEmpty(at::RecordScope::BACKWARD_FUNCTION);
      // if (C10_UNLIKELY(step_callbacks.has_value())) { ... }

      variable_list inputs =
          std::move(input_buffers.lookup(call.node.get()).buffer);
      input_buffers.erase(call.node.get());

      if (!call.tensor_pre_hooks.empty()) {
        THPObjectPtr pyinputs(THPVariable_WrapList(inputs));
        for (const auto& hook : call.tensor_pre_hooks) {
          pyinputs = check(PyObject_CallMethod(
              py_compiler,
              "tensor_pre_hook",
              "Oii",
              pyinputs.get(),
              hook.first,
              hook.second));
        }
        inputs = THPVariable_UnpackList(pyinputs);
      }
      for (const auto& graph_output : call.graph_output) {
        int input_nr = graph_output.first;
        int output_index = graph_output.second;
        TORCH_INTERNAL_ASSERT(
            output_index < static_cast<int>(state.outputs.size()));
        TORCH_INTERNAL_ASSERT(!state.outputs[output_index].defined());
        state.outputs[output_index] = inputs[input_nr];
      }
      if (!call.needed) {
        continue;
      }
      if (!call.pre_hooks.empty()) {
        THPObjectPtr pyinputs(THPVariable_WrapList(inputs));
        for (const auto hook : call.pre_hooks) {
          pyinputs = check(PyObject_CallMethod(
              py_compiler.get(), "pre_hook", "Oi", pyinputs.get(), hook));
        }
        inputs = THPVariable_UnpackList(pyinputs);
      }

      std::string _node_name = call.node->name();
      THPObjectPtr node_name(PyUnicode_FromString(_node_name.data()));
      TORCH_INTERNAL_ASSERT(node_name != nullptr);
      THPObjectPtr set_node_origin(
          PyObject_GetAttrString(py_compiler.get(), "set_node_origin"));

      PyObject* pyobj = Py_None;
      if (auto pynode = std::dynamic_pointer_cast<PyNode>(call.node)) {
        pyobj = pynode->obj;
      }

      check(PyObject_CallFunction(
          set_node_origin, "OIO", node_name.get(), i, pyobj, nullptr));

      SwapSavedVariables saved(compiler_call, state, py_compiler.get(), call);
      variable_list outputs = call.node->apply_with_saved(inputs, saved);

      saved.debug_asserts();
      saved.before(call.node->next_edges());
      validate_outputs(
          call.node->next_edges(), outputs, [&](const std::string& msg) {
            std::ostringstream ss;
            ss << "[Compiled Autograd Tracing: " << call.node->name() << "] "
               << msg;
            return ss.str();
          });
      saved.after(call.node->next_edges());
      saved.debug_asserts();

      if (!call.post_hooks.empty()) {
        THPObjectPtr pyinputs(THPVariable_WrapList(inputs));
        THPObjectPtr pyoutputs(THPVariable_WrapList(outputs));
        for (const auto hook : call.post_hooks) {
          pyoutputs = check(PyObject_CallMethod(
              py_compiler.get(),
              "post_hook",
              "OOi",
              pyoutputs.get(),
              pyinputs.get(),
              hook));
        }
        outputs = THPVariable_UnpackList(pyoutputs);
      }
      for (const auto i : c10::irange(outputs.size())) {
        auto& output = outputs[i];
        const auto& next = call.node->next_edge(i);
        if (next.is_valid() && output.defined()) {
          input_buffers.lookup(next.function.get())
              .add(
                  next.input_nr, std::move(output), std::nullopt, std::nullopt);
        }
      }
    }

    PyObject* res = check(call_end_capture(py_compiler, state.outputs));
    TORCH_CHECK(PyTuple_Check(res), "Expected end_capture to return tuple");
    TORCH_CHECK(
        PyTuple_Size(res) == 2,
        "Expected end_capture to return tuple of size 2");
    cache->runtime_wrapper = Py_NewRef(PyTuple_GetItem(res, 0));
    TORCH_CHECK(
        PyCallable_Check(cache->runtime_wrapper),
        "Expected end_capture to return runtime_wrapper");
    cache->compiled_fn = Py_NewRef(PyTuple_GetItem(res, 1));
    TORCH_CHECK(
        PyCallable_Check(cache->compiled_fn),
        "Expected end_capture to return compiled_fn");
    state.debug_asserts();
  } // End cache miss region

  // TODO(jansel): clear grads we will overwrite below
  if (!graph_task.keep_graph_) {
    for (auto& call : calls) {
      if (custom_op_impls->lifted_nodes.find(call->node.get()) ==
          custom_op_impls->lifted_nodes.end()) {
        call->node->release_variables();
      }
    }
  }

  *graph_arg_inputs = THPVariable_WrapList(compiler_call.tensor_args.inputs);
  *graph_arg_sizes = wrap_int_list(compiler_call.dyn_size_inputs);
  *graph_arg_ivalue_args =
      wrap_lifted_ivalue_args(compiler_call.lifted_ivalue_args.args);
  *graph_arg_hooks = convert_hook_list(compiler_call.hooks);
  return cache;
}

// NOLINTNEXTLINE(cppcoreguidelines-special-member-functions)
struct LockGuardWithErrorLogs {
  LockGuardWithErrorLogs(std::mutex& mtx) : mtx_(mtx) {
    // Note: the standard allows try_lock to fail spuriously during races for
    // performance reasons, but it shouldn't happen here since we:
    // 1. disable multithreaded autograd
    // 2. plenty of latency between backward calls
    TORCH_INTERNAL_ASSERT(
        mtx_.try_lock(),
        "Trying to run compiled autograd within another compiled autograd call (e.g. reentrant checkpointing), this is not supported yet.");
  }

  ~LockGuardWithErrorLogs() {
    mtx_.unlock();
  }

  std::mutex& mtx_;
};

variable_list compiled_autograd(
    const std::shared_ptr<Node>& graph_root,
    GraphTask& graph_task,
    bool accumulate_grad,
    bool create_graph,
    const edge_list& output_edges) {
  static std::mutex mtx;
  LockGuardWithErrorLogs lock_guard(mtx);
  pybind11::gil_scoped_acquire gil;
  at::ThreadLocalStateGuard tls_guard(graph_task.thread_locals_);

  THPObjectPtr inputs;
  THPObjectPtr sizes;
  THPObjectPtr ivalue_args;
  THPObjectPtr hooks;
  CacheNode* cache = nullptr;
  {
    AutogradCompilerCall compiler_call(opaque_cpp_node, fallback_on_error);
    try {
      cache = _compiled_autograd_impl(
          compiler_call,
          graph_root,
          graph_task,
          accumulate_grad,
          create_graph,
          output_edges,
          &inputs,
          &sizes,
          &ivalue_args,
          &hooks);
    } catch (const std::exception& e) {
      if (!compiler_call.fallback_on_error) {
        // error was unrecoverable
        throw;
      }

      TORCH_WARN_ONCE(
          "Falling back to eager autograd. Exception thrown during Compiled Autograd tracing: " +
          std::string(e.what()));
      throw EagerFallbackException(e);
    }
  }

  THPObjectPtr pyresult(check(PyObject_CallFunctionObjArgs(
      cache->runtime_wrapper.get(),
      cache->compiled_fn.get(),
      inputs.get(),
      sizes.get(),
      ivalue_args.get(),
      hooks.get(),
      NULL)));
  variable_list outputs = THPVariable_UnpackList(pyresult);
  TORCH_INTERNAL_ASSERT(outputs.size() == output_edges.size());
  return outputs;
}

static PyObject* notify_autograd_engine(PyObject* dummy, PyObject* args) {
  HANDLE_TH_ERRORS;
  PyTLSWrapper state = PyTLSWrapper::create();
  PyObject* compiler = state.get("compiler");
  if (compiler == Py_None) { // disable
    Engine::set_compiled_autograd(nullptr);
  } else { // enable
    Engine::set_compiled_autograd(&compiled_autograd);
  }
  Py_RETURN_NONE;
  END_HANDLE_TH_ERRORS;
}

PyObject* torch_c_dynamo_compiled_autograd_init() {
  PyObject* mod = PyModule_Create(&_module);
  if (mod == nullptr) {
    return nullptr;
  }

#ifdef Py_GIL_DISABLED
  PyUnstable_Module_SetGIL(mod, Py_MOD_GIL_NOT_USED);
#endif
  return mod;
}

} // namespace torch::dynamo::autograd<|MERGE_RESOLUTION|>--- conflicted
+++ resolved
@@ -1,10 +1,8 @@
 #include <torch/csrc/dynamo/python_compiled_autograd.h>
 
-#include <torch/csrc/Size.h>
 #include <torch/csrc/autograd/engine.h>
 #include <torch/csrc/autograd/functions/accumulate_grad.h>
 #include <torch/csrc/autograd/python_function.h>
-#include <torch/csrc/autograd/utils/wrap_outputs.h>
 #include <torch/csrc/dynamo/compiled_autograd.h>
 #include <torch/csrc/jit/python/pybind_utils.h>
 #include <torch/csrc/python_headers.h>
@@ -90,18 +88,6 @@
   if (C10_UNLIKELY(!result))
     check(nullptr);
 }
-<<<<<<< HEAD
-
-// snapshot of automatic custom opification of CppNodes
-static bool opaque_cpp_node;
-
-// snapshot of python verbose logging toggle
-static PyObject* python_verbose_logger = nullptr;
-struct VerboseLogger {
-  static std::optional<VerboseLogger> maybe_create() {
-    if (python_verbose_logger == nullptr) {
-      return std::nullopt;
-=======
 struct PythonLogger {
   PythonLogger() = delete;
   explicit PythonLogger(PyObject* logger) : logger_(logger) {
@@ -128,7 +114,6 @@
     PyObject* result = PyObject_CallFunction(pyfunc.get(), "s", msg.data());
     if (result == nullptr) {
       throw_python_error();
->>>>>>> d2ec2897
     }
   }
 
@@ -396,38 +381,9 @@
 
 static PyObject* notify_autograd_engine(PyObject* dummy, PyObject* args);
 
-struct CustomOpImpl {
-  std::string name;
-  std::function<variable_list(variable_list)> lambda;
-  std::unique_ptr<at::IValue> iv_idx;
-  std::vector<std::optional<VariableInfo>> output_info;
-  std::shared_ptr<Node> node;
-};
-
-struct CustomOpImpls {
-  static std::unique_ptr<CustomOpImpls> create() {
-    return std::make_unique<CustomOpImpls>();
-  };
-
-  void reset() {
-    impls.clear();
-    lifted_nodes.clear();
-    next_idx = 0;
-  }
-
-  // Contains one entry per non-traceable CppNode, entries are freed at runtime
-  std::unordered_map<size_t, CustomOpImpl> impls;
-  std::unordered_set<Node*> lifted_nodes;
-  size_t next_idx = 0;
-};
-
-// This object gets cleared every backward pass
-static std::unique_ptr<CustomOpImpls> custom_op_impls = CustomOpImpls::create();
-
 static PyObject* clear_cache(PyObject* dummy, PyObject* args) {
   HANDLE_TH_ERRORS;
   CacheNode::root()->clear();
-  custom_op_impls = CustomOpImpls::create();
   Py_RETURN_NONE;
   END_HANDLE_TH_ERRORS;
 }
@@ -441,232 +397,11 @@
   END_HANDLE_TH_ERRORS;
 }
 
-<<<<<<< HEAD
-static PyObject* set_verbose_logger(PyObject* dummy, PyObject* args) {
-  HANDLE_TH_ERRORS;
-  PyObject* logger = nullptr;
-  if (!PyArg_ParseTuple(args, "O", &logger)) {
-    Py_RETURN_FALSE;
-  }
-
-  if (logger == Py_None) {
-    python_verbose_logger = nullptr;
-  } else {
-    python_verbose_logger = logger;
-  }
-  Py_RETURN_TRUE;
-  END_HANDLE_TH_ERRORS;
-}
-
-static PyObject* set_opaque_cpp_node(PyObject* dummy, PyObject* args) {
-  HANDLE_TH_ERRORS;
-  PyObject* enable = nullptr;
-  if (!PyArg_ParseTuple(args, "O", &enable)) {
-    Py_RETURN_FALSE;
-  }
-
-  if (enable == Py_True) {
-    opaque_cpp_node = true;
-  } else {
-    opaque_cpp_node = false;
-  }
-  Py_RETURN_TRUE;
-  END_HANDLE_TH_ERRORS;
-}
-
-struct ClosingTHPObjectPtr : public THPObjectPtr {
-  ClosingTHPObjectPtr(PyObject* o) : THPObjectPtr(o) {}
-  ~ClosingTHPObjectPtr() {
-    if (PyErr_Occurred()) {
-      // do nothing, do not attempt to close
-      return;
-    }
-    static PyObject* method_name = PyUnicode_InternFromString("close");
-    if (PyObject_CallMethodNoArgs(get(), method_name) == nullptr) {
-      PyErr_WriteUnraisable(get());
-      PyErr_Clear();
-    }
-  }
-};
-
-// The returned IValue is lifted as a graph input
-static at::IValue* lambda_collect(
-    CompiledNodeArgs& args,
-    Node* fn,
-    std::function<variable_list(variable_list)>&& lambda,
-    const std::vector<bool>& is_variable_input,
-    const std::vector<VariableInfo>& output_info) {
-  std::vector<std::optional<VariableInfo>> output_info_for_vars;
-  size_t next_output_idx = 0;
-  for (auto i : c10::irange(is_variable_input.size())) {
-    if (!is_variable_input[i]) {
-      output_info_for_vars.emplace_back(std::nullopt);
-    } else {
-      output_info_for_vars.emplace_back(output_info[next_output_idx++]);
-    }
-  }
-
-  std::shared_ptr<Node> node = args.get_node_call()->node;
-  custom_op_impls->lifted_nodes.emplace(node.get());
-
-  auto idx = custom_op_impls->impls.size();
-  custom_op_impls->impls.emplace(
-      idx,
-      CustomOpImpl{
-          fn->name(),
-          std::move(lambda),
-          std::make_unique<at::IValue>(static_cast<int64_t>(idx)),
-          std::move(output_info_for_vars),
-          node});
-
-  return custom_op_impls->impls.find(idx)->second.iv_idx.get();
-  // NOLINTNEXTLINE(clang-analyzer-cplusplus.NewDeleteLeaks)
-}
-
-PyObject* to_py_size(const std::vector<c10::SymInt>& size) {
-  c10::SymIntArrayRef sym_sizes(size);
-
-  auto ret = THPObjectPtr(THPSizeType.tp_alloc(
-      &THPSizeType, static_cast<Py_ssize_t>(sym_sizes.size())));
-  if (!ret)
-    throw python_error();
-
-  for (auto i : c10::irange(sym_sizes.size())) {
-    auto symint = sym_sizes[i];
-    if (auto maybe_int = symint.maybe_as_int(); maybe_int.has_value()) {
-      PyTuple_SET_ITEM(ret.get(), i, THPUtils_packInt64(*maybe_int));
-    } else {
-      auto py_symint = py::cast(symint).release().ptr();
-      PyTuple_SET_ITEM(ret.get(), i, py_symint);
-    }
-  }
-  return ret.release();
-}
-
-static variable_list lambda_lift(
-    SwapSavedVariables& ssv,
-    PyObject* py_compiler,
-    variable_list&& inputs) {
-  size_t next_lambdas_idx = custom_op_impls->next_idx++;
-  at::IValue& idx =
-      *custom_op_impls->impls.find(next_lambdas_idx)->second.iv_idx;
-  ssv.before(idx);
-  THPObjectPtr pyinputs(THPVariable_WrapList(inputs));
-  auto& lambda_output_info =
-      custom_op_impls->impls.find(next_lambdas_idx)->second.output_info;
-  THPObjectPtr pyoutputmetas(
-      PyTuple_New(static_cast<Py_ssize_t>(lambda_output_info.size())));
-  for (auto i : c10::irange(lambda_output_info.size())) {
-    if (!lambda_output_info[i].has_value()) {
-      PyTuple_SET_ITEM(pyoutputmetas.get(), i, Py_None);
-      continue;
-    }
-    THPObjectPtr pyoutputmeta(PyTuple_Pack(
-        4,
-        autograd::utils::wrap(lambda_output_info[i]->layout),
-        THPDevice_New(lambda_output_info[i]->device),
-        autograd::utils::wrap(lambda_output_info[i]->scalar_type),
-        to_py_size(lambda_output_info[i]->size)));
-    if (!pyoutputmeta)
-      throw python_error();
-    PyTuple_SET_ITEM(pyoutputmetas.get(), i, pyoutputmeta.release());
-  }
-  static PyObject* method_name =
-      PyUnicode_InternFromString("proxy_call_lambda");
-  THPObjectPtr pyresult(check(PyObject_CallMethodObjArgs(
-      py_compiler,
-      method_name,
-      THPUtils_packUInt32(next_lambdas_idx),
-      pyinputs.get(),
-      pyoutputmetas.get(),
-      nullptr)));
-  ssv.after(idx);
-  return THPVariable_UnpackList(pyresult.get());
-}
-
-static PyObject* call_lambda(PyObject* dummy, PyObject* args) {
-  HANDLE_TH_ERRORS;
-  PyObject* inputs = nullptr;
-  PyObject* idx = nullptr;
-  if (!PyArg_ParseTuple(args, "OO", &inputs, &idx)) {
-    python_error err;
-    err.persist();
-    // NOLINTNEXTLINE(misc-throw-by-value-catch-by-reference)
-    throw err;
-  }
-  TORCH_INTERNAL_ASSERT(PyList_Check(inputs));
-  // TODO: clear the list
-  // NEED TO KNOW HOW MANY UNDEFINED TENSORS TO CREATE
-  variable_list cppinputs = THPVariable_UnpackList(inputs);
-  TORCH_INTERNAL_ASSERT(PyLong_Check(idx));
-  size_t cppidx = PyLong_AsSize_t(idx);
-  auto it = custom_op_impls->impls.find(cppidx);
-  const auto& impl = it->second;
-  variable_list outs = impl.lambda(std::move(cppinputs));
-
-  size_t cnt = 0;
-  for (const auto& info : impl.output_info) {
-    if (info.has_value()) {
-      cnt++;
-    }
-  }
-  for (const auto& out : outs) {
-    if (out.defined()) {
-      cnt--;
-    }
-  }
-  if (cnt != 0) {
-    // impl.name should be a string of the form:
-    // torch::autograd::CppNode<CustomOpAutogradFunction>
-    std::size_t start = impl.name.find('<');
-    std::size_t end = impl.name.find('>');
-    std::string hint = impl.name.substr(start + 1, end - start - 1);
-    throw std::runtime_error(
-        "Compiled autograd could not automatically handle the custom C++ autograd function " +
-        hint +
-        "because it returns undefined gradients for its input tensors. " +
-        "Please manually enable this C++ autograd function by refering to the instructions in https://docs.google.com/document/d/11VucFBEewzqgkABIjebZIzMvrXr3BtcY1aGKpX61pJY/.");
-  }
-
-  // free memory
-  impl.node->release_variables();
-  custom_op_impls->impls.erase(it);
-
-  return THPVariable_WrapList(outs);
-  END_HANDLE_TH_ERRORS;
-}
-
-static bool fallback_on_error = false;
-static PyObject* set_fallback_on_error(PyObject* dummy, PyObject* args) {
-  HANDLE_TH_ERRORS;
-  PyObject* enable = nullptr;
-  if (!PyArg_ParseTuple(args, "O", &enable)) {
-    Py_RETURN_FALSE;
-  }
-
-  if (enable == Py_True) {
-    fallback_on_error = true;
-  } else {
-    fallback_on_error = false;
-  }
-  Py_RETURN_TRUE;
-  END_HANDLE_TH_ERRORS;
-}
-
-=======
->>>>>>> d2ec2897
 // NOLINTNEXTLINE(*array*)
 static PyMethodDef _methods[] = {
     {"notify_autograd_engine", notify_autograd_engine, METH_NOARGS, nullptr},
     {"clear_cache", clear_cache, METH_NOARGS, nullptr},
     {"is_cache_empty", is_cache_empty, METH_NOARGS, nullptr},
-<<<<<<< HEAD
-    {"set_verbose_logger", set_verbose_logger, METH_VARARGS, nullptr},
-    {"set_opaque_cpp_node", set_opaque_cpp_node, METH_VARARGS, nullptr},
-    {"set_fallback_on_error", set_fallback_on_error, METH_NOARGS, nullptr},
-    {"call_lambda", call_lambda, METH_VARARGS, nullptr},
-=======
->>>>>>> d2ec2897
     {nullptr, nullptr, 0, nullptr}};
 
 static struct PyModuleDef _module = {
@@ -799,8 +534,6 @@
       PyObject_CallMethodObjArgs(self, method_name, pyinput.get(), nullptr));
 }
 
-<<<<<<< HEAD
-=======
 struct ClosingTHPObjectPtr : public THPObjectPtr {
   ClosingTHPObjectPtr(PyObject* o) : THPObjectPtr(o) {}
   ~ClosingTHPObjectPtr() {
@@ -816,38 +549,19 @@
   }
 };
 
->>>>>>> d2ec2897
 // Only call this function while holding GIL
 CacheNode* _compiled_autograd_impl(
-    AutogradCompilerCall& compiler_call,
     const std::shared_ptr<Node>& graph_root,
     GraphTask& graph_task,
     bool accumulate_grad,
-    bool create_graph,
     const edge_list& output_edges,
     THPObjectPtr* graph_arg_inputs,
     THPObjectPtr* graph_arg_sizes,
     THPObjectPtr* graph_arg_ivalue_args,
     THPObjectPtr* graph_arg_hooks) {
-  TORCH_CHECK(!create_graph, "compiled_autograd does not support create_graph");
-  TORCH_CHECK(
-      !AnomalyMode::is_enabled(),
-      "compiled_autograd does not support AnomalyMode");
-  TORCH_CHECK(
-      c10::impl::TorchDispatchModeTLS::stack_len() == 0,
-      "TorchDispatchMode not yet implemented for compiled autograd");
-
-  custom_op_impls->reset();
   std::unordered_map<Node*, int>& dependencies = graph_task.dependencies_;
   std::vector<std::shared_ptr<Node>> worklist{graph_root};
-<<<<<<< HEAD
-
-  // bind methods with python deps
-  compiler_call.collect = lambda_collect;
-  compiler_call.lift = lambda_lift;
-=======
   AutogradCompilerCall compiler_call(PyTLSWrapper::create());
->>>>>>> d2ec2897
 
   for (const auto i : c10::irange(output_edges.size())) {
     compiler_call.node_calls
@@ -918,8 +632,6 @@
     }
     i++;
   }
-  // TODO(xmfan): identify all side effects and relax this constraint
-  compiler_call.fallback_on_error = false;
 
   // TODO(jansel): some dynamic sizes seem to be ints not symints
   if (!cache->check_dynamic_sizes(compiler_call, vlogger)) {
@@ -1053,10 +765,7 @@
   // TODO(jansel): clear grads we will overwrite below
   if (!graph_task.keep_graph_) {
     for (auto& call : calls) {
-      if (custom_op_impls->lifted_nodes.find(call->node.get()) ==
-          custom_op_impls->lifted_nodes.end()) {
-        call->node->release_variables();
-      }
+      call->node->release_variables();
     }
   }
 
@@ -1091,8 +800,10 @@
     const std::shared_ptr<Node>& graph_root,
     GraphTask& graph_task,
     bool accumulate_grad,
-    bool create_graph,
     const edge_list& output_edges) {
+  TORCH_CHECK(
+      c10::impl::TorchDispatchModeTLS::stack_len() == 0,
+      "TorchDispatchMode not yet implemented for compiled autograd")
   static std::mutex mtx;
   LockGuardWithErrorLogs lock_guard(mtx);
   pybind11::gil_scoped_acquire gil;
@@ -1102,33 +813,15 @@
   THPObjectPtr sizes;
   THPObjectPtr ivalue_args;
   THPObjectPtr hooks;
-  CacheNode* cache = nullptr;
-  {
-    AutogradCompilerCall compiler_call(opaque_cpp_node, fallback_on_error);
-    try {
-      cache = _compiled_autograd_impl(
-          compiler_call,
-          graph_root,
-          graph_task,
-          accumulate_grad,
-          create_graph,
-          output_edges,
-          &inputs,
-          &sizes,
-          &ivalue_args,
-          &hooks);
-    } catch (const std::exception& e) {
-      if (!compiler_call.fallback_on_error) {
-        // error was unrecoverable
-        throw;
-      }
-
-      TORCH_WARN_ONCE(
-          "Falling back to eager autograd. Exception thrown during Compiled Autograd tracing: " +
-          std::string(e.what()));
-      throw EagerFallbackException(e);
-    }
-  }
+  CacheNode* cache = _compiled_autograd_impl(
+      graph_root,
+      graph_task,
+      accumulate_grad,
+      output_edges,
+      &inputs,
+      &sizes,
+      &ivalue_args,
+      &hooks);
 
   THPObjectPtr pyresult(check(PyObject_CallFunctionObjArgs(
       cache->runtime_wrapper.get(),
