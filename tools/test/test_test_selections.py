--- conflicted
+++ resolved
@@ -6,15 +6,9 @@
 import unittest
 from collections import defaultdict
 from pathlib import Path
-<<<<<<< HEAD
-from typing import Dict, List, Tuple
 
 
 REPO_ROOT = Path(__file__).resolve().parents[2]
-=======
-
-REPO_ROOT = Path(__file__).resolve().parent.parent.parent
->>>>>>> 19099ed9
 try:
     # using tools/ to optimize test run.
     sys.path.append(str(REPO_ROOT))
