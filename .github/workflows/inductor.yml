name: inductor

on:
  push:
    branches:
      - main
      - release/*
    tags:
      - ciflow/inductor/*
  schedule:
    - cron: 29 8 * * * # about 1:29am PDT, for mem leak check and rerun disabled tests
  workflow_dispatch:

concurrency:
  group: ${{ github.workflow }}-${{ github.event.pull_request.number || github.ref_name }}-${{ github.ref_type == 'branch' && github.sha }}-${{ github.event_name == 'workflow_dispatch' }}
  cancel-in-progress: true

permissions: read-all

jobs:
  get-label-type:
    name: get-label-type
    uses: ./.github/workflows/_runner-determinator.yml
    with:
      triggering_actor: ${{ github.triggering_actor }}
      issue_owner: ${{ github.event.pull_request.user.login || github.event.issue.user.login }}
      curr_branch: ${{ github.head_ref || github.ref_name }}
      curr_ref_type: ${{ github.ref_type }}

  linux-focal-cuda12_1-py3_10-gcc9-inductor-build:
    name: cuda12.1-py3.10-gcc9-sm86
    uses: ./.github/workflows/_linux-build.yml
    needs: get-label-type
    with:
      build-environment: linux-focal-cuda12.1-py3.10-gcc9-sm86
      docker-image-name: pytorch-linux-focal-cuda12.1-cudnn9-py3-gcc9-inductor-benchmarks
      cuda-arch-list: '8.6'
      runner_prefix: "${{ needs.get-label-type.outputs.label-type }}"
      test-matrix: |
        { include: [
          { config: "inductor", shard: 1, num_shards: 2, runner: "${{ needs.get-label-type.outputs.label-type }}linux.g5.4xlarge.nvidia.gpu" },
          { config: "inductor", shard: 2, num_shards: 2, runner: "${{ needs.get-label-type.outputs.label-type }}linux.g5.4xlarge.nvidia.gpu" },
          { config: "inductor_distributed", shard: 1, num_shards: 1, runner: "${{ needs.get-label-type.outputs.label-type }}linux.g5.12xlarge.nvidia.gpu" },
          { config: "inductor_huggingface", shard: 1, num_shards: 1, runner: "${{ needs.get-label-type.outputs.label-type }}linux.g5.4xlarge.nvidia.gpu" },
          { config: "inductor_timm", shard: 1, num_shards: 2, runner: "${{ needs.get-label-type.outputs.label-type }}linux.g5.4xlarge.nvidia.gpu" },
          { config: "inductor_timm", shard: 2, num_shards: 2, runner: "${{ needs.get-label-type.outputs.label-type }}linux.g5.4xlarge.nvidia.gpu" },
          { config: "inductor_torchbench", shard: 1, num_shards: 2, runner: "${{ needs.get-label-type.outputs.label-type }}linux.g5.4xlarge.nvidia.gpu" },
          { config: "inductor_torchbench", shard: 2, num_shards: 2, runner: "${{ needs.get-label-type.outputs.label-type }}linux.g5.4xlarge.nvidia.gpu" },
          { config: "dynamic_inductor_huggingface", shard: 1, num_shards: 1, runner: "${{ needs.get-label-type.outputs.label-type }}linux.g5.4xlarge.nvidia.gpu" },
          { config: "dynamic_inductor_timm", shard: 1, num_shards: 2, runner: "${{ needs.get-label-type.outputs.label-type }}linux.g5.4xlarge.nvidia.gpu" },
          { config: "dynamic_inductor_timm", shard: 2, num_shards: 2, runner: "${{ needs.get-label-type.outputs.label-type }}linux.g5.4xlarge.nvidia.gpu" },
          { config: "dynamic_inductor_torchbench", shard: 1, num_shards: 2, runner: "${{ needs.get-label-type.outputs.label-type }}linux.g5.4xlarge.nvidia.gpu" },
          { config: "dynamic_inductor_torchbench", shard: 2, num_shards: 2, runner: "${{ needs.get-label-type.outputs.label-type }}linux.g5.4xlarge.nvidia.gpu" },
          { config: "aot_inductor_huggingface", shard: 1, num_shards: 1, runner: "${{ needs.get-label-type.outputs.label-type }}linux.g5.4xlarge.nvidia.gpu" },
          { config: "aot_inductor_timm", shard: 1, num_shards: 2, runner: "${{ needs.get-label-type.outputs.label-type }}linux.g5.4xlarge.nvidia.gpu" },
          { config: "aot_inductor_timm", shard: 2, num_shards: 2, runner: "${{ needs.get-label-type.outputs.label-type }}linux.g5.4xlarge.nvidia.gpu" },
          { config: "aot_inductor_torchbench", shard: 1, num_shards: 2, runner: "${{ needs.get-label-type.outputs.label-type }}linux.g5.4xlarge.nvidia.gpu" },
          { config: "aot_inductor_torchbench", shard: 2, num_shards: 2, runner: "${{ needs.get-label-type.outputs.label-type }}linux.g5.4xlarge.nvidia.gpu" },
          { config: "inductor_cpp_wrapper_abi_compatible", shard: 1, num_shards: 1, runner: "${{ needs.get-label-type.outputs.label-type }}linux.g5.4xlarge.nvidia.gpu" },
        ]}
    secrets: inherit

  linux-focal-cuda12_1-py3_10-gcc9-inductor-test:
    name: cuda12.1-py3.10-gcc9-sm86
    uses: ./.github/workflows/_linux-test.yml
    needs: linux-focal-cuda12_1-py3_10-gcc9-inductor-build
    with:
      build-environment: linux-focal-cuda12.1-py3.10-gcc9-sm86
      docker-image: ${{ needs.linux-focal-cuda12_1-py3_10-gcc9-inductor-build.outputs.docker-image }}
      test-matrix: ${{ needs.linux-focal-cuda12_1-py3_10-gcc9-inductor-build.outputs.test-matrix }}
    secrets: inherit

  linux-focal-cuda12_1-py3_12-gcc9-inductor-build:
    name: cuda12.1-py3.12-gcc9-sm86
    uses: ./.github/workflows/_linux-build.yml
    needs: get-label-type
    with:
      build-environment: linux-focal-cuda12.1-py3.12-gcc9-sm86
      docker-image-name: pytorch-linux-focal-cuda12.1-cudnn9-py3.12-gcc9-inductor-benchmarks
      cuda-arch-list: '8.6'
      runner_prefix: "${{ needs.get-label-type.outputs.label-type }}"
      test-matrix: |
        { include: [
          { config: "inductor", shard: 1, num_shards: 2, runner: "${{ needs.get-label-type.outputs.label-type }}linux.g5.4xlarge.nvidia.gpu" },
          { config: "inductor", shard: 2, num_shards: 2, runner: "${{ needs.get-label-type.outputs.label-type }}linux.g5.4xlarge.nvidia.gpu" },
        ]}
    secrets: inherit

  linux-focal-cuda12_1-py3_12-gcc9-inductor-test:
    name: cuda12.1-py3.12-gcc9-sm86
    uses: ./.github/workflows/_linux-test.yml
    needs: linux-focal-cuda12_1-py3_12-gcc9-inductor-build
    with:
      build-environment: linux-focal-cuda12.1-py3.12-gcc9-sm86
      docker-image: ${{ needs.linux-focal-cuda12_1-py3_12-gcc9-inductor-build.outputs.docker-image }}
      test-matrix: ${{ needs.linux-focal-cuda12_1-py3_12-gcc9-inductor-build.outputs.test-matrix }}
    secrets: inherit

  linux-jammy-cpu-py3_12-inductor-halide-build:
    name: linux-jammy-cpu-py3.12-gcc11-inductor-halide
    uses: ./.github/workflows/_linux-build.yml
    needs: get-label-type
    with:
      build-environment: linux-jammy-py3.12-gcc11
      docker-image-name: pytorch-linux-jammy-py3.12-halide
      runner_prefix: "${{ needs.get-label-type.outputs.label-type }}"
      test-matrix: |
        { include: [
          { config: "inductor-halide", shard: 1, num_shards: 1, runner: "${{ needs.get-label-type.outputs.label-type }}linux.12xlarge" },
        ]}
    secrets: inherit

  linux-jammy-cpu-py3_12-inductor-halide-test:
    name: linux-jammy-cpu-py3.12-gcc11-inductor-halide
    uses: ./.github/workflows/_linux-test.yml
    needs: linux-jammy-cpu-py3_12-inductor-halide-build
    with:
      build-environment: linux-jammy-py3.12-gcc11
      docker-image: ${{ needs.linux-jammy-cpu-py3_12-inductor-halide-build.outputs.docker-image }}
      test-matrix: ${{ needs.linux-jammy-cpu-py3_12-inductor-halide-build.outputs.test-matrix }}
    secrets: inherit

  linux-focal-cuda12_4-py3_10-gcc9-inductor-build:
    # Should be synced with the one in inductor-periodic.yml but this only runs inductor_timm
    name: cuda12.4-py3.10-gcc9-sm86
    uses: ./.github/workflows/_linux-build.yml
    needs: get-label-type
    with:
      sync-tag: linux-focal-cuda12_4-py3_10-gcc9-inductor-build
      build-environment: linux-focal-cuda12.4-py3.10-gcc9-sm86
      docker-image-name: pytorch-linux-focal-cuda12.4-cudnn9-py3-gcc9-inductor-benchmarks
      cuda-arch-list: '8.6'
      runner_prefix: "${{ needs.get-label-type.outputs.label-type }}"
      test-matrix: |
        { include: [
          { config: "inductor_timm", shard: 1, num_shards: 2, runner: "${{ needs.get-label-type.outputs.label-type }}linux.g5.4xlarge.nvidia.gpu" },
          { config: "inductor_timm", shard: 2, num_shards: 2, runner: "${{ needs.get-label-type.outputs.label-type }}linux.g5.4xlarge.nvidia.gpu" },
        ]}
    secrets: inherit

  linux-focal-cuda12_4-py3_10-gcc9-inductor-test:
    name: cuda12.4-py3.10-gcc9-sm86
    uses: ./.github/workflows/_linux-test.yml
    needs: linux-focal-cuda12_4-py3_10-gcc9-inductor-build
    with:
      sync-tag: linux-focal-cuda12_4-py3_10-gcc9-inductor-test
      build-environment: linux-focal-cuda12.4-py3.10-gcc9-sm86
      docker-image: ${{ needs.linux-focal-cuda12_4-py3_10-gcc9-inductor-build.outputs.docker-image }}
      test-matrix: ${{ needs.linux-focal-cuda12_4-py3_10-gcc9-inductor-build.outputs.test-matrix }}
    secrets: inherit

  linux-jammy-cpu-py3_9-gcc11-inductor-build:
    name: linux-jammy-cpu-py3.9-gcc11-inductor
    uses: ./.github/workflows/_linux-build.yml
    needs: get-label-type
    with:
      build-environment: linux-jammy-py3.9-gcc11-build
      docker-image-name: pytorch-linux-jammy-py3.9-gcc11-inductor-benchmarks
      runner_prefix: "${{ needs.get-label-type.outputs.label-type }}"
      test-matrix: |
        { include: [
          { config: "inductor_avx512", shard: 1, num_shards: 2, runner: "${{ needs.get-label-type.outputs.label-type }}linux.12xlarge" },
          { config: "inductor_avx512", shard: 2, num_shards: 2, runner: "${{ needs.get-label-type.outputs.label-type }}linux.12xlarge" },
          { config: "cpu_inductor_huggingface", shard: 1, num_shards: 1, runner: "${{ needs.get-label-type.outputs.label-type }}linux.12xlarge" },
          { config: "cpu_inductor_timm", shard: 1, num_shards: 2, runner: "${{ needs.get-label-type.outputs.label-type }}linux.12xlarge" },
          { config: "cpu_inductor_timm", shard: 2, num_shards: 2, runner: "${{ needs.get-label-type.outputs.label-type }}linux.12xlarge" },
          { config: "cpu_inductor_torchbench", shard: 1, num_shards: 2, runner: "${{ needs.get-label-type.outputs.label-type }}linux.12xlarge" },
          { config: "cpu_inductor_torchbench", shard: 2, num_shards: 2, runner: "${{ needs.get-label-type.outputs.label-type }}linux.12xlarge" },
          { config: "cpu_inductor_freezing_huggingface", shard: 1, num_shards: 1, runner: "${{ needs.get-label-type.outputs.label-type }}linux.12xlarge" },
          { config: "cpu_inductor_freezing_timm", shard: 1, num_shards: 2, runner: "${{ needs.get-label-type.outputs.label-type }}linux.12xlarge" },
          { config: "cpu_inductor_freezing_timm", shard: 2, num_shards: 2, runner: "${{ needs.get-label-type.outputs.label-type }}linux.12xlarge" },
          { config: "cpu_inductor_freezing_torchbench", shard: 1, num_shards: 2, runner: "${{ needs.get-label-type.outputs.label-type }}linux.12xlarge" },
          { config: "cpu_inductor_freezing_torchbench", shard: 2, num_shards: 2, runner: "${{ needs.get-label-type.outputs.label-type }}linux.12xlarge" },
          { config: "cpu_inductor_amp_freezing_huggingface", shard: 1, num_shards: 1, runner: "${{ needs.get-label-type.outputs.label-type }}linux.16xlarge.spr" },
          { config: "cpu_inductor_amp_freezing_timm", shard: 1, num_shards: 2, runner: "${{ needs.get-label-type.outputs.label-type }}linux.16xlarge.spr" },
          { config: "cpu_inductor_amp_freezing_timm", shard: 2, num_shards: 2, runner: "${{ needs.get-label-type.outputs.label-type }}linux.16xlarge.spr" },
          { config: "cpu_inductor_amp_freezing_torchbench", shard: 1, num_shards: 2, runner: "${{ needs.get-label-type.outputs.label-type }}linux.16xlarge.spr" },
          { config: "cpu_inductor_amp_freezing_torchbench", shard: 2, num_shards: 2, runner: "${{ needs.get-label-type.outputs.label-type }}linux.16xlarge.spr" },
          { config: "dynamic_cpu_inductor_huggingface", shard: 1, num_shards: 1, runner: "${{ needs.get-label-type.outputs.label-type }}linux.12xlarge" },
          { config: "dynamic_cpu_inductor_timm", shard: 1, num_shards: 2, runner: "${{ needs.get-label-type.outputs.label-type }}linux.12xlarge" },
          { config: "dynamic_cpu_inductor_timm", shard: 2, num_shards: 2, runner: "${{ needs.get-label-type.outputs.label-type }}linux.12xlarge" },
          { config: "dynamic_cpu_inductor_torchbench", shard: 1, num_shards: 2, runner: "${{ needs.get-label-type.outputs.label-type }}linux.12xlarge" },
          { config: "dynamic_cpu_inductor_torchbench", shard: 2, num_shards: 2, runner: "${{ needs.get-label-type.outputs.label-type }}linux.12xlarge" },
          { config: "cpu_aot_inductor_freezing_huggingface", shard: 1, num_shards: 1, runner: "${{ needs.get-label-type.outputs.label-type }}linux.12xlarge" },
          { config: "cpu_aot_inductor_freezing_timm", shard: 1, num_shards: 2, runner: "${{ needs.get-label-type.outputs.label-type }}linux.12xlarge" },
          { config: "cpu_aot_inductor_freezing_timm", shard: 2, num_shards: 2, runner: "${{ needs.get-label-type.outputs.label-type }}linux.12xlarge" },
          { config: "cpu_aot_inductor_freezing_torchbench", shard: 1, num_shards: 2, runner: "${{ needs.get-label-type.outputs.label-type }}linux.12xlarge" },
          { config: "cpu_aot_inductor_freezing_torchbench", shard: 2, num_shards: 2, runner: "${{ needs.get-label-type.outputs.label-type }}linux.12xlarge" },
          { config: "cpu_aot_inductor_amp_freezing_torchbench", shard: 1, num_shards: 2, runner: "${{ needs.get-label-type.outputs.label-type }}linux.12xlarge" },
          { config: "cpu_aot_inductor_amp_freezing_torchbench", shard: 2, num_shards: 2, runner: "${{ needs.get-label-type.outputs.label-type }}linux.12xlarge" },
          { config: "dynamic_cpu_aot_inductor_freezing_torchbench", shard: 1, num_shards: 2, runner: "${{ needs.get-label-type.outputs.label-type }}linux.12xlarge" },
          { config: "dynamic_cpu_aot_inductor_freezing_torchbench", shard: 2, num_shards: 2, runner: "${{ needs.get-label-type.outputs.label-type }}linux.12xlarge" },
          { config: "dynamic_cpu_aot_inductor_amp_freezing_torchbench", shard: 1, num_shards: 2, runner: "${{ needs.get-label-type.outputs.label-type }}linux.12xlarge" },
          { config: "dynamic_cpu_aot_inductor_amp_freezing_torchbench", shard: 2, num_shards: 2, runner: "${{ needs.get-label-type.outputs.label-type }}linux.12xlarge" },
          { config: "inductor_torchbench_cpu_smoketest_perf", shard: 1, num_shards: 1, runner: "${{ needs.get-label-type.outputs.label-type }}linux.24xl.spr-metal" },
          { config: "inductor_avx2", shard: 1, num_shards: 2, runner: "${{ needs.get-label-type.outputs.label-type }}linux.10xlarge.avx2" },
          { config: "inductor_avx2", shard: 2, num_shards: 2, runner: "${{ needs.get-label-type.outputs.label-type }}linux.10xlarge.avx2" },
          { config: "cpu_inductor_freezing_avx2_huggingface", shard: 1, num_shards: 1, runner: "${{ needs.get-label-type.outputs.label-type }}linux.10xlarge.avx2" },
          { config: "cpu_inductor_freezing_avx2_torchbench", shard: 1, num_shards: 2, runner: "${{ needs.get-label-type.outputs.label-type }}linux.10xlarge.avx2" },
          { config: "cpu_inductor_freezing_avx2_torchbench", shard: 2, num_shards: 2, runner: "${{ needs.get-label-type.outputs.label-type }}linux.10xlarge.avx2" },
          { config: "cpu_inductor_freezing_avx2_timm", shard: 1, num_shards: 2, runner: "${{ needs.get-label-type.outputs.label-type }}linux.10xlarge.avx2" },
          { config: "cpu_inductor_freezing_avx2_timm", shard: 2, num_shards: 2, runner: "${{ needs.get-label-type.outputs.label-type }}linux.10xlarge.avx2" },
        ]}
    secrets: inherit

  linux-jammy-cpu-py3_9-gcc11-inductor-test:
    name: linux-jammy-cpu-py3.9-gcc11-inductor
    uses: ./.github/workflows/_linux-test.yml
    needs: linux-jammy-cpu-py3_9-gcc11-inductor-build
    with:
      build-environment: linux-jammy-py3.9-gcc11-build
      docker-image: ${{ needs.linux-jammy-cpu-py3_9-gcc11-inductor-build.outputs.docker-image }}
      test-matrix: ${{ needs.linux-jammy-cpu-py3_9-gcc11-inductor-build.outputs.test-matrix }}
<<<<<<< HEAD
    secrets:
      HUGGING_FACE_HUB_TOKEN: ${{ secrets.HUGGING_FACE_HUB_TOKEN }}
=======
    secrets: inherit
>>>>>>> 9629835b
<|MERGE_RESOLUTION|>--- conflicted
+++ resolved
@@ -211,9 +211,4 @@
       build-environment: linux-jammy-py3.9-gcc11-build
       docker-image: ${{ needs.linux-jammy-cpu-py3_9-gcc11-inductor-build.outputs.docker-image }}
       test-matrix: ${{ needs.linux-jammy-cpu-py3_9-gcc11-inductor-build.outputs.test-matrix }}
-<<<<<<< HEAD
-    secrets:
-      HUGGING_FACE_HUB_TOKEN: ${{ secrets.HUGGING_FACE_HUB_TOKEN }}
-=======
-    secrets: inherit
->>>>>>> 9629835b
+    secrets: inherit