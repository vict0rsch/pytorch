name: Upload torch dynamo performance stats

on:
  workflow_run:
<<<<<<< HEAD
    workflows: [inductor-perf-nightly-A100, inductor-perf-nightly-x86]
=======
    workflows: [inductor-A100-perf-nightly, inductor-perf-nightly-A10g, inductor-perf-nightly-aarch64, inductor-perf-nightly-x86]
>>>>>>> e2e7872a
    types:
      - completed

jobs:
  get-conclusion:
    runs-on: ubuntu-latest
    outputs:
      conclusion: ${{ fromJson(steps.get-conclusion.outputs.data).conclusion }}
    steps:
      - name: Get workflow run conclusion
        uses: octokit/request-action@v2.1.0
        id: get-conclusion
        with:
          route: GET /repos/${{ github.repository }}/actions/runs/${{ github.event.workflow_run.id }}/attempts/${{ github.event.workflow_run.run_attempt }}
        env:
          GITHUB_TOKEN: ${{ secrets.GITHUB_TOKEN }}

  upload-perf-stats:
    needs: get-conclusion
    if: github.event.workflow_run.conclusion == 'success' || needs.get-conclusion.outputs.conclusion == 'success' ||
        github.event.workflow_run.conclusion == 'failure' || needs.get-conclusion.outputs.conclusion == 'failure'
    runs-on: ubuntu-22.04
    environment: upload-stats
    permissions:
      id-token: write
    name: Upload dynamo performance stats for ${{ github.event.workflow_run.id }}, attempt ${{ github.event.workflow_run.run_attempt }}
    steps:
      - name: Checkout PyTorch
        uses: pytorch/pytorch/.github/actions/checkout-pytorch@main
        with:
          submodules: false
          fetch-depth: 1

      - name: Configure aws credentials
        uses: aws-actions/configure-aws-credentials@v3
        continue-on-error: true
        with:
          role-to-assume: arn:aws:iam::308535385114:role/gha_workflow_upload-torch-test-stats
          aws-region: us-east-1

      - uses: actions/setup-python@v4
        with:
          python-version: '3.11'
          cache: pip

      - run: |
          pip3 install requests==2.32.2 rockset==1.0.3 boto3==1.19.12

      - name: Upload torch dynamo performance stats to S3
        id: upload-s3
        env:
          GITHUB_TOKEN: ${{ secrets.GITHUB_TOKEN }}
          WORKFLOW_ARTIFACTS_URL: ${{ github.event.workflow_run.artifacts_url }}
          WORKFLOW_RUN_ID: ${{ github.event.workflow_run.id }}
          WORKFLOW_RUN_ATTEMPT: ${{ github.event.workflow_run.run_attempt }}
          REPO_FULLNAME: ${{ github.event.workflow_run.repository.full_name }}
        run: |
          # Upload perf test reports from GHA to S3, which can now be downloaded
          # on HUD
          python3 -m tools.stats.upload_artifacts --workflow-run-id "${WORKFLOW_RUN_ID}" --workflow-run-attempt "${WORKFLOW_RUN_ATTEMPT}" --repo "${REPO_FULLNAME}"

      - name: Upload torch dynamo performance stats to Rockset
        if: steps.upload-s3.outcome && steps.upload-s3.outcome == 'success'
        env:
          ROCKSET_API_KEY: ${{ secrets.ROCKSET_API_KEY }}
          WORKFLOW_RUN_ID: ${{ github.event.workflow_run.id }}
          WORKFLOW_RUN_ATTEMPT: ${{ github.event.workflow_run.run_attempt }}
          REPO_FULLNAME: ${{ github.event.workflow_run.repository.full_name }}
          HEAD_BRANCH: ${{ github.event.workflow_run.head_branch }}
        run: |
          python3 -m tools.stats.upload_dynamo_perf_stats --workflow-run-id "${WORKFLOW_RUN_ID}" --workflow-run-attempt "${WORKFLOW_RUN_ATTEMPT}" --repo "${REPO_FULLNAME}" --head-branch "${HEAD_BRANCH}" --rockset-collection torch_dynamo_perf_stats --rockset-workspace inductor --dynamodb-table torchci-dynamo-perf-stats --match-filename "^inductor_"<|MERGE_RESOLUTION|>--- conflicted
+++ resolved
@@ -2,11 +2,7 @@
 
 on:
   workflow_run:
-<<<<<<< HEAD
-    workflows: [inductor-perf-nightly-A100, inductor-perf-nightly-x86]
-=======
-    workflows: [inductor-A100-perf-nightly, inductor-perf-nightly-A10g, inductor-perf-nightly-aarch64, inductor-perf-nightly-x86]
->>>>>>> e2e7872a
+    workflows: [inductor-perf-nightly-A100, inductor-perf-nightly-A10g, inductor-perf-nightly-aarch64, inductor-perf-nightly-x86]
     types:
       - completed
 
