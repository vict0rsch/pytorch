# Owner(s): ["module: serialization"]

import contextlib
import copy
import gc
import gzip
import io
import os
import pickle
import platform
import shutil
import sys
import tempfile
import unittest
import warnings
import zipfile
from collections import namedtuple, OrderedDict
from copy import deepcopy
from itertools import product
from pathlib import Path

import torch
from torch._subclasses.fake_tensor import FakeTensorMode, FakeTensorConverter
from torch._utils import _rebuild_tensor
from torch._utils_internal import get_file_path_2
from torch.serialization import (
    check_module_version_greater_or_equal,
    get_default_load_endianness,
    LoadEndianness,
    safe_globals,
    set_default_load_endianness,
    skip_data,
    SourceChangeWarning,
)
from torch.testing._internal.common_device_type import instantiate_device_type_tests
from torch.testing._internal.common_dtype import all_types_and_complex_and
from torch.testing._internal.common_utils import (
    AlwaysWarnTypedStorageRemoval,
    BytesIOContext,
    download_file,
    instantiate_parametrized_tests,
    IS_FBCODE,
    IS_FILESYSTEM_UTF8_ENCODING,
    IS_WINDOWS,
    parametrize,
    run_tests,
    serialTest,
    skipIfTorchDynamo,
    TemporaryDirectoryName,
    TemporaryFileName,
    TEST_DILL,
    TestCase,
)
from torch.testing._internal.two_tensor import TwoTensor  # noqa: F401
from torch.utils._import_utils import import_dill


if not IS_WINDOWS:
    from mmap import MAP_PRIVATE, MAP_SHARED
else:
    MAP_SHARED, MAP_PRIVATE = None, None

# These tests were all copied from `test/test_torch.py` at some point, so see
# the actual blame, see this revision
# https://github.com/pytorch/pytorch/blame/9a2691f2fc948b9792686085b493c61793c2de30/test/test_torch.py

dill = import_dill()
HAS_DILL_AT_LEAST_0_3_1 = dill is not None and check_module_version_greater_or_equal(dill, (0, 3, 1))

can_retrieve_source = True
with warnings.catch_warnings(record=True) as warns:
    with tempfile.NamedTemporaryFile() as checkpoint:
        x = torch.save(torch.nn.Module(), checkpoint)
        for warn in warns:
            if "Couldn't retrieve source code" in warn.message.args[0]:
                can_retrieve_source = False
                break


class FilelikeMock:
    def __init__(self, data, has_fileno=True, has_readinto=False):
        if has_readinto:
            self.readinto = self.readinto_opt
        if has_fileno:
            # Python 2's StringIO.StringIO has no fileno attribute.
            # This is used to test that.
            self.fileno = self.fileno_opt

        self.calls = set()
        self.bytesio = io.BytesIO(data)

        def trace(fn, name):
            def result(*args, **kwargs):
                self.calls.add(name)
                return fn(*args, **kwargs)
            return result

        for attr in ['read', 'readline', 'seek', 'tell', 'write', 'flush']:
            traced_fn = trace(getattr(self.bytesio, attr), attr)
            setattr(self, attr, traced_fn)

    def fileno_opt(self):
        raise io.UnsupportedOperation('Not a real file')

    def readinto_opt(self, view):
        self.calls.add('readinto')
        return self.bytesio.readinto(view)

    def was_called(self, name):
        return name in self.calls


class SerializationMixin:
    def _test_serialization_data(self):
        a = [torch.randn(5, 5).float() for i in range(2)]
        b = [a[i % 2] for i in range(4)]  # 0-3
        b += [a[0].storage()]  # 4
        b += [a[0].reshape(-1)[1:4].storage()]  # 5
        b += [torch.arange(1, 11).int()]  # 6
        t1 = torch.FloatTensor().set_(a[0].reshape(-1)[1:4].clone().storage(), 0, (3,), (1,))
        t2 = torch.FloatTensor().set_(a[0].reshape(-1)[1:4].clone().storage(), 0, (3,), (1,))
        b += [(t1.storage(), t1.storage(), t2.storage())]  # 7
        b += [a[0].reshape(-1)[0:2].storage()]  # 8
        return b

    def _test_serialization_assert(self, b, c):
        self.assertEqual(b, c, atol=0, rtol=0)
        self.assertTrue(isinstance(c[0], torch.FloatTensor))
        self.assertTrue(isinstance(c[1], torch.FloatTensor))
        self.assertTrue(isinstance(c[2], torch.FloatTensor))
        self.assertTrue(isinstance(c[3], torch.FloatTensor))
        self.assertTrue(isinstance(c[4], torch.storage.TypedStorage))
        self.assertEqual(c[4].dtype, torch.float)
        c[0].fill_(10)
        self.assertEqual(c[0], c[2], atol=0, rtol=0)
        self.assertEqual(c[4], torch.FloatStorage(25).fill_(10), atol=0, rtol=0)
        c[1].fill_(20)
        self.assertEqual(c[1], c[3], atol=0, rtol=0)
        # I have to do it in this roundabout fashion, because there's no
        # way to slice storages
        for i in range(4):
            self.assertEqual(c[4][i + 1], c[5][i])

        # check that serializing the same storage view object unpickles
        # it as one object not two (and vice versa)
        views = c[7]
        self.assertEqual(views[0]._cdata, views[1]._cdata)
        self.assertEqual(views[0], views[2])
        self.assertNotEqual(views[0]._cdata, views[2]._cdata)

        rootview = c[8]
        self.assertEqual(rootview.data_ptr(), c[0].data_ptr())

    def test_serialization_zipfile_utils(self):
        data = {
            'a': b'12039810948234589',
            'b': b'1239081209484958',
            'c/d': b'94589480984058'
        }

        def test(name_or_buffer):
            with torch.serialization._open_zipfile_writer(name_or_buffer) as zip_file:
                for key in data:
                    zip_file.write_record(key, data[key], len(data[key]))

            if hasattr(name_or_buffer, 'seek'):
                name_or_buffer.seek(0)

            with torch.serialization._open_zipfile_reader(name_or_buffer) as zip_file:
                for key in data:
                    actual = zip_file.get_record(key)
                    expected = data[key]
                    self.assertEqual(expected, actual)

        with tempfile.NamedTemporaryFile() as f:
            test(f)

        with TemporaryFileName() as fname:
            test(fname)

        test(io.BytesIO())

    def _test_serialization(self, weights_only):
        # Test serialization with a real file
        b = self._test_serialization_data()
        with tempfile.NamedTemporaryFile() as f:
            torch.save(b, f)
            f.seek(0)
            c = torch.load(f, weights_only=weights_only)
            self._test_serialization_assert(b, c)
        with TemporaryFileName() as fname:
            torch.save(b, fname)
            c = torch.load(fname, weights_only=weights_only)
            self._test_serialization_assert(b, c)
        # test non-ascii encoding of bytes arrays/strings
        # The following bytes are produced by serializing
        #   [b'\xc5\xbc\xc4\x85\xc4\x85\xc3\xb3\xc5\xbc\xc4\x85\xc5\xbc', torch.zeros(1, dtype=torch.float), 2]
        # in Python 2.7.12 and PyTorch 0.4.1, where the first element contains
        # bytes of some utf-8 characters (i.e., `utf8_str.encode('utf-8')`).
        serialized = (
            b'\x80\x02\x8a\nl\xfc\x9cF\xf9 j\xa8P\x19.\x80\x02M\xe9\x03.'
            b'\x80\x02}q\x01(U\x10protocol_versionq\x02M\xe9\x03U\n'
            b'type_sizesq\x03}q\x04(U\x03intq\x05K\x04U\x05shortq\x06K\x02U'
            b'\x04longq\x07K\x04uU\rlittle_endianq\x08\x88u.\x80\x02]q'
            b'\x01(U\x0e\xc5\xbc\xc4\x85\xc4\x85\xc3\xb3\xc5\xbc\xc4\x85'
            b'\xc5\xbcq\x02ctorch._utils\n_rebuild_tensor_v2\nq\x03((U'
            b'\x07storageq\x04ctorch\nFloatStorage\nq\x05U\x0845640624q'
            b'\x06U\x03cpuq\x07\x8a\x01\x01NtQK\x00K\x01\x85K\x01\x85'
            b'\x89NtRq\x08K\x02e.\x80\x02]q\x01U\x0845640624q\x02a.\x01\x00'
            b'\x00\x00\x00\x00\x00\x00\x00\x00\x00\x00'
        )
        buf = io.BytesIO(serialized)
        utf8_bytes = b'\xc5\xbc\xc4\x85\xc4\x85\xc3\xb3\xc5\xbc\xc4\x85\xc5\xbc'
        utf8_str = utf8_bytes.decode('utf-8')
        loaded_utf8 = torch.load(buf, weights_only=weights_only, encoding='utf-8')
        self.assertEqual(loaded_utf8, [utf8_str, torch.zeros(1, dtype=torch.float), 2])
        buf.seek(0)
        loaded_bytes = torch.load(buf, weights_only=weights_only, encoding='bytes')
        self.assertEqual(loaded_bytes, [utf8_bytes, torch.zeros(1, dtype=torch.float), 2])

    def test_serialization(self):
        self._test_serialization(False)

    def test_serialization_safe(self):
        self._test_serialization(True)

    def test_serialization_filelike(self):
        # Test serialization (load and save) with a filelike object
        b = self._test_serialization_data()
        with BytesIOContext() as f:
            torch.save(b, f)
            f.seek(0)
            c = torch.load(f)
        self._test_serialization_assert(b, c)

    def test_serialization_fake_zip(self):
        data = [
            ord('P'),
            ord('K'),
            5,
            6
        ]
        for i in range(0, 100):
            data.append(0)
        t = torch.tensor(data, dtype=torch.uint8)

        with tempfile.NamedTemporaryFile() as f:
            torch.save(t, f)

            # If this check is False for all Python versions (i.e. the fix
            # has been backported), this test and torch.serialization._is_zipfile
            # can be deleted
            self.assertTrue(zipfile.is_zipfile(f))
            self.assertFalse(torch.serialization._is_zipfile(f))
            f.seek(0)
            self.assertEqual(torch.load(f), t)

    def test_serialization_gzip(self):
        # Test serialization with gzip file
        b = self._test_serialization_data()
        f1 = tempfile.NamedTemporaryFile(delete=False)
        f2 = tempfile.NamedTemporaryFile(delete=False)
        torch.save(b, f1)
        with open(f1.name, 'rb') as f_in, gzip.open(f2.name, 'wb') as f_out:
            shutil.copyfileobj(f_in, f_out)

        with gzip.open(f2.name, 'rb') as f:
            c = torch.load(f)
        self._test_serialization_assert(b, c)

    @unittest.skipIf(
        not TEST_DILL or HAS_DILL_AT_LEAST_0_3_1,
        '"dill" not found or is correct version'
    )
    def test_serialization_dill_version_not_supported(self):
        x = torch.randn(5, 5)

        with tempfile.NamedTemporaryFile() as f:
            with self.assertRaisesRegex(ValueError, 'supports dill >='):
                torch.save(x, f, pickle_module=dill)
            f.seek(0)
            with self.assertRaisesRegex(ValueError, 'supports dill >='):
                # weights_only=False as this is legacy code that saves the model
                x2 = torch.load(f, pickle_module=dill, encoding='utf-8', weights_only=False)

    def test_pickle_module(self):
        class ThrowingUnpickler(pickle.Unpickler):
            def load(self, *args, **kwargs):
                raise RuntimeError("rumpelstiltskin")

        class ThrowingModule:
            Unpickler = ThrowingUnpickler
            load = ThrowingUnpickler.load

        x = torch.eye(3)
        with tempfile.NamedTemporaryFile() as f:
            torch.save(x, f)
            f.seek(0)
            with self.assertRaisesRegex(RuntimeError, "rumpelstiltskin"):
                # weights_only=False as True does not support custom pickle module
                torch.load(f, pickle_module=ThrowingModule, weights_only=False)
            f.seek(0)
            z = torch.load(f)
        self.assertEqual(x, z)

    @unittest.skipIf(
        not TEST_DILL or not HAS_DILL_AT_LEAST_0_3_1,
        '"dill" not found or not correct version'
    )
    def test_serialization_dill(self):
        x = torch.randn(5, 5)

        with tempfile.NamedTemporaryFile() as f:
            torch.save(x, f, pickle_module=dill)
            f.seek(0)
            # weights_only=False as True does not support custom pickle_module
            x2 = torch.load(f, pickle_module=dill, encoding='utf-8', weights_only=False)
            self.assertIsInstance(x2, type(x))
            self.assertEqual(x, x2)
            f.seek(0)
            # weights_only=False as True does not support custom pickle_module
            x3 = torch.load(f, pickle_module=dill, weights_only=False)
            self.assertIsInstance(x3, type(x))
            self.assertEqual(x, x3)

    def test_serialization_offset_gzip(self):
        a = torch.randn(5, 5)
        i = 41
        f1 = tempfile.NamedTemporaryFile(delete=False)
        f2 = tempfile.NamedTemporaryFile(delete=False)
        with open(f1.name, 'wb') as f:
            pickle.dump(i, f)
            torch.save(a, f)
        with open(f1.name, 'rb') as f_in, gzip.open(f2.name, 'wb') as f_out:
            shutil.copyfileobj(f_in, f_out)

        with gzip.open(f2.name, 'rb') as f:
            j = pickle.load(f)
            b = torch.load(f)
        self.assertTrue(torch.equal(a, b))
        self.assertEqual(i, j)

    def _test_serialization_sparse(self, weights_only):
        def _test_serialization(conversion):
            x = torch.zeros(3, 3)
            x[1][1] = 1
            x = conversion(x)
            with tempfile.NamedTemporaryFile() as f:
                torch.save({"tensor": x}, f)
                f.seek(0)
                y = torch.load(f, weights_only=weights_only)
                self.assertEqual(x, y["tensor"], exact_is_coalesced=True)
        _test_serialization(lambda x: x.to_sparse())
        _test_serialization(lambda x: x.to_sparse_csr())
        _test_serialization(lambda x: x.to_sparse_csc())
        _test_serialization(lambda x: x.to_sparse_bsr((1, 1)))
        _test_serialization(lambda x: x.to_sparse_bsc((1, 1)))

    def test_serialization_sparse(self):
        self._test_serialization(False)

    def test_serialization_sparse_safe(self):
        self._test_serialization(True)

    def test_serialization_sparse_invalid(self):
        x = torch.zeros(3, 3)
        x[1][1] = 1
        x = x.to_sparse()

        class TensorSerializationSpoofer:
            def __init__(self, tensor):
                self.tensor = tensor

            def __reduce_ex__(self, proto):
                invalid_indices = self.tensor._indices().clone()
                invalid_indices[0][0] = 3
                return (
                    torch._utils._rebuild_sparse_tensor,
                    (
                        self.tensor.layout,
                        (
                            invalid_indices,
                            self.tensor._values(),
                            self.tensor.size())))

        with tempfile.NamedTemporaryFile() as f:
            torch.save({"spoofed": TensorSerializationSpoofer(x)}, f)
            for weights_only in (False, True):
                f.seek(0)
                with self.assertRaisesRegex(
                        RuntimeError,
                        "size is inconsistent with indices"):
                    y = torch.load(f, weights_only=weights_only)

    def _test_serialization_sparse_compressed_invalid(self,
                                                      conversion,
                                                      get_compressed_indices,
                                                      get_plain_indices):
        x = torch.zeros(3, 3)
        x[1][1] = 1
        x = conversion(x)

        class TensorSerializationSpoofer:
            def __init__(self, tensor):
                self.tensor = tensor

            def __reduce_ex__(self, proto):
                invalid_compressed_indices = get_compressed_indices(self.tensor).clone()
                invalid_compressed_indices[0] = 3
                return (
                    torch._utils._rebuild_sparse_tensor,
                    (
                        self.tensor.layout,
                        (
                            invalid_compressed_indices,
                            get_plain_indices(self.tensor),
                            self.tensor.values(),
                            self.tensor.size())))

        if x.layout in {torch.sparse_csr, torch.sparse_bsr}:
            compressed_indices_name = 'crow_indices'
        else:
            compressed_indices_name = 'ccol_indices'

        with tempfile.NamedTemporaryFile() as f:
            torch.save({"spoofed": TensorSerializationSpoofer(x)}, f)
            f.seek(0)
            with self.assertRaisesRegex(
                    RuntimeError,
                    f"`{compressed_indices_name}[[]..., 0[]] == 0` is not satisfied."):
                y = torch.load(f)

    def test_serialization_sparse_csr_invalid(self):
        self._test_serialization_sparse_compressed_invalid(
            torch.Tensor.to_sparse_csr, torch.Tensor.crow_indices, torch.Tensor.col_indices)

    def test_serialization_sparse_csc_invalid(self):
        self._test_serialization_sparse_compressed_invalid(
            torch.Tensor.to_sparse_csc, torch.Tensor.ccol_indices, torch.Tensor.row_indices)

    def test_serialization_sparse_bsr_invalid(self):
        self._test_serialization_sparse_compressed_invalid(
            lambda x: x.to_sparse_bsr((1, 1)), torch.Tensor.crow_indices, torch.Tensor.col_indices)

    def test_serialization_sparse_bsc_invalid(self):
        self._test_serialization_sparse_compressed_invalid(
            lambda x: x.to_sparse_bsc((1, 1)), torch.Tensor.ccol_indices, torch.Tensor.row_indices)

    def test_serialize_device(self):
        device_str = ['cpu', 'cpu:0', 'cuda', 'cuda:0']
        device_obj = [torch.device(d) for d in device_str]
        for device in device_obj:
            device_copied = copy.deepcopy(device)
            self.assertEqual(device, device_copied)

    def _test_serialization_backwards_compat(self, weights_only):
        a = [torch.arange(1 + i, 26 + i).view(5, 5).float() for i in range(2)]
        b = [a[i % 2] for i in range(4)]
        b += [a[0].storage()]
        b += [a[0].reshape(-1)[1:4].clone().storage()]
        path = download_file('https://download.pytorch.org/test_data/legacy_serialized.pt')
        c = torch.load(path, weights_only=weights_only)
        self.assertEqual(b, c, atol=0, rtol=0)
        self.assertTrue(isinstance(c[0], torch.FloatTensor))
        self.assertTrue(isinstance(c[1], torch.FloatTensor))
        self.assertTrue(isinstance(c[2], torch.FloatTensor))
        self.assertTrue(isinstance(c[3], torch.FloatTensor))
        self.assertTrue(isinstance(c[4], torch.storage.TypedStorage))
        self.assertEqual(c[4].dtype, torch.float32)
        c[0].fill_(10)
        self.assertEqual(c[0], c[2], atol=0, rtol=0)
        self.assertEqual(c[4], torch.FloatStorage(25).fill_(10), atol=0, rtol=0)
        c[1].fill_(20)
        self.assertEqual(c[1], c[3], atol=0, rtol=0)

        # test some old tensor serialization mechanism
        class OldTensorBase:
            def __init__(self, new_tensor):
                self.new_tensor = new_tensor

            def __getstate__(self):
                return (self.new_tensor.storage(),
                        self.new_tensor.storage_offset(),
                        tuple(self.new_tensor.size()),
                        self.new_tensor.stride())

        class OldTensorV1(OldTensorBase):
            def __reduce__(self):
                return (torch.Tensor, (), self.__getstate__())

        class OldTensorV2(OldTensorBase):
            def __reduce__(self):
                return (_rebuild_tensor, self.__getstate__())

        x = torch.randn(30).as_strided([2, 3], [9, 3], 2)
        for old_cls in [OldTensorV1, OldTensorV2]:
            with tempfile.NamedTemporaryFile() as f:
                old_x = old_cls(x)
                torch.save(old_x, f)
                f.seek(0)
                load_x = torch.load(f, weights_only=weights_only)
                self.assertEqual(x.storage(), load_x.storage())
                self.assertEqual(x.storage_offset(), load_x.storage_offset())
                self.assertEqual(x.size(), load_x.size())
                self.assertEqual(x.stride(), load_x.stride())

    def test_serialization_backwards_compat(self):
        self._test_serialization_backwards_compat(False)

    def test_serialization_backwards_compat_safe(self):
        self._test_serialization_backwards_compat(True)

    def test_serialization_save_warnings(self):
        with warnings.catch_warnings(record=True) as warns:
            with tempfile.NamedTemporaryFile() as checkpoint:
                x = torch.save(torch.nn.Linear(2, 3), checkpoint)
                self.assertEqual(len(warns), 0)

    def test_serialization_map_location(self):
        test_file_path = download_file('https://download.pytorch.org/test_data/gpu_tensors.pt')

        def map_location(storage, loc):
            return storage

        def generate_map_locations(device_type):
            return [
                {'cuda:0': device_type + ':0'},
                device_type,
                device_type + ':0',
                torch.device(device_type),
                torch.device(device_type, 0)
            ]

        def load_bytes():
            with open(test_file_path, 'rb') as f:
                return io.BytesIO(f.read())

        fileobject_lambdas = [lambda: test_file_path, load_bytes]
        cpu_map_locations = [
            map_location,
            {'cuda:0': 'cpu'},
            'cpu',
            torch.device('cpu'),
        ]
        gpu_0_map_locations = generate_map_locations('cuda')
        gpu_last_map_locations = [
            f'cuda:{torch.cuda.device_count() - 1}',
        ]
        xpu_0_map_locations = generate_map_locations('xpu')
        xpu_last_map_locations = [
            f'xpu:{torch.xpu.device_count() - 1}',
        ]

        def check_map_locations(map_locations, dtype, intended_device):
            for fileobject_lambda in fileobject_lambdas:
                for map_location in map_locations:
                    tensor = torch.load(fileobject_lambda(), map_location=map_location)

                    self.assertEqual(tensor.device, intended_device)
                    self.assertEqual(tensor.dtype, dtype)
                    self.assertEqual(tensor, torch.tensor([[1.0, 2.0], [3.0, 4.0]], dtype=dtype, device=intended_device))

        check_map_locations(cpu_map_locations, torch.float, torch.device('cpu'))
        if torch.cuda.is_available():
            check_map_locations(gpu_0_map_locations, torch.float, torch.device('cuda', 0))
            check_map_locations(
                gpu_last_map_locations,
                torch.float,
                torch.device('cuda', torch.cuda.device_count() - 1)
            )
        if torch.xpu.is_available():
            check_map_locations(xpu_0_map_locations, torch.float, torch.device('xpu', 0))
            check_map_locations(
                xpu_last_map_locations,
                torch.float,
                torch.device('xpu', torch.xpu.device_count() - 1)
            )

    @unittest.skipIf(torch.cuda.is_available(), "Testing torch.load on CPU-only machine")
    def test_load_nonexistent_device(self):
        # Setup: create a serialized file object with a 'cuda:0' restore location
        # The following was generated by saving a torch.randn(2, device='cuda') tensor.
        serialized = (b'\x80\x02\x8a\nl\xfc\x9cF\xf9 j\xa8P\x19.\x80\x02M\xe9'
                      b'\x03.\x80\x02}q\x00(X\x10\x00\x00\x00protocol_versionq'
                      b'\x01M\xe9\x03X\r\x00\x00\x00little_endianq\x02\x88X\n'
                      b'\x00\x00\x00type_sizesq\x03}q\x04(X\x05\x00\x00\x00shortq'
                      b'\x05K\x02X\x03\x00\x00\x00intq\x06K\x04X\x04\x00\x00\x00'
                      b'longq\x07K\x04uu.\x80\x02ctorch._utils\n_rebuild_tensor_v2'
                      b'\nq\x00((X\x07\x00\x00\x00storageq\x01ctorch\nFloatStorage'
                      b'\nq\x02X\x0e\x00\x00\x0094919395964320q\x03X\x06\x00\x00'
                      b'\x00cuda:0q\x04K\x02Ntq\x05QK\x00K\x02\x85q\x06K\x01\x85q'
                      b'\x07\x89Ntq\x08Rq\t.\x80\x02]q\x00X\x0e\x00\x00\x00'
                      b'94919395964320q\x01a.\x02\x00\x00\x00\x00\x00\x00\x00\xbb'
                      b'\x1f\x82\xbe\xea\x81\xd1>')

        buf = io.BytesIO(serialized)

        error_msg = r'Attempting to deserialize object on a CUDA device'
        with self.assertRaisesRegex(RuntimeError, error_msg):
            _ = torch.load(buf)

    @unittest.skipIf((3, 8, 0) <= sys.version_info < (3, 8, 2), "See https://bugs.python.org/issue39681")
    def test_serialization_filelike_api_requirements(self):
        filemock = FilelikeMock(b'', has_readinto=False)
        tensor = torch.randn(3, 5)
        torch.save(tensor, filemock)
        expected_superset = {'write', 'flush'}
        self.assertTrue(expected_superset.issuperset(filemock.calls))

        # Reset between save and load
        filemock.seek(0)
        filemock.calls.clear()

        _ = torch.load(filemock)
        expected_superset = {'read', 'readline', 'seek', 'tell'}
        self.assertTrue(expected_superset.issuperset(filemock.calls))

    def _test_serialization_filelike(self, tensor, mock, desc):
        f = mock(b'')
        torch.save(tensor, f)
        f.seek(0)
        data = mock(f.read())

        msg = 'filelike serialization with {}'

        b = torch.load(data)
        self.assertTrue(torch.equal(tensor, b), msg.format(desc))

    @unittest.skipIf((3, 8, 0) <= sys.version_info < (3, 8, 2), "See https://bugs.python.org/issue39681")
    def test_serialization_filelike_missing_attrs(self):
        # Test edge cases where filelike objects are missing attributes.
        # The Python io docs suggests that these attributes should really exist
        # and throw io.UnsupportedOperation, but that isn't always the case.
        mocks = [
            ('no readinto', lambda x: FilelikeMock(x)),
            ('has readinto', lambda x: FilelikeMock(x, has_readinto=True)),
            ('no fileno', lambda x: FilelikeMock(x, has_fileno=False)),
        ]

        to_serialize = torch.randn(3, 10)
        for desc, mock in mocks:
            self._test_serialization_filelike(to_serialize, mock, desc)

    @unittest.skipIf((3, 8, 0) <= sys.version_info < (3, 8, 2), "See https://bugs.python.org/issue39681")
    def test_serialization_filelike_stress(self):
        a = torch.randn(11 * (2 ** 9) + 1, 5 * (2 ** 9))

        # This one should call python read multiple times
        self._test_serialization_filelike(a, lambda x: FilelikeMock(x, has_readinto=False),
                                          'read() stress test')
        self._test_serialization_filelike(a, lambda x: FilelikeMock(x, has_readinto=True),
                                          'readinto() stress test')

    def test_serialization_filelike_uses_readinto(self):
        # For maximum effiency, when reading a file-like object,
        # ensure the C API calls readinto instead of read.
        a = torch.randn(5, 4)

        f = io.BytesIO()
        torch.save(a, f)
        f.seek(0)
        data = FilelikeMock(f.read(), has_readinto=True)

        b = torch.load(data)
        self.assertTrue(data.was_called('readinto'))

    def test_serialization_filelike_exceptions(self):
        # Try to serialize to buffers that does not have write method
        # Or have a malfrormed one, and make sure it does not cause an abort
        # See https://github.com/pytorch/pytorch/issues/87997
        x = torch.rand(10)
        with self.assertRaises(AttributeError):
            # Tries to serialize str into tensor
            torch.save('foo', x)
        x.write = "bar"
        x.flush = "baz"
        with self.assertRaises(TypeError):
            # Tries to serialize str into tensor with write property
            torch.save('foo', x)
        x.write = str.__add__
        x.flush = str.__mul__
        with self.assertRaises(TypeError):
            # Tries to serialize str into tensor with wrong callable write property
            torch.save('foo', x)
        s_data = [1, 2, 3, 4, 5, 6, 7, 8, 9, 10]
        s = torch.CharStorage(s_data)
        with self.assertRaises(AttributeError):
            # Tries to serialize list into CharStorage
            torch.save(s_data, s)
        x = torch.randint(10, (3, 3), dtype=torch.float).cpu().numpy()
        with self.assertRaises(AttributeError):
            # Tries to serialize ndarray into ndarray
            torch.save(x, x)


    def test_serialization_storage_slice(self):
        # Generated using:
        #
        # t = torch.zeros(2);
        # s1 = t.storage()[:1]
        # s2 = t.storage()[1:]
        # torch.save((s1, s2), 'foo.ser')
        #
        # with PyTorch 0.3.1
        serialized = (b'\x80\x02\x8a\nl\xfc\x9cF\xf9 j\xa8P\x19.\x80\x02M\xe9\x03'
                      b'.\x80\x02}q\x00(X\n\x00\x00\x00type_sizesq\x01}q\x02(X\x03'
                      b'\x00\x00\x00intq\x03K\x04X\x05\x00\x00\x00shortq\x04K\x02X'
                      b'\x04\x00\x00\x00longq\x05K\x04uX\x10\x00\x00\x00protocol_versionq'
                      b'\x06M\xe9\x03X\r\x00\x00\x00little_endianq\x07\x88u.\x80\x02'
                      b'(X\x07\x00\x00\x00storageq\x00ctorch\nFloatStorage\nq\x01X\x0e'
                      b'\x00\x00\x0094279043900432q\x02X\x03\x00\x00\x00cpuq\x03K\x02'
                      b'X\x0e\x00\x00\x0094279029750368q\x04K\x00K\x01\x87q\x05tq\x06'
                      b'Q(h\x00h\x01X\x0e\x00\x00\x0094279043900432q\x07h\x03K\x02X'
                      b'\x0e\x00\x00\x0094279029750432q\x08K\x01K\x01\x87q\ttq\nQ'
                      b'\x86q\x0b.\x80\x02]q\x00X\x0e\x00\x00\x0094279043900432q'
                      b'\x01a.\x02\x00\x00\x00\x00\x00\x00\x00\x00\x00\x00\x00'
                      b'\x00\x00\x00\x00')

        buf = io.BytesIO(serialized)
        (s1, s2) = torch.load(buf)
        self.assertEqual(s1[0], 0)
        self.assertEqual(s2[0], 0)
        self.assertEqual(s1.data_ptr() + 4, s2.data_ptr())

    def test_load_unicode_error_msg(self):
        # This Pickle contains a Python 2 module with Unicode data and the
        # loading should fail if the user explicitly specifies ascii encoding!
        path = download_file('https://download.pytorch.org/test_data/legacy_conv2d.pt')
        # weights_only=False as this is legacy code that saves the model
        self.assertRaises(UnicodeDecodeError, lambda: torch.load(path, encoding='ascii', weights_only=False))

    def test_load_python2_unicode_module(self):
        # This Pickle contains some Unicode data!
        path = download_file('https://download.pytorch.org/test_data/legacy_conv2d.pt')
        with warnings.catch_warnings(record=True) as w:
            # weights_only=False as this is legacy code that saves the model
            self.assertIsNotNone(torch.load(path, weights_only=False))

    def test_load_error_msg(self):
        expected_err_msg = (".*You can only torch.load from a file that is seekable. " +
                            "Please pre-load the data into a buffer like io.BytesIO and " +
                            "try to load from it instead.")

        resource = FilelikeMock(data=b"data")
        delattr(resource, "tell")
        delattr(resource, "seek")
        with self.assertRaisesRegex(AttributeError, expected_err_msg):
            # weights_only=False as this is legacy code that saves the model
            torch.load(resource, weights_only=False)

    def test_save_different_dtype_unallocated(self):
        devices = ['cpu']
        if torch.cuda.is_available():
            devices.append('cuda')

        def save_load_check(a, b):
            with io.BytesIO() as f:
                torch.save([a, b], f)
                f.seek(0)
                a_loaded, b_loaded = torch.load(f)
            self.assertEqual(a, a_loaded)
            self.assertEqual(b, b_loaded)

        for device, dtype in product(devices, all_types_and_complex_and(torch.half,
                                                                        torch.bfloat16, torch.bool)):
            a = torch.tensor([], dtype=dtype, device=device)

            for other_dtype in all_types_and_complex_and(torch.half, torch.bfloat16, torch.bool):
                s = torch.TypedStorage(
                    wrap_storage=a.storage().untyped(),
                    dtype=other_dtype)
                save_load_check(a, s)
                save_load_check(a.storage(), s)
                b = torch.tensor([], dtype=other_dtype, device=device)
                save_load_check(a, b)

    def test_save_different_dtype_error(self):
        error_msg = r"Cannot save multiple tensors or storages that view the same data as different types"

        devices = ['cpu']
        if torch.cuda.is_available():
            devices.append('cuda')

        for device in devices:
            a = torch.randn(10, dtype=torch.complex128, device=device)
            f = io.BytesIO()

            with self.assertRaisesRegex(RuntimeError, error_msg):
                torch.save([a, a.imag], f)

            with self.assertRaisesRegex(RuntimeError, error_msg):
                torch.save([a.storage(), a.imag], f)

            with self.assertRaisesRegex(RuntimeError, error_msg):
                torch.save([a, a.imag.storage()], f)

            with self.assertRaisesRegex(RuntimeError, error_msg):
                torch.save([a.storage(), a.imag.storage()], f)

            a = torch.randn(10, device=device)
            s_bytes = torch.TypedStorage(
                wrap_storage=a.storage().untyped(),
                dtype=torch.uint8)

            with self.assertRaisesRegex(RuntimeError, error_msg):
                torch.save([a, s_bytes], f)

            with self.assertRaisesRegex(RuntimeError, error_msg):
                torch.save([a.storage(), s_bytes], f)

    def test_safe_load_basic_types(self):
        with tempfile.NamedTemporaryFile() as f:
            data = {"int": 123, "str": "world", "float": 3.14, "bool": False}
            torch.save(data, f)
            f.seek(0)
            loaded_data = torch.load(f, weights_only=True)
            self.assertEqual(data, loaded_data)


class serialization_method:
    def __init__(self, use_zip):
        self.use_zip = use_zip
        self.torch_save = torch.save

    def __enter__(self, *args, **kwargs):
        def wrapper(*args, **kwargs):
            if '_use_new_zipfile_serialization' in kwargs:
                raise RuntimeError("Cannot set method manually")
            kwargs['_use_new_zipfile_serialization'] = self.use_zip
            return self.torch_save(*args, **kwargs)

        torch.save = wrapper

    def __exit__(self, *args, **kwargs):
        torch.save = self.torch_save

Point = namedtuple('Point', ['x', 'y'])

class ClassThatUsesBuildInstruction:
    def __init__(self, num):
        self.num = num

    def __reduce_ex__(self, proto):
        # Third item, state here will cause pickle to push a BUILD instruction
        return ClassThatUsesBuildInstruction, (self.num,), {'foo': 'bar'}


@unittest.skipIf(IS_WINDOWS, "NamedTemporaryFile on windows")
class TestBothSerialization(TestCase):
    @parametrize("weights_only", (True, False))
    def test_serialization_new_format_old_format_compat(self, device, weights_only):
        x = [torch.ones(200, 200, device=device) for i in range(30)]

        def test(f_new, f_old):
            torch.save(x, f_new, _use_new_zipfile_serialization=True)
            f_new.seek(0)
            x_new_load = torch.load(f_new, weights_only=weights_only)
            self.assertEqual(x, x_new_load)

            torch.save(x, f_old, _use_new_zipfile_serialization=False)
            f_old.seek(0)
            x_old_load = torch.load(f_old, weights_only=weights_only)
            self.assertEqual(x_old_load, x_new_load)

        with AlwaysWarnTypedStorageRemoval(True), warnings.catch_warnings(record=True) as w:
            with tempfile.NamedTemporaryFile() as f_new, tempfile.NamedTemporaryFile() as f_old:
                test(f_new, f_old)
            self.assertTrue(len(w) == 0, msg=f"Expected no warnings but got {[str(x) for x in w]}")


class TestOldSerialization(TestCase, SerializationMixin):
    # unique_key is necessary because on Python 2.7, if a warning passed to
    # the warning module is the same, it is not raised again.
    def _test_serialization_container(self, unique_key, filecontext_lambda):

        tmpmodule_name = f'tmpmodule{unique_key}'

        def import_module(name, filename):
            import importlib.util
            spec = importlib.util.spec_from_file_location(name, filename)
            module = importlib.util.module_from_spec(spec)
            spec.loader.exec_module(module)
            sys.modules[module.__name__] = module
            return module

        with filecontext_lambda() as checkpoint:
            fname = get_file_path_2(os.path.dirname(os.path.dirname(torch.__file__)), 'torch', 'testing',
                                    '_internal', 'data', 'network1.py')
            module = import_module(tmpmodule_name, fname)
            torch.save(module.Net(), checkpoint)

            # First check that the checkpoint can be loaded without warning about unsafe loads
            checkpoint.seek(0)
            with warnings.catch_warnings(record=True) as w:
                # weights_only=False as this is legacy code that saves the model
                loaded = torch.load(checkpoint, weights_only=False)
                self.assertTrue(isinstance(loaded, module.Net))
                if can_retrieve_source:
                    self.assertEqual(len(w), 0)

            # Replace the module with different source
            fname = get_file_path_2(os.path.dirname(os.path.dirname(torch.__file__)), 'torch', 'testing',
                                    '_internal', 'data', 'network2.py')
            module = import_module(tmpmodule_name, fname)
            checkpoint.seek(0)
            with warnings.catch_warnings(record=True) as w:
                # weights_only=False as this is legacy code that saves the model
                loaded = torch.load(checkpoint, weights_only=False)
                self.assertTrue(isinstance(loaded, module.Net))
                if can_retrieve_source:
                    self.assertEqual(len(w), 1)
                    self.assertEqual(w[0].category, SourceChangeWarning)

    def test_serialization_container(self):
        self._test_serialization_container('file', tempfile.NamedTemporaryFile)

    def test_serialization_container_filelike(self):
        self._test_serialization_container('filelike', BytesIOContext)

    def test_serialization_offset(self):
        a = torch.randn(5, 5)
        b = torch.randn(1024, 1024, 512, dtype=torch.float32)
        m = torch.nn.Conv2d(1, 1, (1, 3))
        i, j = 41, 43
        with tempfile.NamedTemporaryFile() as f:
            pickle.dump(i, f)
            torch.save(a, f)
            pickle.dump(j, f)
            torch.save(b, f)
            torch.save(m, f)
            self.assertTrue(f.tell() > 2 * 1024 * 1024 * 1024)
            f.seek(0)
            i_loaded = pickle.load(f)
            a_loaded = torch.load(f)
            j_loaded = pickle.load(f)
            b_loaded = torch.load(f)
            # weights_only=False as this is legacy code that saves the model
            m_loaded = torch.load(f, weights_only=False)
        self.assertTrue(torch.equal(a, a_loaded))
        self.assertTrue(torch.equal(b, b_loaded))
        self.assertTrue(m.kernel_size == m_loaded.kernel_size)
        self.assertEqual(i, i_loaded)
        self.assertEqual(j, j_loaded)

    @parametrize('weights_only', (True, False))
    def test_serialization_offset_filelike(self, weights_only):
        a = torch.randn(5, 5)
        b = torch.randn(1024, 1024, 512, dtype=torch.float32)
        i, j = 41, 43
        with BytesIOContext() as f:
            pickle.dump(i, f)
            torch.save(a, f)
            pickle.dump(j, f)
            torch.save(b, f)
            self.assertTrue(f.tell() > 2 * 1024 * 1024 * 1024)
            f.seek(0)
            i_loaded = pickle.load(f)
            a_loaded = torch.load(f, weights_only=weights_only)
            j_loaded = pickle.load(f)
            b_loaded = torch.load(f, weights_only=weights_only)
        self.assertTrue(torch.equal(a, a_loaded))
        self.assertTrue(torch.equal(b, b_loaded))
        self.assertEqual(i, i_loaded)
        self.assertEqual(j, j_loaded)

    def run(self, *args, **kwargs):
        with serialization_method(use_zip=False):
            return super().run(*args, **kwargs)


class TestSerialization(TestCase, SerializationMixin):
    @parametrize('weights_only', (True, False))
    def test_serialization_zipfile(self, weights_only):
        data = self._test_serialization_data()

        def test(name_or_buffer):
            torch.save(data, name_or_buffer)

            if hasattr(name_or_buffer, 'seek'):
                name_or_buffer.seek(0)

            result = torch.load(name_or_buffer, weights_only=weights_only)
            self.assertEqual(result, data)

        with tempfile.NamedTemporaryFile() as f:
            test(f)

        with TemporaryFileName() as fname:
            test(fname)

        if IS_FILESYSTEM_UTF8_ENCODING:
            with TemporaryDirectoryName(suffix='\u975eASCII\u30d1\u30b9') as dname:
                with TemporaryFileName(dir=dname) as fname:
                    test(fname)

        test(io.BytesIO())

    def test_serialization_zipfile_actually_jit(self):
        with tempfile.NamedTemporaryFile() as f:
            torch.jit.save(torch.jit.script(torch.nn.Linear(3, 4)), f)
            f.seek(0)
            torch.load(f)

    # Ensure large zip64 serialization works properly
    @serialTest()
    def test_serialization_2gb_file(self):
        # Run GC to clear up as much memory as possible before running this test
        gc.collect()
        big_model = torch.nn.Conv2d(20000, 3200, kernel_size=3)

        with BytesIOContext() as f:
            torch.save(big_model.state_dict(), f)
            f.seek(0)
            state = torch.load(f)

    @parametrize('weights_only', (True, False))
    def test_pathlike_serialization(self, weights_only):
        model = torch.nn.Conv2d(20, 3200, kernel_size=3)

        with TemporaryFileName() as fname:
            path = Path(fname)
            torch.save(model.state_dict(), path)
            torch.load(path, weights_only=weights_only)

    @parametrize('weights_only', (True, False))
    def test_meta_serialization(self, weights_only):
        big_model = torch.nn.Conv2d(20000, 320000, kernel_size=3, device='meta')

        with BytesIOContext() as f:
            torch.save(big_model.state_dict(), f)
            f.seek(0)
            state = torch.load(f, weights_only=weights_only)

        self.assertEqual(state['weight'].size(), big_model.weight.size())

    def test_lr_scheduler_serialization(self):
        sgd = torch.optim.SGD([
            torch.tensor(torch.randn(100, 100, 2000), requires_grad=True)
        ], lr=0.1, momentum=0.9)
        lr_scheduler = torch.optim.lr_scheduler.OneCycleLR(sgd, 6.0, total_steps=10)

        with BytesIOContext() as f:
            torch.save(lr_scheduler.state_dict(), f)
            f.seek(0, os.SEEK_END)
            size = f.tell()
            f.seek(0)
            lr_scheduler_state = torch.load(f)

        self.assertEqual(lr_scheduler_state['base_lrs'], lr_scheduler.base_lrs)
        if 'anneal_func' in lr_scheduler_state:
            self.assertFalse(hasattr(lr_scheduler_state['anneal_func'], '__self__'))  # check method is not bound
        else:
            self.assertTrue('_anneal_func_type' in lr_scheduler_state)
        self.assertTrue(size < 1024 * 1024)  # Must be less than 1MB

    @parametrize('weights_only', (True, False))
    def test_serialization_python_attr(self, weights_only):
        def _test_save_load_attr(t):
            t.foo = 'foo'
            t.pi = 3.14

            with BytesIOContext() as f:
                torch.save(t, f)
                f.seek(0)
                loaded_t = torch.load(f, weights_only=weights_only)

            self.assertEqual(t, loaded_t)
            self.assertEqual(t.foo, loaded_t.foo)
            self.assertEqual(t.pi, loaded_t.pi)

        t = torch.zeros(3, 3)
        _test_save_load_attr(t)
        _test_save_load_attr(torch.nn.Parameter(t))

    def test_weights_only_assert(self):
        class HelloWorld:
            def __reduce__(self):
                return (print, ("Hello World!",))

        with BytesIOContext() as f:
            torch.save(HelloWorld(), f)
            f.seek(0)
            # Unsafe load should work
            self.assertIsNone(torch.load(f, weights_only=False))
            f.seek(0)
            # Safe load should assert
            with self.assertRaisesRegex(pickle.UnpicklingError, "Unsupported global: GLOBAL builtins.print"):
                torch.load(f, weights_only=True)
            try:
                torch.serialization.add_safe_globals([print])
                f.seek(0)
                torch.load(f, weights_only=True)
            finally:
                torch.serialization.clear_safe_globals()

    def test_weights_only_safe_globals_newobj(self):
        # This will use NEWOBJ
        p = Point(x=1, y=2)
        with BytesIOContext() as f:
            torch.save(p, f)
            f.seek(0)
            with self.assertRaisesRegex(pickle.UnpicklingError,
                                        "GLOBAL __main__.Point was not an allowed global by default"):
                torch.load(f, weights_only=True)
            f.seek(0)
            try:
                torch.serialization.add_safe_globals([Point])
                loaded_p = torch.load(f, weights_only=True)
                self.assertEqual(loaded_p, p)
            finally:
                torch.serialization.clear_safe_globals()

    def test_weights_only_safe_globals_build(self):
        counter = 0

        def fake_set_state(obj, *args):
            nonlocal counter
            counter += 1

        c = ClassThatUsesBuildInstruction(2)
        with BytesIOContext() as f:
            torch.save(c, f)
            f.seek(0)
            with self.assertRaisesRegex(pickle.UnpicklingError,
                                        "GLOBAL __main__.ClassThatUsesBuildInstruction was not an allowed global by default"):
                torch.load(f, weights_only=True)
            try:
                torch.serialization.add_safe_globals([ClassThatUsesBuildInstruction])
                # Test dict update path
                f.seek(0)
                loaded_c = torch.load(f, weights_only=True)
                self.assertEqual(loaded_c.num, 2)
                self.assertEqual(loaded_c.foo, 'bar')
                # Test setstate path
                ClassThatUsesBuildInstruction.__setstate__ = fake_set_state
                f.seek(0)
                loaded_c = torch.load(f, weights_only=True)
                self.assertEqual(loaded_c.num, 2)
                self.assertEqual(counter, 1)
                self.assertFalse(hasattr(loaded_c, 'foo'))
            finally:
                torch.serialization.clear_safe_globals()
                ClassThatUsesBuildInstruction.__setstate__ = None

    def test_weights_only_safe_globals_blocklist(self):
        module = 'nt' if IS_WINDOWS else 'posix'
        error_msg = f"unsupported GLOBAL {module}.execv whose module {module} is blocked"
        with BytesIOContext() as f:
            torch.save(os.execv, f)
            f.seek(0)
            with self.assertRaisesRegex(pickle.UnpicklingError, error_msg):
                torch.load(f, weights_only=True)
            f.seek(0)
            # safe_globals doesn't work even with allowlist
            with safe_globals([os.execv]):
                with self.assertRaisesRegex(pickle.UnpicklingError, error_msg):
                    torch.load(f, weights_only=True)

    @parametrize("unsafe_global", [True, False])
    def test_weights_only_error(self, unsafe_global):
        sd = {'t': TwoTensor(torch.randn(2), torch.randn(2))}
        pickle_protocol = torch.serialization.DEFAULT_PROTOCOL if unsafe_global else 5
        with BytesIOContext() as f:
            torch.save(sd, f, pickle_protocol=pickle_protocol)
            f.seek(0)
            if unsafe_global:
                with self.assertRaisesRegex(pickle.UnpicklingError,
                                            r"use `torch.serialization.add_safe_globals\(\[TwoTensor\]\)` to allowlist"):
                    torch.load(f, weights_only=True)
            else:
                with self.assertRaisesRegex(pickle.UnpicklingError,
                                            "file an issue with the following so that we can make `weights_only=True`"):
                    torch.load(f, weights_only=True)

    @parametrize('weights_only', (False, True))
    def test_serialization_math_bits(self, weights_only):
        t = torch.randn(1, dtype=torch.cfloat)

        def _save_load_check(t):
            with BytesIOContext() as f:
                torch.save(t, f)
                f.seek(0)
                # Unsafe load should work
                self.assertEqual(torch.load(f, weights_only=weights_only), t)

        t_conj = torch.conj(t)
        _save_load_check(t_conj)

        t_neg = torch._neg_view(t)
        _save_load_check(t_neg)

        t_n_c = torch._neg_view(torch.conj(t))
        _save_load_check(t_n_c)

    @parametrize('weights_only', (False, True))
    def test_serialization_efficient_zerotensor(self, weights_only):
        # We don't support serializing `ZeroTensor` as it is not public
        # facing yet.
        # If in future, `ZeroTensor` serialization is supported, this test
        # should start failing!
        t = torch._efficientzerotensor((4, 5))

        def _save_load_check(t):
            with BytesIOContext() as f:
                torch.save(t, f)
                f.seek(0)
                # Unsafe load should work
                self.assertEqual(torch.load(f, weights_only=weights_only), t)

        # NOTE: `torch.save` fails before we hit the TORCH_CHECK in `getTensoMetadata`
        #       as nullptr storage is disabled.
        with self.assertRaisesRegex(RuntimeError, 'ZeroTensor is not serializable'):
            _save_load_check(t)

    def test_serialization_byteorder_mark(self):
        lstm = torch.nn.LSTM(3, 3)
        inputs = [torch.randn(1, 3) for _ in range(5)]
        inputs = torch.cat(inputs).view(len(inputs), 1, -1)
        hidden = (torch.randn(1, 1, 3), torch.randn(1, 1, 3))  # clean out hidden state

        databuffer = io.BytesIO()
        torch.save(lstm.state_dict(), databuffer)
        databuffer.seek(0)

        with torch.serialization._open_zipfile_reader(databuffer) as zip_file:
            byteordername = 'byteorder'
            self.assertTrue(zip_file.has_record(byteordername))
            byteorderdata = zip_file.get_record(byteordername)
            self.assertTrue(byteorderdata in [b'little', b'big'])
            self.assertEqual(byteorderdata.decode(), sys.byteorder)

    def test_serialization_load_bom_data(self):
        # 1. Generated on LE system using following commands:
        #
        # import torch
        #
        # lstm = torch.nn.LSTM(3, 3)
        # inputs = [torch.randn(1, 3) for _ in range(5)]
        #
        # inputs = torch.cat(inputs).view(len(inputs), 1, -1)
        # hidden = (torch.randn(1, 1, 3), torch.randn(1, 1, 3))
        #
        # torch.save(lstm.state_dict(), "lstm.LE.pt", _disable_byteorder_record=True)
        # torch.save(lstm.state_dict(), "lstm.LE.BOM.pt")
        #
        # print(lstm.state_dict())
        #
        # 2. After that it is resaved on BE system with following commands:
        #
        # import torch
        #
        # lstm = torch.nn.LSTM(3, 3)
        # lstm.load_state_dict(torch.load("lstm.LE.BOM.pt"), strict=True)
        #
        # torch.save(lstm.state_dict(), "lstm.BE.pt", _disable_byteorder_record=True)
        # torch.save(lstm.state_dict(), "lstm.BE.BOM.pt")
        #
        # print(lstm.state_dict())
        #
        # Following commands and a bit of manual work were used to produce python bytes from resulting files:
        #
        # file = open('filename', 'rb')
        # data = file.read()
        # file.close()
        # print("\n".join(textwrap.wrap(str(data), 80)))
        #
        # BOM in this context is used as Byte Order Mark.
        #
        data_le_no_bom = (b'PK\x03\x04\x00\x00\x08\x08\x00\x00\x00\x00\x00\x00\x00\x00\x00\x00\x00\x00\x00'
                          b'\x00\x00\x00\x00\x00\r\x00\x15\x00lstm/data.pklFB\x11\x00ZZZZZZZZZZZZZZZZZ\x80\x02'
                          b'ccollections\nOrderedDict\nq\x00)Rq\x01(X\x0c\x00\x00\x00weight_ih_l0q\x02ctor'
                          b'ch._utils\n_rebuild_tensor_v2\nq\x03((X\x07\x00\x00\x00storageq\x04ctorch\nFloat'
                          b'Storage\nq\x05X\x01\x00\x00\x000q\x06X\x03\x00\x00\x00cpuq\x07K$tq\x08QK\x00K\x0c'
                          b'K\x03\x86q\tK\x03K\x01\x86q\n\x89h\x00)Rq\x0btq\x0cRq\rX\x0c\x00\x00\x00weight_'
                          b'hh_l0q\x0eh\x03((h\x04h\x05X\x01\x00\x00\x001q\x0fh\x07K$tq\x10QK\x00K\x0cK\x03\x86'
                          b'q\x11K\x03K\x01\x86q\x12\x89h\x00)Rq\x13tq\x14Rq\x15X\n\x00\x00\x00bias_ih_l0'
                          b'q\x16h\x03((h\x04h\x05X\x01\x00\x00\x002q\x17h\x07K\x0ctq\x18QK\x00K\x0c\x85q\x19'
                          b'K\x01\x85q\x1a\x89h\x00)Rq\x1btq\x1cRq\x1dX\n\x00\x00\x00bias_hh_l0q\x1eh\x03(('
                          b'h\x04h\x05X\x01\x00\x00\x003q\x1fh\x07K\x0ctq QK\x00K\x0c\x85q!K\x01\x85q"\x89h\x00'
                          b')Rq#tq$Rq%u}q&X\t\x00\x00\x00_metadataq\'h\x00)Rq(X\x00\x00\x00\x00q)}q*X\x07'
                          b'\x00\x00\x00versionq+K\x01sssb.PK\x07\x08\xab\xf1\xfb\x01\xb8\x01\x00\x00\xb8\x01'
                          b'\x00\x00PK\x03\x04\x00\x00\x08\x08\x00\x00\x00\x00\x00\x00\x00\x00\x00\x00\x00\x00'
                          b'\x00\x00\x00\x00\x00\x00\x0b\x00\x0f\x00lstm/data/0FB\x0b\x00ZZZZZZZZZZZ\nuJ\xbe'
                          b'X*\xa2\xbe\xc4\xea\x10>\xd4\n\x8d\xbe\x1c\x10\x8a\xbe\xb02\xe4\xbe,\xcb4>\x00'
                          b'\x17!>H\x9c\xe0\xbe\xd2\x15!\xbe6C\xc6>v\xc5\x89>\xae\x14\x81\xbeZ\xc7\x99>\x90P'
                          b'\x01?`\xb9\x9a<\xc0 <=\'\xc7\x9e\xbe\xaa\xf4\x02?\x00\xf3\x0e\xbc\xd8\xb7v\xbe\xa0'
                          b'\xcc\xcd=$/\xaf>\x00\xc4K=0\xb8\xe5\xbe\xb6\xc5U\xbe\xc4i\xf3\xbe\xa45\xdc>\x06'
                          b'g\x8d>N!\xae>2Fr\xbe0hb\xbd\xf0we\xbd g\xa0<\xb6\xbe\x9e\xbe\x14\xd1\xc2>PK\x07'
                          b'\x08j\xd9\xb9M\x90\x00\x00\x00\x90\x00\x00\x00PK\x03\x04\x00\x00\x08\x08\x00\x00'
                          b'\x00\x00\x00\x00\x00\x00\x00\x00\x00\x00\x00\x00\x00\x00\x00\x00\x0b\x007\x00lst'
                          b'm/data/1FB3\x00ZZZZZZZZZZZZZZZZZZZZZZZZZZZZZZZZZZZZZZZZZZZZZZZZZZZ|[\xe1>\xa2Yd\xbe'
                          b'\xa5o\t\xbfz\x1c\x05\xbe \xb1\xdb<\xf0\xcd\xfc>\xa2u\xcb>\x8c\x87{\xbe\x9c\x9b'
                          b'^>\xacmG>\xae\x17\x93>\x8e\xc5\xf0\xbet\x1c\xfc>\xcb\x84\x81\xbe\xc8\xa6 >\x88\xee'
                          b'\xaf=\n\xc9\x8d>\xc0\xc5\xee>\xf0E\x91>\xf4^\xa1>\xb8\xbbF>\x97\x97\xfe\xbe\xec'
                          b'\x85\x03?h\x9c\xf3=\xf2\xa8\x97>^\xfa\r?6i\x94\xbe\xbc1w\xbeh\xc4\x8a=\x94\xc8'
                          b'\x9f\xbd\x81\xb5\x89\xbe(K\xb0>\xf0:z\xbd\xb0\xc6\x9b\xbdX\x00\x88=\x05\xc7\x11\xbf'
                          b'PK\x07\x08\x12\xc0\x87\x96\x90\x00\x00\x00\x90\x00\x00\x00PK\x03\x04\x00\x00\x08'
                          b'\x08\x00\x00\x00\x00\x00\x00\x00\x00\x00\x00\x00\x00\x00\x00\x00\x00\x00\x00\x0b'
                          b'\x007\x00lstm/data/2FB3\x00ZZZZZZZZZZZZZZZZZZZZZZZZZZZZZZZZZZZZZZZZZZZZZZZZZZ'
                          b'Z\xb0\xc2f=@\xdd1<\x864\xd8\xbe\xa0\t\x13?+g\x8f\xbeu\xb1\r\xbfbl\xc3>\xa8\\\x82'
                          b'\xbe\xa4c\xf3\xbd,\x96\xdf\xbe\xfe\x05\xf1\xbe\xf8\xc9\x96>PK\x07\x08\x92\tK?0\x00'
                          b'\x00\x000\x00\x00\x00PK\x03\x04\x00\x00\x08\x08\x00\x00\x00\x00\x00\x00\x00\x00'
                          b'\x00\x00\x00\x00\x00\x00\x00\x00\x00\x00\x0b\x00\x17\x00lstm/data/3FB\x13\x00ZZ'
                          b'ZZZZZZZZZZZZZZZZZ\x04\xaai\xbe\xce\xd8\x8a\xbe\xe3O\xdf\xbe$\xc3\xd2\xbe\x06\xb1'
                          b'\x80\xbe^&\x08?\x00\x1a}\xbd\x06\xde\r?\x04\xe7\xac>Z@\xe9\xbe\x14\xc2)>\x9c\xe9'
                          b'/>PK\x07\x08\x1axU\xe80\x00\x00\x000\x00\x00\x00PK\x03\x04\x00\x00\x08\x08\x00\x00'
                          b'\x00\x00\x00\x00\x00\x00\x00\x00\x00\x00\x00\x00\x00\x00\x00\x00\x0c\x00\x16\x00'
                          b'lstm/versionFB\x12\x00ZZZZZZZZZZZZZZZZZZ3\nPK\x07\x08\xd1\x9egU\x02\x00\x00\x00'
                          b'\x02\x00\x00\x00PK\x01\x02\x00\x00\x00\x00\x08\x08\x00\x00\x00\x00\x00\x00\xab\xf1'
                          b'\xfb\x01\xb8\x01\x00\x00\xb8\x01\x00\x00\r\x00\x00\x00\x00\x00\x00\x00\x00\x00'
                          b'\x00\x00\x00\x00\x00\x00\x00\x00lstm/data.pklPK\x01\x02\x00\x00\x00\x00\x08\x08'
                          b'\x00\x00\x00\x00\x00\x00j\xd9\xb9M\x90\x00\x00\x00\x90\x00\x00\x00\x0b\x00\x00\x00'
                          b'\x00\x00\x00\x00\x00\x00\x00\x00\x00\x00\x08\x02\x00\x00lstm/data/0PK\x01\x02\x00'
                          b'\x00\x00\x00\x08\x08\x00\x00\x00\x00\x00\x00\x12\xc0\x87\x96\x90\x00\x00\x00\x90'
                          b'\x00\x00\x00\x0b\x00\x00\x00\x00\x00\x00\x00\x00\x00\x00\x00\x00\x00\xe0\x02\x00'
                          b'\x00lstm/data/1PK\x01\x02\x00\x00\x00\x00\x08\x08\x00\x00\x00\x00\x00\x00\x92'
                          b'\tK?0\x00\x00\x000\x00\x00\x00\x0b\x00\x00\x00\x00\x00\x00\x00\x00\x00\x00\x00\x00'
                          b'\x00\xe0\x03\x00\x00lstm/data/2PK\x01\x02\x00\x00\x00\x00\x08\x08\x00\x00\x00\x00'
                          b'\x00\x00\x1axU\xe80\x00\x00\x000\x00\x00\x00\x0b\x00\x00\x00\x00\x00\x00\x00\x00'
                          b'\x00\x00\x00\x00\x00\x80\x04\x00\x00lstm/data/3PK\x01\x02\x00\x00\x00\x00\x08'
                          b'\x08\x00\x00\x00\x00\x00\x00\xd1\x9egU\x02\x00\x00\x00\x02\x00\x00\x00\x0c\x00\x00'
                          b'\x00\x00\x00\x00\x00\x00\x00\x00\x00\x00\x00\x00\x05\x00\x00lstm/versionPK\x06'
                          b'\x06,\x00\x00\x00\x00\x00\x00\x00\x1e\x03-\x00\x00\x00\x00\x00\x00\x00\x00\x00\x06'
                          b'\x00\x00\x00\x00\x00\x00\x00\x06\x00\x00\x00\x00\x00\x00\x00Y\x01\x00\x00\x00\x00'
                          b'\x00\x00R\x05\x00\x00\x00\x00\x00\x00PK\x06\x07\x00\x00\x00\x00\xab\x06\x00\x00'
                          b'\x00\x00\x00\x00\x01\x00\x00\x00PK\x05\x06\x00\x00\x00\x00\x06\x00\x06\x00Y\x01'
                          b'\x00\x00R\x05\x00\x00\x00\x00')

        data_le_bom = (b'PK\x03\x04\x00\x00\x08\x08\x00\x00\x00\x00\x00\x00\x00\x00\x00\x00\x00\x00\x00'
                       b'\x00\x00\x00\x00\x00\x12\x00\x10\x00lstm.save/data.pklFB\x0c\x00ZZZZZZZZZZZZ\x80'
                       b'\x02ccollections\nOrderedDict\nq\x00)Rq\x01(X\x0c\x00\x00\x00weight_ih_l0q\x02ct'
                       b'orch._utils\n_rebuild_tensor_v2\nq\x03((X\x07\x00\x00\x00storageq\x04ctorch\nFlo'
                       b'atStorage\nq\x05X\x01\x00\x00\x000q\x06X\x03\x00\x00\x00cpuq\x07K$tq\x08QK\x00K\x0c'
                       b'K\x03\x86q\tK\x03K\x01\x86q\n\x89h\x00)Rq\x0btq\x0cRq\rX\x0c\x00\x00\x00weigh'
                       b't_hh_l0q\x0eh\x03((h\x04h\x05X\x01\x00\x00\x001q\x0fh\x07K$tq\x10QK\x00K\x0cK\x03'
                       b'\x86q\x11K\x03K\x01\x86q\x12\x89h\x00)Rq\x13tq\x14Rq\x15X\n\x00\x00\x00bias_ih_'
                       b'l0q\x16h\x03((h\x04h\x05X\x01\x00\x00\x002q\x17h\x07K\x0ctq\x18QK\x00K\x0c\x85q\x19'
                       b'K\x01\x85q\x1a\x89h\x00)Rq\x1btq\x1cRq\x1dX\n\x00\x00\x00bias_hh_l0q\x1eh\x03'
                       b'((h\x04h\x05X\x01\x00\x00\x003q\x1fh\x07K\x0ctq QK\x00K\x0c\x85q!K\x01\x85q"\x89'
                       b'h\x00)Rq#tq$Rq%u}q&X\t\x00\x00\x00_metadataq\'h\x00)Rq(X\x00\x00\x00\x00q)}q*X\x07'
                       b'\x00\x00\x00versionq+K\x01sssb.PK\x07\x08\xab\xf1\xfb\x01\xb8\x01\x00\x00\xb8\x01'
                       b'\x00\x00PK\x03\x04\x00\x00\x08\x08\x00\x00\x00\x00\x00\x00\x00\x00\x00\x00\x00'
                       b'\x00\x00\x00\x00\x00\x00\x00\x13\x00\x07\x00lstm.save/byteorderFB\x03\x00ZZZlit'
                       b'tlePK\x07\x08\x85=\xe3\x19\x06\x00\x00\x00\x06\x00\x00\x00PK\x03\x04\x00\x00\x08'
                       b'\x08\x00\x00\x00\x00\x00\x00\x00\x00\x00\x00\x00\x00\x00\x00\x00\x00\x00\x00\x10'
                       b'\x00<\x00lstm.save/data/0FB8\x00ZZZZZZZZZZZZZZZZZZZZZZZZZZZZZZZZZZZZZZZZZZZZZZZZ'
                       b'ZZZZZZZZ\nuJ\xbeX*\xa2\xbe\xc4\xea\x10>\xd4\n\x8d\xbe\x1c\x10\x8a\xbe\xb02\xe4\xbe'
                       b',\xcb4>\x00\x17!>H\x9c\xe0\xbe\xd2\x15!\xbe6C\xc6>v\xc5\x89>\xae\x14\x81\xbeZ\xc7'
                       b'\x99>\x90P\x01?`\xb9\x9a<\xc0 <=\'\xc7\x9e\xbe\xaa\xf4\x02?\x00\xf3\x0e\xbc\xd8'
                       b'\xb7v\xbe\xa0\xcc\xcd=$/\xaf>\x00\xc4K=0\xb8\xe5\xbe\xb6\xc5U\xbe\xc4i\xf3\xbe'
                       b'\xa45\xdc>\x06g\x8d>N!\xae>2Fr\xbe0hb\xbd\xf0we\xbd g\xa0<\xb6\xbe\x9e\xbe\x14\xd1'
                       b'\xc2>PK\x07\x08j\xd9\xb9M\x90\x00\x00\x00\x90\x00\x00\x00PK\x03\x04\x00\x00\x08'
                       b'\x08\x00\x00\x00\x00\x00\x00\x00\x00\x00\x00\x00\x00\x00\x00\x00\x00\x00\x00\x10'
                       b'\x002\x00lstm.save/data/1FB.\x00ZZZZZZZZZZZZZZZZZZZZZZZZZZZZZZZZZZZZZZZZZZZZZZ|'
                       b'[\xe1>\xa2Yd\xbe\xa5o\t\xbfz\x1c\x05\xbe \xb1\xdb<\xf0\xcd\xfc>\xa2u\xcb>\x8c\x87'
                       b'{\xbe\x9c\x9b^>\xacmG>\xae\x17\x93>\x8e\xc5\xf0\xbet\x1c\xfc>\xcb\x84\x81\xbe\xc8'
                       b'\xa6 >\x88\xee\xaf=\n\xc9\x8d>\xc0\xc5\xee>\xf0E\x91>\xf4^\xa1>\xb8\xbbF>\x97\x97'
                       b'\xfe\xbe\xec\x85\x03?h\x9c\xf3=\xf2\xa8\x97>^\xfa\r?6i\x94\xbe\xbc1w\xbeh\xc4'
                       b'\x8a=\x94\xc8\x9f\xbd\x81\xb5\x89\xbe(K\xb0>\xf0:z\xbd\xb0\xc6\x9b\xbdX\x00\x88='
                       b'\x05\xc7\x11\xbfPK\x07\x08\x12\xc0\x87\x96\x90\x00\x00\x00\x90\x00\x00\x00PK\x03'
                       b'\x04\x00\x00\x08\x08\x00\x00\x00\x00\x00\x00\x00\x00\x00\x00\x00\x00\x00\x00\x00'
                       b'\x00\x00\x00\x10\x002\x00lstm.save/data/2FB.\x00ZZZZZZZZZZZZZZZZZZZZZZZZZZZZZZZZ'
                       b'ZZZZZZZZZZZZZZ\xb0\xc2f=@\xdd1<\x864\xd8\xbe\xa0\t\x13?+g\x8f\xbeu\xb1\r\xbfbl\xc3'
                       b'>\xa8\\\x82\xbe\xa4c\xf3\xbd,\x96\xdf\xbe\xfe\x05\xf1\xbe\xf8\xc9\x96>PK\x07\x08'
                       b'\x92\tK?0\x00\x00\x000\x00\x00\x00PK\x03\x04\x00\x00\x08\x08\x00\x00\x00\x00\x00'
                       b'\x00\x00\x00\x00\x00\x00\x00\x00\x00\x00\x00\x00\x00\x10\x00\x12\x00lstm.save/'
                       b'data/3FB\x0e\x00ZZZZZZZZZZZZZZ\x04\xaai\xbe\xce\xd8\x8a\xbe\xe3O\xdf\xbe$\xc3\xd2'
                       b'\xbe\x06\xb1\x80\xbe^&\x08?\x00\x1a}\xbd\x06\xde\r?\x04\xe7\xac>Z@\xe9\xbe\x14\xc2'
                       b')>\x9c\xe9/>PK\x07\x08\x1axU\xe80\x00\x00\x000\x00\x00\x00PK\x03\x04\x00\x00\x08'
                       b'\x08\x00\x00\x00\x00\x00\x00\x00\x00\x00\x00\x00\x00\x00\x00\x00\x00\x00\x00\x11'
                       b'\x00\x11\x00lstm.save/versionFB\r\x00ZZZZZZZZZZZZZ3\nPK\x07\x08\xd1\x9egU\x02'
                       b'\x00\x00\x00\x02\x00\x00\x00PK\x01\x02\x00\x00\x00\x00\x08\x08\x00\x00\x00\x00\x00'
                       b'\x00\xab\xf1\xfb\x01\xb8\x01\x00\x00\xb8\x01\x00\x00\x12\x00\x00\x00\x00\x00\x00'
                       b'\x00\x00\x00\x00\x00\x00\x00\x00\x00\x00\x00lstm.save/data.pklPK\x01\x02\x00\x00'
                       b'\x00\x00\x08\x08\x00\x00\x00\x00\x00\x00\x85=\xe3\x19\x06\x00\x00\x00\x06\x00\x00'
                       b'\x00\x13\x00\x00\x00\x00\x00\x00\x00\x00\x00\x00\x00\x00\x00\x08\x02\x00\x00l'
                       b'stm.save/byteorderPK\x01\x02\x00\x00\x00\x00\x08\x08\x00\x00\x00\x00\x00\x00j\xd9'
                       b'\xb9M\x90\x00\x00\x00\x90\x00\x00\x00\x10\x00\x00\x00\x00\x00\x00\x00\x00\x00\x00'
                       b'\x00\x00\x00V\x02\x00\x00lstm.save/data/0PK\x01\x02\x00\x00\x00\x00\x08\x08\x00'
                       b'\x00\x00\x00\x00\x00\x12\xc0\x87\x96\x90\x00\x00\x00\x90\x00\x00\x00\x10\x00\x00'
                       b'\x00\x00\x00\x00\x00\x00\x00\x00\x00\x00\x00`\x03\x00\x00lstm.save/data/1PK\x01'
                       b'\x02\x00\x00\x00\x00\x08\x08\x00\x00\x00\x00\x00\x00\x92\tK?0\x00\x00\x000\x00\x00'
                       b'\x00\x10\x00\x00\x00\x00\x00\x00\x00\x00\x00\x00\x00\x00\x00`\x04\x00\x00lstm.'
                       b'save/data/2PK\x01\x02\x00\x00\x00\x00\x08\x08\x00\x00\x00\x00\x00\x00\x1axU\xe80'
                       b'\x00\x00\x000\x00\x00\x00\x10\x00\x00\x00\x00\x00\x00\x00\x00\x00\x00\x00\x00\x00'
                       b'\x00\x05\x00\x00lstm.save/data/3PK\x01\x02\x00\x00\x00\x00\x08\x08\x00\x00\x00\x00'
                       b'\x00\x00\xd1\x9egU\x02\x00\x00\x00\x02\x00\x00\x00\x11\x00\x00\x00\x00\x00\x00'
                       b'\x00\x00\x00\x00\x00\x00\x00\x80\x05\x00\x00lstm.save/versionPK\x06\x06,\x00\x00'
                       b'\x00\x00\x00\x00\x00\x1e\x03-\x00\x00\x00\x00\x00\x00\x00\x00\x00\x07\x00\x00\x00'
                       b'\x00\x00\x00\x00\x07\x00\x00\x00\x00\x00\x00\x00\xb8\x01\x00\x00\x00\x00\x00\x00'
                       b'\xd2\x05\x00\x00\x00\x00\x00\x00PK\x06\x07\x00\x00\x00\x00\x8a\x07\x00\x00\x00'
                       b'\x00\x00\x00\x01\x00\x00\x00PK\x05\x06\x00\x00\x00\x00\x07\x00\x07\x00\xb8\x01\x00'
                       b'\x00\xd2\x05\x00\x00\x00\x00')

        data_be_no_bom = (b'PK\x03\x04\x00\x00\x08\x08\x00\x00\x00\x00\x00\x00\x00\x00\x00\x00\x00\x00\x00'
                          b'\x00\x00\x00\x00\x00\x12\x00\x10\x00lstm.save/data.pklFB\x0c\x00ZZZZZZZZZZZZ\x80'
                          b'\x02ccollections\nOrderedDict\nq\x00)Rq\x01(X\x0c\x00\x00\x00weight_ih_l0q\x02ct'
                          b'orch._utils\n_rebuild_tensor_v2\nq\x03((X\x07\x00\x00\x00storageq\x04ctorch\nFlo'
                          b'atStorage\nq\x05X\x01\x00\x00\x000q\x06X\x03\x00\x00\x00cpuq\x07K$tq\x08QK\x00K\x0c'
                          b'K\x03\x86q\tK\x03K\x01\x86q\n\x89h\x00)Rq\x0btq\x0cRq\rX\x0c\x00\x00\x00weigh'
                          b't_hh_l0q\x0eh\x03((h\x04h\x05X\x01\x00\x00\x001q\x0fh\x07K$tq\x10QK\x00K\x0cK\x03'
                          b'\x86q\x11K\x03K\x01\x86q\x12\x89h\x00)Rq\x13tq\x14Rq\x15X\n\x00\x00\x00bias_ih_'
                          b'l0q\x16h\x03((h\x04h\x05X\x01\x00\x00\x002q\x17h\x07K\x0ctq\x18QK\x00K\x0c\x85q\x19'
                          b'K\x01\x85q\x1a\x89h\x00)Rq\x1btq\x1cRq\x1dX\n\x00\x00\x00bias_hh_l0q\x1eh\x03'
                          b'((h\x04h\x05X\x01\x00\x00\x003q\x1fh\x07K\x0ctq QK\x00K\x0c\x85q!K\x01\x85q"\x89'
                          b'h\x00)Rq#tq$Rq%u}q&X\t\x00\x00\x00_metadataq\'h\x00)Rq(X\x00\x00\x00\x00q)}q*X\x07'
                          b'\x00\x00\x00versionq+K\x01sssb.PK\x07\x08\xab\xf1\xfb\x01\xb8\x01\x00\x00\xb8\x01'
                          b'\x00\x00PK\x03\x04\x00\x00\x08\x08\x00\x00\x00\x00\x00\x00\x00\x00\x00\x00\x00'
                          b'\x00\x00\x00\x00\x00\x00\x00\x10\x00\n\x00lstm.save/data/0FB\x06\x00ZZZZZZ\xbeJ'
                          b'u\n\xbe\xa2*X>\x10\xea\xc4\xbe\x8d\n\xd4\xbe\x8a\x10\x1c\xbe\xe42\xb0>4\xcb,>!\x17'
                          b'\x00\xbe\xe0\x9cH\xbe!\x15\xd2>\xc6C6>\x89\xc5v\xbe\x81\x14\xae>\x99\xc7Z?\x01'
                          b'P\x90<\x9a\xb9`=< \xc0\xbe\x9e\xc7\'?\x02\xf4\xaa\xbc\x0e\xf3\x00\xbev\xb7\xd8=\xcd'
                          b'\xcc\xa0>\xaf/$=K\xc4\x00\xbe\xe5\xb80\xbeU\xc5\xb6\xbe\xf3i\xc4>\xdc5\xa4>\x8d'
                          b'g\x06>\xae!N\xberF2\xbdbh0\xbdew\xf0<\xa0g \xbe\x9e\xbe\xb6>\xc2\xd1\x14PK\x07'
                          b'\x08\xc2yG\xba\x90\x00\x00\x00\x90\x00\x00\x00PK\x03\x04\x00\x00\x08\x08\x00\x00'
                          b'\x00\x00\x00\x00\x00\x00\x00\x00\x00\x00\x00\x00\x00\x00\x00\x00\x10\x002\x00lst'
                          b'm.save/data/1FB.\x00ZZZZZZZZZZZZZZZZZZZZZZZZZZZZZZZZZZZZZZZZZZZZZZ>\xe1[|\xbedY\xa2'
                          b'\xbf\to\xa5\xbe\x05\x1cz<\xdb\xb1 >\xfc\xcd\xf0>\xcbu\xa2\xbe{\x87\x8c>^\x9b\x9c'
                          b'>Gm\xac>\x93\x17\xae\xbe\xf0\xc5\x8e>\xfc\x1ct\xbe\x81\x84\xcb> \xa6\xc8=\xaf'
                          b'\xee\x88>\x8d\xc9\n>\xee\xc5\xc0>\x91E\xf0>\xa1^\xf4>F\xbb\xb8\xbe\xfe\x97\x97?\x03'
                          b'\x85\xec=\xf3\x9ch>\x97\xa8\xf2?\r\xfa^\xbe\x94i6\xbew1\xbc=\x8a\xc4h\xbd\x9f'
                          b'\xc8\x94\xbe\x89\xb5\x81>\xb0K(\xbdz:\xf0\xbd\x9b\xc6\xb0=\x88\x00X\xbf\x11\xc7\x05'
                          b'PK\x07\x08\xd0\xbftD\x90\x00\x00\x00\x90\x00\x00\x00PK\x03\x04\x00\x00\x08\x08'
                          b'\x00\x00\x00\x00\x00\x00\x00\x00\x00\x00\x00\x00\x00\x00\x00\x00\x00\x00\x10\x00'
                          b'2\x00lstm.save/data/2FB.\x00ZZZZZZZZZZZZZZZZZZZZZZZZZZZZZZZZZZZZZZZZZZZZZZ=f\xc2'
                          b'\xb0<1\xdd@\xbe\xd84\x86?\x13\t\xa0\xbe\x8fg+\xbf\r\xb1u>\xc3lb\xbe\x82\\\xa8\xbd'
                          b'\xf3c\xa4\xbe\xdf\x96,\xbe\xf1\x05\xfe>\x96\xc9\xf8PK\x07\x08"\xc5\xc5O0\x00\x00'
                          b'\x000\x00\x00\x00PK\x03\x04\x00\x00\x08\x08\x00\x00\x00\x00\x00\x00\x00\x00\x00'
                          b'\x00\x00\x00\x00\x00\x00\x00\x00\x00\x10\x00\x12\x00lstm.save/data/3FB\x0e\x00Z'
                          b'ZZZZZZZZZZZZZ\xbei\xaa\x04\xbe\x8a\xd8\xce\xbe\xdfO\xe3\xbe\xd2\xc3$\xbe\x80\xb1'
                          b'\x06?\x08&^\xbd}\x1a\x00?\r\xde\x06>\xac\xe7\x04\xbe\xe9@Z>)\xc2\x14>/\xe9\x9cPK'
                          b'\x07\x08\xfb\xfd/\x920\x00\x00\x000\x00\x00\x00PK\x03\x04\x00\x00\x08\x08\x00\x00'
                          b'\x00\x00\x00\x00\x00\x00\x00\x00\x00\x00\x00\x00\x00\x00\x00\x00\x11\x00\x11\x00'
                          b'lstm.save/versionFB\r\x00ZZZZZZZZZZZZZ3\nPK\x07\x08\xd1\x9egU\x02\x00\x00\x00\x02'
                          b'\x00\x00\x00PK\x01\x02\x00\x00\x00\x00\x08\x08\x00\x00\x00\x00\x00\x00\xab\xf1'
                          b'\xfb\x01\xb8\x01\x00\x00\xb8\x01\x00\x00\x12\x00\x00\x00\x00\x00\x00\x00\x00\x00'
                          b'\x00\x00\x00\x00\x00\x00\x00\x00lstm.save/data.pklPK\x01\x02\x00\x00\x00\x00\x08'
                          b'\x08\x00\x00\x00\x00\x00\x00\xc2yG\xba\x90\x00\x00\x00\x90\x00\x00\x00\x10\x00\x00'
                          b'\x00\x00\x00\x00\x00\x00\x00\x00\x00\x00\x00\x08\x02\x00\x00lstm.save/data/0PK'
                          b'\x01\x02\x00\x00\x00\x00\x08\x08\x00\x00\x00\x00\x00\x00\xd0\xbftD\x90\x00\x00\x00'
                          b'\x90\x00\x00\x00\x10\x00\x00\x00\x00\x00\x00\x00\x00\x00\x00\x00\x00\x00\xe0\x02'
                          b'\x00\x00lstm.save/data/1PK\x01\x02\x00\x00\x00\x00\x08\x08\x00\x00\x00\x00\x00'
                          b'\x00"\xc5\xc5O0\x00\x00\x000\x00\x00\x00\x10\x00\x00\x00\x00\x00\x00\x00\x00\x00'
                          b'\x00\x00\x00\x00\xe0\x03\x00\x00lstm.save/data/2PK\x01\x02\x00\x00\x00\x00\x08\x08'
                          b'\x00\x00\x00\x00\x00\x00\xfb\xfd/\x920\x00\x00\x000\x00\x00\x00\x10\x00\x00\x00'
                          b'\x00\x00\x00\x00\x00\x00\x00\x00\x00\x00\x80\x04\x00\x00lstm.save/data/3PK\x01\x02'
                          b'\x00\x00\x00\x00\x08\x08\x00\x00\x00\x00\x00\x00\xd1\x9egU\x02\x00\x00\x00\x02'
                          b'\x00\x00\x00\x11\x00\x00\x00\x00\x00\x00\x00\x00\x00\x00\x00\x00\x00\x00\x05\x00'
                          b'\x00lstm.save/versionPK\x06\x06,\x00\x00\x00\x00\x00\x00\x00\x1e\x03-\x00\x00\x00'
                          b'\x00\x00\x00\x00\x00\x00\x06\x00\x00\x00\x00\x00\x00\x00\x06\x00\x00\x00\x00\x00'
                          b'\x00\x00w\x01\x00\x00\x00\x00\x00\x00R\x05\x00\x00\x00\x00\x00\x00PK\x06\x07\x00'
                          b'\x00\x00\x00\xc9\x06\x00\x00\x00\x00\x00\x00\x01\x00\x00\x00PK\x05\x06\x00\x00'
                          b'\x00\x00\x06\x00\x06\x00w\x01\x00\x00R\x05\x00\x00\x00\x00')

        data_be_bom = (b'PK\x03\x04\x00\x00\x08\x08\x00\x00\x00\x00\x00\x00\x00\x00\x00\x00\x00\x00\x00'
                       b'\x00\x00\x00\x00\x00\x12\x00\x10\x00lstm.save/data.pklFB\x0c\x00ZZZZZZZZZZZZ\x80'
                       b'\x02ccollections\nOrderedDict\nq\x00)Rq\x01(X\x0c\x00\x00\x00weight_ih_l0q\x02ct'
                       b'orch._utils\n_rebuild_tensor_v2\nq\x03((X\x07\x00\x00\x00storageq\x04ctorch\nFlo'
                       b'atStorage\nq\x05X\x01\x00\x00\x000q\x06X\x03\x00\x00\x00cpuq\x07K$tq\x08QK\x00K\x0c'
                       b'K\x03\x86q\tK\x03K\x01\x86q\n\x89h\x00)Rq\x0btq\x0cRq\rX\x0c\x00\x00\x00weigh'
                       b't_hh_l0q\x0eh\x03((h\x04h\x05X\x01\x00\x00\x001q\x0fh\x07K$tq\x10QK\x00K\x0cK\x03'
                       b'\x86q\x11K\x03K\x01\x86q\x12\x89h\x00)Rq\x13tq\x14Rq\x15X\n\x00\x00\x00bias_ih_'
                       b'l0q\x16h\x03((h\x04h\x05X\x01\x00\x00\x002q\x17h\x07K\x0ctq\x18QK\x00K\x0c\x85q\x19'
                       b'K\x01\x85q\x1a\x89h\x00)Rq\x1btq\x1cRq\x1dX\n\x00\x00\x00bias_hh_l0q\x1eh\x03'
                       b'((h\x04h\x05X\x01\x00\x00\x003q\x1fh\x07K\x0ctq QK\x00K\x0c\x85q!K\x01\x85q"\x89'
                       b'h\x00)Rq#tq$Rq%u}q&X\t\x00\x00\x00_metadataq\'h\x00)Rq(X\x00\x00\x00\x00q)}q*X\x07'
                       b'\x00\x00\x00versionq+K\x01sssb.PK\x07\x08\xab\xf1\xfb\x01\xb8\x01\x00\x00\xb8\x01'
                       b'\x00\x00PK\x03\x04\x00\x00\x08\x08\x00\x00\x00\x00\x00\x00\x00\x00\x00\x00\x00'
                       b'\x00\x00\x00\x00\x00\x00\x00\x13\x00\x07\x00lstm.save/byteorderFB\x03\x00ZZZbig'
                       b'PK\x07\x08I\xe2\xfb\xd3\x03\x00\x00\x00\x03\x00\x00\x00PK\x03\x04\x00\x00\x08\x08'
                       b'\x00\x00\x00\x00\x00\x00\x00\x00\x00\x00\x00\x00\x00\x00\x00\x00\x00\x00\x10\x00'
                       b'?\x00lstm.save/data/0FB;\x00ZZZZZZZZZZZZZZZZZZZZZZZZZZZZZZZZZZZZZZZZZZZZZZZZZZZ'
                       b'ZZZZZZZZ\xbeJu\n\xbe\xa2*X>\x10\xea\xc4\xbe\x8d\n\xd4\xbe\x8a\x10\x1c\xbe\xe42\xb0'
                       b'>4\xcb,>!\x17\x00\xbe\xe0\x9cH\xbe!\x15\xd2>\xc6C6>\x89\xc5v\xbe\x81\x14\xae>\x99'
                       b'\xc7Z?\x01P\x90<\x9a\xb9`=< \xc0\xbe\x9e\xc7\'?\x02\xf4\xaa\xbc\x0e\xf3\x00\xbe'
                       b'v\xb7\xd8=\xcd\xcc\xa0>\xaf/$=K\xc4\x00\xbe\xe5\xb80\xbeU\xc5\xb6\xbe\xf3i\xc4'
                       b'>\xdc5\xa4>\x8dg\x06>\xae!N\xberF2\xbdbh0\xbdew\xf0<\xa0g \xbe\x9e\xbe\xb6>\xc2\xd1'
                       b'\x14PK\x07\x08\xc2yG\xba\x90\x00\x00\x00\x90\x00\x00\x00PK\x03\x04\x00\x00\x08'
                       b'\x08\x00\x00\x00\x00\x00\x00\x00\x00\x00\x00\x00\x00\x00\x00\x00\x00\x00\x00\x10'
                       b'\x002\x00lstm.save/data/1FB.\x00ZZZZZZZZZZZZZZZZZZZZZZZZZZZZZZZZZZZZZZZZZZZZZZ>'
                       b'\xe1[|\xbedY\xa2\xbf\to\xa5\xbe\x05\x1cz<\xdb\xb1 >\xfc\xcd\xf0>\xcbu\xa2\xbe{\x87'
                       b'\x8c>^\x9b\x9c>Gm\xac>\x93\x17\xae\xbe\xf0\xc5\x8e>\xfc\x1ct\xbe\x81\x84\xcb> '
                       b'\xa6\xc8=\xaf\xee\x88>\x8d\xc9\n>\xee\xc5\xc0>\x91E\xf0>\xa1^\xf4>F\xbb\xb8\xbe\xfe'
                       b'\x97\x97?\x03\x85\xec=\xf3\x9ch>\x97\xa8\xf2?\r\xfa^\xbe\x94i6\xbew1\xbc=\x8a'
                       b'\xc4h\xbd\x9f\xc8\x94\xbe\x89\xb5\x81>\xb0K(\xbdz:\xf0\xbd\x9b\xc6\xb0=\x88\x00X'
                       b'\xbf\x11\xc7\x05PK\x07\x08\xd0\xbftD\x90\x00\x00\x00\x90\x00\x00\x00PK\x03\x04\x00'
                       b'\x00\x08\x08\x00\x00\x00\x00\x00\x00\x00\x00\x00\x00\x00\x00\x00\x00\x00\x00\x00'
                       b'\x00\x10\x002\x00lstm.save/data/2FB.\x00ZZZZZZZZZZZZZZZZZZZZZZZZZZZZZZZZZZZZZZ'
                       b'ZZZZZZZZ=f\xc2\xb0<1\xdd@\xbe\xd84\x86?\x13\t\xa0\xbe\x8fg+\xbf\r\xb1u>\xc3lb\xbe'
                       b'\x82\\\xa8\xbd\xf3c\xa4\xbe\xdf\x96,\xbe\xf1\x05\xfe>\x96\xc9\xf8PK\x07\x08"\xc5'
                       b'\xc5O0\x00\x00\x000\x00\x00\x00PK\x03\x04\x00\x00\x08\x08\x00\x00\x00\x00\x00\x00'
                       b'\x00\x00\x00\x00\x00\x00\x00\x00\x00\x00\x00\x00\x10\x00\x12\x00lstm.save/data'
                       b'/3FB\x0e\x00ZZZZZZZZZZZZZZ\xbei\xaa\x04\xbe\x8a\xd8\xce\xbe\xdfO\xe3\xbe\xd2\xc3'
                       b'$\xbe\x80\xb1\x06?\x08&^\xbd}\x1a\x00?\r\xde\x06>\xac\xe7\x04\xbe\xe9@Z>)\xc2\x14'
                       b'>/\xe9\x9cPK\x07\x08\xfb\xfd/\x920\x00\x00\x000\x00\x00\x00PK\x03\x04\x00\x00\x08'
                       b'\x08\x00\x00\x00\x00\x00\x00\x00\x00\x00\x00\x00\x00\x00\x00\x00\x00\x00\x00\x11'
                       b'\x00\x11\x00lstm.save/versionFB\r\x00ZZZZZZZZZZZZZ3\nPK\x07\x08\xd1\x9egU\x02\x00'
                       b'\x00\x00\x02\x00\x00\x00PK\x01\x02\x00\x00\x00\x00\x08\x08\x00\x00\x00\x00\x00'
                       b'\x00\xab\xf1\xfb\x01\xb8\x01\x00\x00\xb8\x01\x00\x00\x12\x00\x00\x00\x00\x00\x00'
                       b'\x00\x00\x00\x00\x00\x00\x00\x00\x00\x00\x00lstm.save/data.pklPK\x01\x02\x00\x00'
                       b'\x00\x00\x08\x08\x00\x00\x00\x00\x00\x00I\xe2\xfb\xd3\x03\x00\x00\x00\x03\x00\x00'
                       b'\x00\x13\x00\x00\x00\x00\x00\x00\x00\x00\x00\x00\x00\x00\x00\x08\x02\x00\x00ls'
                       b'tm.save/byteorderPK\x01\x02\x00\x00\x00\x00\x08\x08\x00\x00\x00\x00\x00\x00\xc2y'
                       b'G\xba\x90\x00\x00\x00\x90\x00\x00\x00\x10\x00\x00\x00\x00\x00\x00\x00\x00\x00\x00'
                       b'\x00\x00\x00S\x02\x00\x00lstm.save/data/0PK\x01\x02\x00\x00\x00\x00\x08\x08\x00'
                       b'\x00\x00\x00\x00\x00\xd0\xbftD\x90\x00\x00\x00\x90\x00\x00\x00\x10\x00\x00\x00\x00'
                       b'\x00\x00\x00\x00\x00\x00\x00\x00\x00`\x03\x00\x00lstm.save/data/1PK\x01\x02\x00'
                       b'\x00\x00\x00\x08\x08\x00\x00\x00\x00\x00\x00"\xc5\xc5O0\x00\x00\x000\x00\x00\x00'
                       b'\x10\x00\x00\x00\x00\x00\x00\x00\x00\x00\x00\x00\x00\x00`\x04\x00\x00lstm.save/'
                       b'data/2PK\x01\x02\x00\x00\x00\x00\x08\x08\x00\x00\x00\x00\x00\x00\xfb\xfd/\x920\x00'
                       b'\x00\x000\x00\x00\x00\x10\x00\x00\x00\x00\x00\x00\x00\x00\x00\x00\x00\x00\x00\x00'
                       b'\x05\x00\x00lstm.save/data/3PK\x01\x02\x00\x00\x00\x00\x08\x08\x00\x00\x00\x00'
                       b'\x00\x00\xd1\x9egU\x02\x00\x00\x00\x02\x00\x00\x00\x11\x00\x00\x00\x00\x00\x00\x00'
                       b'\x00\x00\x00\x00\x00\x00\x80\x05\x00\x00lstm.save/versionPK\x06\x06,\x00\x00\x00'
                       b'\x00\x00\x00\x00\x1e\x03-\x00\x00\x00\x00\x00\x00\x00\x00\x00\x07\x00\x00\x00'
                       b'\x00\x00\x00\x00\x07\x00\x00\x00\x00\x00\x00\x00\xb8\x01\x00\x00\x00\x00\x00\x00'
                       b'\xd2\x05\x00\x00\x00\x00\x00\x00PK\x06\x07\x00\x00\x00\x00\x8a\x07\x00\x00\x00\x00'
                       b'\x00\x00\x01\x00\x00\x00PK\x05\x06\x00\x00\x00\x00\x07\x00\x07\x00\xb8\x01\x00'
                       b'\x00\xd2\x05\x00\x00\x00\x00')

        current_load_endian = get_default_load_endianness()

        buf_le_no_bom = io.BytesIO(data_le_no_bom)
        buf_le_bom = io.BytesIO(data_le_bom)
        buf_be_no_bom = io.BytesIO(data_be_no_bom)
        buf_be_bom = io.BytesIO(data_be_bom)

        lstm_le_no_bom = torch.nn.LSTM(3, 3)
        lstm_le_bom = torch.nn.LSTM(3, 3)
        lstm_be_no_bom = torch.nn.LSTM(3, 3)
        lstm_be_bom = torch.nn.LSTM(3, 3)

        lstm_le_no_bom_little = torch.nn.LSTM(3, 3)
        lstm_be_no_bom_little = torch.nn.LSTM(3, 3)
        lstm_le_no_bom_big = torch.nn.LSTM(3, 3)
        lstm_be_no_bom_big = torch.nn.LSTM(3, 3)

        try:
            set_default_load_endianness(LoadEndianness.NATIVE)
            lstm_le_no_bom.load_state_dict(torch.load(buf_le_no_bom), strict=True)
            lstm_be_no_bom.load_state_dict(torch.load(buf_be_no_bom), strict=True)
        finally:
            set_default_load_endianness(current_load_endian)

        lstm_le_bom.load_state_dict(torch.load(buf_le_bom), strict=True)
        lstm_be_bom.load_state_dict(torch.load(buf_be_bom), strict=True)

        buf_le_no_bom.seek(0)
        buf_be_no_bom.seek(0)

        try:
            set_default_load_endianness(LoadEndianness.LITTLE)
            lstm_le_no_bom_little.load_state_dict(torch.load(buf_le_no_bom), strict=True)
            lstm_be_no_bom_little.load_state_dict(torch.load(buf_be_no_bom), strict=True)
        finally:
            set_default_load_endianness(current_load_endian)

        buf_le_no_bom.seek(0)
        buf_be_no_bom.seek(0)

        try:
            set_default_load_endianness(LoadEndianness.BIG)
            lstm_le_no_bom_big.load_state_dict(torch.load(buf_le_no_bom), strict=True)
            lstm_be_no_bom_big.load_state_dict(torch.load(buf_be_no_bom), strict=True)
        finally:
            set_default_load_endianness(current_load_endian)

        self.assertEqual(lstm_le_bom.state_dict(), lstm_be_bom.state_dict())
        self.assertNotEqual(lstm_le_no_bom.state_dict(), lstm_be_no_bom.state_dict())
        self.assertEqual(lstm_le_no_bom_little.state_dict(), lstm_le_bom.state_dict())
        self.assertNotEqual(lstm_be_no_bom_little.state_dict(), lstm_be_bom.state_dict())
        self.assertNotEqual(lstm_le_no_bom_big.state_dict(), lstm_le_bom.state_dict())
        self.assertEqual(lstm_be_no_bom_big.state_dict(), lstm_be_bom.state_dict())

        if (sys.byteorder == 'little'):
            self.assertEqual(lstm_le_no_bom.state_dict(), lstm_le_bom.state_dict())
            self.assertEqual(lstm_le_no_bom.state_dict(), lstm_be_bom.state_dict())
            self.assertNotEqual(lstm_be_no_bom.state_dict(), lstm_le_bom.state_dict())
            self.assertNotEqual(lstm_be_no_bom.state_dict(), lstm_be_bom.state_dict())
        else:
            self.assertNotEqual(lstm_le_no_bom.state_dict(), lstm_le_bom.state_dict())
            self.assertNotEqual(lstm_le_no_bom.state_dict(), lstm_be_bom.state_dict())
            self.assertEqual(lstm_be_no_bom.state_dict(), lstm_le_bom.state_dict())
            self.assertEqual(lstm_be_no_bom.state_dict(), lstm_be_bom.state_dict())

    def test_serialization_load_bom_data_double(self):
        # 1. Generated on LE system using following commands:
        #
        # import torch
        #
        # x = torch.randn(2,2, dtype=torch.double)
        #
        # torch.save(x, "tensor.double.LE.pt", _disable_byteorder_record=True)
        # torch.save(x, "tensor.double.LE.BOM.pt")
        #
        # print(x)
        #
        # 2. After that it is resaved on BE system with following commands:
        #
        # import torch
        #
        # x = torch.load('tensor.double.LE.BOM.pt')
        #
        # torch.save(x, 'tensor.double.BE.pt', _disable_byteorder_record=True)
        # torch.save(x, 'tensor.double.BE.BOM.pt')
        #
        # print(x)
        #
        # Following commands and a bit of manual work were used to produce python bytes from resulting files:
        #
        # file = open('filename', 'rb')
        # data = file.read()
        # file.close()
        # print("\n".join(textwrap.wrap(str(data), 80)))
        #
        # BOM in this context is used as Byte Order Mark.
        #
        data_le_no_bom = (b'PK\x03\x04\x00\x00\x08\x08\x00\x00\x00\x00\x00\x00\x00\x00\x00\x00\x00\x00\x00'
                          b'\x00\x00\x00\x00\x00\x19\x00\t\x00tensor.double.LE/data.pklFB\x05\x00ZZZZZ\x80\x02'
                          b'ctorch._utils\n_rebuild_tensor_v2\nq\x00((X\x07\x00\x00\x00storageq\x01ctorch\n'
                          b'DoubleStorage\nq\x02X\x01\x00\x00\x000q\x03X\x03\x00\x00\x00cpuq\x04K\x04tq\x05'
                          b'QK\x00K\x02K\x02\x86q\x06K\x02K\x01\x86q\x07\x89ccollections\nOrderedDict\nq\x08'
                          b')Rq\ttq\nRq\x0b.PK\x07\x08S\xd3\xba&\x9b\x00\x00\x00\x9b\x00\x00\x00PK\x03\x04\x00'
                          b'\x00\x08\x08\x00\x00\x00\x00\x00\x00\x00\x00\x00\x00\x00\x00\x00\x00\x00\x00\x00'
                          b'\x00\x17\x00 \x00tensor.double.LE/data/0FB\x1c\x00ZZZZZZZZZZZZZZZZZZZZZZZZZZZZ'
                          b'\x97v\xa4\xff|^\xc9?\xce\xbc\x8cP\x8d\xb0\xe9\xbf\xdc\x0e\xef[\xb7\xdb\xd3\xbf4\xb1'
                          b'\x08Q\xf9\x00\xde?PK\x07\x08\xae\x92t\x0f \x00\x00\x00 \x00\x00\x00PK\x03\x04'
                          b'\x00\x00\x08\x08\x00\x00\x00\x00\x00\x00\x00\x00\x00\x00\x00\x00\x00\x00\x00\x00'
                          b'\x00\x00\x18\x00\x1a\x00tensor.double.LE/versionFB\x16\x00ZZZZZZZZZZZZZZZZZZZZZZ'
                          b'3\nPK\x07\x08\xd1\x9egU\x02\x00\x00\x00\x02\x00\x00\x00PK\x01\x02\x00\x00\x00\x00'
                          b'\x08\x08\x00\x00\x00\x00\x00\x00S\xd3\xba&\x9b\x00\x00\x00\x9b\x00\x00\x00\x19\x00'
                          b'\x00\x00\x00\x00\x00\x00\x00\x00\x00\x00\x00\x00\x00\x00\x00\x00tensor.double'
                          b'.LE/data.pklPK\x01\x02\x00\x00\x00\x00\x08\x08\x00\x00\x00\x00\x00\x00\xae\x92t\x0f'
                          b' \x00\x00\x00 \x00\x00\x00\x17\x00\x00\x00\x00\x00\x00\x00\x00\x00\x00\x00\x00'
                          b'\x00\xeb\x00\x00\x00tensor.double.LE/data/0PK\x01\x02\x00\x00\x00\x00\x08\x08\x00'
                          b'\x00\x00\x00\x00\x00\xd1\x9egU\x02\x00\x00\x00\x02\x00\x00\x00\x18\x00\x00\x00'
                          b'\x00\x00\x00\x00\x00\x00\x00\x00\x00\x00p\x01\x00\x00tensor.double.LE/versionPK\x06'
                          b'\x06,\x00\x00\x00\x00\x00\x00\x00\x1e\x03-\x00\x00\x00\x00\x00\x00\x00\x00\x00'
                          b'\x03\x00\x00\x00\x00\x00\x00\x00\x03\x00\x00\x00\x00\x00\x00\x00\xd2\x00\x00\x00'
                          b'\x00\x00\x00\x00\xd2\x01\x00\x00\x00\x00\x00\x00PK\x06\x07\x00\x00\x00\x00\xa4\x02'
                          b'\x00\x00\x00\x00\x00\x00\x01\x00\x00\x00PK\x05\x06\x00\x00\x00\x00\x03\x00\x03'
                          b'\x00\xd2\x00\x00\x00\xd2\x01\x00\x00\x00\x00')

        data_le_bom = (b'PK\x03\x04\x00\x00\x08\x08\x00\x00\x00\x00\x00\x00\x00\x00\x00\x00\x00\x00\x00'
                       b'\x00\x00\x00\x00\x00\x1d\x00\x05\x00tensor.double.LE.BOM/data.pklFB\x01\x00Z\x80'
                       b'\x02ctorch._utils\n_rebuild_tensor_v2\nq\x00((X\x07\x00\x00\x00storageq\x01ctorc'
                       b'h\nDoubleStorage\nq\x02X\x01\x00\x00\x000q\x03X\x03\x00\x00\x00cpuq\x04K\x04tq\x05'
                       b'QK\x00K\x02K\x02\x86q\x06K\x02K\x01\x86q\x07\x89ccollections\nOrderedDict\nq\x08'
                       b')Rq\ttq\nRq\x0b.PK\x07\x08S\xd3\xba&\x9b\x00\x00\x00\x9b\x00\x00\x00PK\x03\x04'
                       b'\x00\x00\x08\x08\x00\x00\x00\x00\x00\x00\x00\x00\x00\x00\x00\x00\x00\x00\x00\x00'
                       b'\x00\x00\x1e\x00\x19\x00tensor.double.LE.BOM/byteorderFB\x15\x00ZZZZZZZZZZZZZZZZ'
                       b'ZZZZZlittlePK\x07\x08\x85=\xe3\x19\x06\x00\x00\x00\x06\x00\x00\x00PK\x03\x04\x00'
                       b'\x00\x08\x08\x00\x00\x00\x00\x00\x00\x00\x00\x00\x00\x00\x00\x00\x00\x00\x00\x00'
                       b'\x00\x1b\x001\x00tensor.double.LE.BOM/data/0FB-\x00ZZZZZZZZZZZZZZZZZZZZZZZZZZZZZ'
                       b'ZZZZZZZZZZZZZZZZ\x97v\xa4\xff|^\xc9?\xce\xbc\x8cP\x8d\xb0\xe9\xbf\xdc\x0e\xef[\xb7'
                       b'\xdb\xd3\xbf4\xb1\x08Q\xf9\x00\xde?PK\x07\x08\xae\x92t\x0f \x00\x00\x00 \x00\x00'
                       b'\x00PK\x03\x04\x00\x00\x08\x08\x00\x00\x00\x00\x00\x00\x00\x00\x00\x00\x00\x00'
                       b'\x00\x00\x00\x00\x00\x00\x1c\x00\x16\x00tensor.double.LE.BOM/versionFB\x12\x00ZZ'
                       b'ZZZZZZZZZZZZZZZZ3\nPK\x07\x08\xd1\x9egU\x02\x00\x00\x00\x02\x00\x00\x00PK\x01\x02'
                       b'\x00\x00\x00\x00\x08\x08\x00\x00\x00\x00\x00\x00S\xd3\xba&\x9b\x00\x00\x00\x9b\x00'
                       b'\x00\x00\x1d\x00\x00\x00\x00\x00\x00\x00\x00\x00\x00\x00\x00\x00\x00\x00\x00\x00'
                       b'tensor.double.LE.BOM/data.pklPK\x01\x02\x00\x00\x00\x00\x08\x08\x00\x00\x00\x00'
                       b'\x00\x00\x85=\xe3\x19\x06\x00\x00\x00\x06\x00\x00\x00\x1e\x00\x00\x00\x00\x00\x00'
                       b'\x00\x00\x00\x00\x00\x00\x00\xeb\x00\x00\x00tensor.double.LE.BOM/byteorderPK\x01'
                       b'\x02\x00\x00\x00\x00\x08\x08\x00\x00\x00\x00\x00\x00\xae\x92t\x0f '
                       b'\x00\x00\x00 \x00\x00\x00\x1b\x00\x00\x00\x00\x00\x00\x00\x00\x00\x00\x00\x00\x00'
                       b'V\x01\x00\x00tensor.double.LE.BOM/data/0PK\x01\x02\x00\x00\x00\x00\x08\x08\x00\x00'
                       b'\x00\x00\x00\x00\xd1\x9egU\x02\x00\x00\x00\x02\x00\x00\x00\x1c\x00\x00\x00\x00'
                       b'\x00\x00\x00\x00\x00\x00\x00\x00\x00\xf0\x01\x00\x00tensor.double.LE.BOM/versio'
                       b'nPK\x06\x06,\x00\x00\x00\x00\x00\x00\x00\x1e\x03-\x00\x00\x00\x00\x00\x00\x00\x00'
                       b'\x00\x04\x00\x00\x00\x00\x00\x00\x00\x04\x00\x00\x00\x00\x00\x00\x00*\x01\x00\x00'
                       b'\x00\x00\x00\x00R\x02\x00\x00\x00\x00\x00\x00PK\x06\x07\x00\x00\x00\x00|\x03\x00'
                       b'\x00\x00\x00\x00\x00\x01\x00\x00\x00PK\x05\x06\x00\x00\x00\x00\x04\x00\x04\x00'
                       b'*\x01\x00\x00R\x02\x00\x00\x00\x00')

        data_be_no_bom = (b'PK\x03\x04\x00\x00\x08\x08\x00\x00\x00\x00\x00\x00\x00\x00\x00\x00\x00\x00\x00'
                          b'\x00\x00\x00\x00\x00\x19\x00\t\x00tensor.double.BE/data.pklFB\x05\x00ZZZZZ\x80\x02'
                          b'ctorch._utils\n_rebuild_tensor_v2\nq\x00((X\x07\x00\x00\x00storageq\x01ctorch\n'
                          b'DoubleStorage\nq\x02X\x01\x00\x00\x000q\x03X\x03\x00\x00\x00cpuq\x04K\x04tq\x05'
                          b'QK\x00K\x02K\x02\x86q\x06K\x02K\x01\x86q\x07\x89ccollections\nOrderedDict\nq\x08'
                          b')Rq\ttq\nRq\x0b.PK\x07\x08S\xd3\xba&\x9b\x00\x00\x00\x9b\x00\x00\x00PK\x03\x04\x00'
                          b'\x00\x08\x08\x00\x00\x00\x00\x00\x00\x00\x00\x00\x00\x00\x00\x00\x00\x00\x00\x00'
                          b'\x00\x17\x00 \x00tensor.double.BE/data/0FB\x1c\x00ZZZZZZZZZZZZZZZZZZZZZZZZZZZZ'
                          b'?\xc9^|\xff\xa4v\x97\xbf\xe9\xb0\x8dP\x8c\xbc\xce\xbf\xd3\xdb\xb7[\xef\x0e\xdc?\xde'
                          b'\x00\xf9Q\x08\xb14PK\x07\x083@\x82/ \x00\x00\x00 \x00\x00\x00PK\x03\x04\x00\x00'
                          b'\x08\x08\x00\x00\x00\x00\x00\x00\x00\x00\x00\x00\x00\x00\x00\x00\x00\x00\x00\x00'
                          b'\x18\x00\x1a\x00tensor.double.BE/versionFB\x16\x00ZZZZZZZZZZZZZZZZZZZZZZ3\nPK\x07'
                          b'\x08\xd1\x9egU\x02\x00\x00\x00\x02\x00\x00\x00PK\x01\x02\x00\x00\x00\x00\x08\x08'
                          b'\x00\x00\x00\x00\x00\x00S\xd3\xba&\x9b\x00\x00\x00\x9b\x00\x00\x00\x19\x00\x00'
                          b'\x00\x00\x00\x00\x00\x00\x00\x00\x00\x00\x00\x00\x00\x00\x00tensor.double.BE/da'
                          b'ta.pklPK\x01\x02\x00\x00\x00\x00\x08\x08\x00\x00\x00\x00\x00\x003@\x82/ '
                          b'\x00\x00\x00 \x00\x00\x00\x17\x00\x00\x00\x00\x00\x00\x00\x00\x00\x00\x00\x00\x00'
                          b'\xeb\x00\x00\x00tensor.double.BE/data/0PK\x01\x02\x00\x00\x00\x00\x08\x08\x00\x00'
                          b'\x00\x00\x00\x00\xd1\x9egU\x02\x00\x00\x00\x02\x00\x00\x00\x18\x00\x00\x00\x00'
                          b'\x00\x00\x00\x00\x00\x00\x00\x00\x00p\x01\x00\x00tensor.double.BE/versionPK\x06\x06'
                          b',\x00\x00\x00\x00\x00\x00\x00\x1e\x03-\x00\x00\x00\x00\x00\x00\x00\x00\x00\x03'
                          b'\x00\x00\x00\x00\x00\x00\x00\x03\x00\x00\x00\x00\x00\x00\x00\xd2\x00\x00\x00\x00'
                          b'\x00\x00\x00\xd2\x01\x00\x00\x00\x00\x00\x00PK\x06\x07\x00\x00\x00\x00\xa4\x02\x00'
                          b'\x00\x00\x00\x00\x00\x01\x00\x00\x00PK\x05\x06\x00\x00\x00\x00\x03\x00\x03\x00'
                          b'\xd2\x00\x00\x00\xd2\x01\x00\x00\x00\x00')

        data_be_bom = (b'PK\x03\x04\x00\x00\x08\x08\x00\x00\x00\x00\x00\x00\x00\x00\x00\x00\x00\x00\x00'
                       b'\x00\x00\x00\x00\x00\x1d\x00\x05\x00tensor.double.BE.BOM/data.pklFB\x01\x00Z\x80'
                       b'\x02ctorch._utils\n_rebuild_tensor_v2\nq\x00((X\x07\x00\x00\x00storageq\x01ctorc'
                       b'h\nDoubleStorage\nq\x02X\x01\x00\x00\x000q\x03X\x03\x00\x00\x00cpuq\x04K\x04tq\x05'
                       b'QK\x00K\x02K\x02\x86q\x06K\x02K\x01\x86q\x07\x89ccollections\nOrderedDict\nq\x08'
                       b')Rq\ttq\nRq\x0b.PK\x07\x08S\xd3\xba&\x9b\x00\x00\x00\x9b\x00\x00\x00PK\x03\x04'
                       b'\x00\x00\x08\x08\x00\x00\x00\x00\x00\x00\x00\x00\x00\x00\x00\x00\x00\x00\x00\x00'
                       b'\x00\x00\x1e\x00\x19\x00tensor.double.BE.BOM/byteorderFB\x15\x00ZZZZZZZZZZZZZZZZ'
                       b'ZZZZZbigPK\x07\x08I\xe2\xfb\xd3\x03\x00\x00\x00\x03\x00\x00\x00PK\x03\x04\x00\x00'
                       b'\x08\x08\x00\x00\x00\x00\x00\x00\x00\x00\x00\x00\x00\x00\x00\x00\x00\x00\x00\x00'
                       b'\x1b\x004\x00tensor.double.BE.BOM/data/0FB0\x00ZZZZZZZZZZZZZZZZZZZZZZZZZZZZZZZZ'
                       b'ZZZZZZZZZZZZZZZZ?\xc9^|\xff\xa4v\x97\xbf\xe9\xb0\x8dP\x8c\xbc\xce\xbf\xd3\xdb\xb7'
                       b'[\xef\x0e\xdc?\xde\x00\xf9Q\x08\xb14PK\x07\x083@\x82/ \x00\x00\x00 \x00\x00\x00'
                       b'PK\x03\x04\x00\x00\x08\x08\x00\x00\x00\x00\x00\x00\x00\x00\x00\x00\x00\x00\x00\x00'
                       b'\x00\x00\x00\x00\x1c\x00\x16\x00tensor.double.BE.BOM/versionFB\x12\x00ZZZZZZZZ'
                       b'ZZZZZZZZZZ3\nPK\x07\x08\xd1\x9egU\x02\x00\x00\x00\x02\x00\x00\x00PK\x01\x02\x00\x00'
                       b'\x00\x00\x08\x08\x00\x00\x00\x00\x00\x00S\xd3\xba&\x9b\x00\x00\x00\x9b\x00\x00'
                       b'\x00\x1d\x00\x00\x00\x00\x00\x00\x00\x00\x00\x00\x00\x00\x00\x00\x00\x00\x00ten'
                       b'sor.double.BE.BOM/data.pklPK\x01\x02\x00\x00\x00\x00\x08\x08\x00\x00\x00\x00\x00'
                       b'\x00I\xe2\xfb\xd3\x03\x00\x00\x00\x03\x00\x00\x00\x1e\x00\x00\x00\x00\x00\x00\x00'
                       b'\x00\x00\x00\x00\x00\x00\xeb\x00\x00\x00tensor.double.BE.BOM/byteorderPK\x01\x02'
                       b'\x00\x00\x00\x00\x08\x08\x00\x00\x00\x00\x00\x003@\x82/ \x00\x00\x00 \x00\x00\x00'
                       b'\x1b\x00\x00\x00\x00\x00\x00\x00\x00\x00\x00\x00\x00\x00S\x01\x00\x00tensor.do'
                       b'uble.BE.BOM/data/0PK\x01\x02\x00\x00\x00\x00\x08\x08\x00\x00\x00\x00\x00\x00\xd1'
                       b'\x9egU\x02\x00\x00\x00\x02\x00\x00\x00\x1c\x00\x00\x00\x00\x00\x00\x00\x00\x00\x00'
                       b'\x00\x00\x00\xf0\x01\x00\x00tensor.double.BE.BOM/versionPK\x06\x06,\x00\x00\x00'
                       b'\x00\x00\x00\x00\x1e\x03-\x00\x00\x00\x00\x00\x00\x00\x00\x00\x04\x00\x00\x00\x00'
                       b'\x00\x00\x00\x04\x00\x00\x00\x00\x00\x00\x00*\x01\x00\x00\x00\x00\x00\x00R\x02'
                       b'\x00\x00\x00\x00\x00\x00PK\x06\x07\x00\x00\x00\x00|\x03\x00\x00\x00\x00\x00\x00\x01'
                       b'\x00\x00\x00PK\x05\x06\x00\x00\x00\x00\x04\x00\x04\x00*\x01\x00\x00R\x02\x00\x00'
                       b'\x00\x00')

        current_load_endian = get_default_load_endianness()

        buf_le_no_bom = io.BytesIO(data_le_no_bom)
        buf_le_bom = io.BytesIO(data_le_bom)
        buf_be_no_bom = io.BytesIO(data_be_no_bom)
        buf_be_bom = io.BytesIO(data_be_bom)

        try:
            set_default_load_endianness(LoadEndianness.NATIVE)
            tensor_le_no_bom = torch.load(buf_le_no_bom)
            tensor_be_no_bom = torch.load(buf_be_no_bom)
        finally:
            set_default_load_endianness(current_load_endian)

        tensor_le_bom = torch.load(buf_le_bom)
        tensor_be_bom = torch.load(buf_be_bom)

        buf_le_no_bom.seek(0)
        buf_be_no_bom.seek(0)

        try:
            set_default_load_endianness(LoadEndianness.LITTLE)
            tensor_le_no_bom_little = torch.load(buf_le_no_bom)
            tensor_be_no_bom_little = torch.load(buf_be_no_bom)
        finally:
            set_default_load_endianness(current_load_endian)

        buf_le_no_bom.seek(0)
        buf_be_no_bom.seek(0)

        try:
            set_default_load_endianness(LoadEndianness.BIG)
            tensor_le_no_bom_big = torch.load(buf_le_no_bom)
            tensor_be_no_bom_big = torch.load(buf_be_no_bom)
        finally:
            set_default_load_endianness(current_load_endian)

        self.assertTrue(torch.equal(tensor_le_bom, tensor_be_bom))
        self.assertFalse(torch.equal(tensor_le_no_bom, tensor_be_no_bom))
        self.assertTrue(torch.equal(tensor_le_no_bom_little, tensor_le_bom))
        self.assertFalse(torch.equal(tensor_be_no_bom_little, tensor_be_bom))
        self.assertFalse(torch.equal(tensor_le_no_bom_big, tensor_le_bom))
        self.assertTrue(torch.equal(tensor_be_no_bom_big, tensor_be_bom))

        if (sys.byteorder == 'little'):
            self.assertTrue(torch.equal(tensor_le_no_bom, tensor_le_bom))
            self.assertTrue(torch.equal(tensor_le_no_bom, tensor_be_bom))
            self.assertFalse(torch.equal(tensor_be_no_bom, tensor_le_bom))
            self.assertFalse(torch.equal(tensor_be_no_bom, tensor_be_bom))
        else:
            self.assertFalse(torch.equal(tensor_le_no_bom, tensor_le_bom))
            self.assertFalse(torch.equal(tensor_le_no_bom, tensor_be_bom))
            self.assertTrue(torch.equal(tensor_be_no_bom, tensor_le_bom))
            self.assertTrue(torch.equal(tensor_be_no_bom, tensor_be_bom))

    def test_serialization_load_bom_data_float(self):
        # 1. Generated on LE system using following commands:
        #
        # import torch
        #
        # x = torch.randn(2,2, dtype=torch.float)
        #
        # torch.save(x, "tensor.float.LE.pt", _disable_byteorder_record=True)
        # torch.save(x, "tensor.float.LE.BOM.pt")
        #
        # print(x)
        #
        # 2. After that it is resaved on BE system with following commands:
        #
        # import torch
        #
        # x = torch.load('tensor.float.LE.BOM.pt')
        #
        # torch.save(x, 'tensor.float.BE.pt', _disable_byteorder_record=True)
        # torch.save(x, 'tensor.float.BE.BOM.pt')
        #
        # print(x)
        #
        # Following commands and a bit of manual work were used to produce python bytes from resulting files:
        #
        # file = open('filename', 'rb')
        # data = file.read()
        # file.close()
        # print("\n".join(textwrap.wrap(str(data), 80)))
        #
        # BOM in this context is used as Byte Order Mark.
        #
        data_le_no_bom = (b'PK\x03\x04\x00\x00\x08\x08\x00\x00\x00\x00\x00\x00\x00\x00\x00\x00\x00\x00\x00'
                          b'\x00\x00\x00\x00\x00\x18\x00\n\x00tensor.float.LE/data.pklFB\x06\x00ZZZZZZ\x80\x02'
                          b'ctorch._utils\n_rebuild_tensor_v2\nq\x00((X\x07\x00\x00\x00storageq\x01ctorch\n'
                          b'FloatStorage\nq\x02X\x01\x00\x00\x000q\x03X\x03\x00\x00\x00cpuq\x04K\x04tq\x05Q'
                          b'K\x00K\x02K\x02\x86q\x06K\x02K\x01\x86q\x07\x89ccollections\nOrderedDict\nq\x08)'
                          b'Rq\ttq\nRq\x0b.PK\x07\x08%Y"N\x9a\x00\x00\x00\x9a\x00\x00\x00PK\x03\x04\x00\x00\x08'
                          b'\x08\x00\x00\x00\x00\x00\x00\x00\x00\x00\x00\x00\x00\x00\x00\x00\x00\x00\x00\x16'
                          b'\x00"\x00tensor.float.LE/data/0FB\x1e\x00ZZZZZZZZZZZZZZZZZZZZZZZZZZZZZZ\x01h\x9e'
                          b'?\r\xb7A?\x1a\x1e\x07\xbf\xd4|\x02?PK\x07\x08\x8fq]\x8c\x10\x00\x00\x00\x10\x00'
                          b'\x00\x00PK\x03\x04\x00\x00\x08\x08\x00\x00\x00\x00\x00\x00\x00\x00\x00\x00\x00'
                          b'\x00\x00\x00\x00\x00\x00\x00\x17\x00+\x00tensor.float.LE/versionFB\'\x00ZZZZZZZZ'
                          b'ZZZZZZZZZZZZZZZZZZZZZZZZZZZZZZZ3\nPK\x07\x08\xd1\x9egU\x02\x00\x00\x00\x02\x00\x00'
                          b'\x00PK\x01\x02\x00\x00\x00\x00\x08\x08\x00\x00\x00\x00\x00\x00%Y"N\x9a\x00\x00'
                          b'\x00\x9a\x00\x00\x00\x18\x00\x00\x00\x00\x00\x00\x00\x00\x00\x00\x00\x00\x00\x00'
                          b'\x00\x00\x00tensor.float.LE/data.pklPK\x01\x02\x00\x00\x00\x00\x08\x08\x00\x00\x00'
                          b'\x00\x00\x00\x8fq]\x8c\x10\x00\x00\x00\x10\x00\x00\x00\x16\x00\x00\x00\x00\x00'
                          b'\x00\x00\x00\x00\x00\x00\x00\x00\xea\x00\x00\x00tensor.float.LE/data/0PK\x01\x02'
                          b'\x00\x00\x00\x00\x08\x08\x00\x00\x00\x00\x00\x00\xd1\x9egU\x02\x00\x00\x00\x02\x00'
                          b'\x00\x00\x17\x00\x00\x00\x00\x00\x00\x00\x00\x00\x00\x00\x00\x00`\x01\x00\x00t'
                          b'ensor.float.LE/versionPK\x06\x06,\x00\x00\x00\x00\x00\x00\x00\x1e\x03-\x00\x00\x00'
                          b'\x00\x00\x00\x00\x00\x00\x03\x00\x00\x00\x00\x00\x00\x00\x03\x00\x00\x00\x00\x00'
                          b'\x00\x00\xcf\x00\x00\x00\x00\x00\x00\x00\xd2\x01\x00\x00\x00\x00\x00\x00PK\x06'
                          b'\x07\x00\x00\x00\x00\xa1\x02\x00\x00\x00\x00\x00\x00\x01\x00\x00\x00PK\x05\x06\x00'
                          b'\x00\x00\x00\x03\x00\x03\x00\xcf\x00\x00\x00\xd2\x01\x00\x00\x00\x00')

        data_le_bom = (b'PK\x03\x04\x00\x00\x08\x08\x00\x00\x00\x00\x00\x00\x00\x00\x00\x00\x00\x00\x00'
                       b'\x00\x00\x00\x00\x00\x1c\x00\x06\x00tensor.float.LE.BOM/data.pklFB\x02\x00ZZ\x80'
                       b'\x02ctorch._utils\n_rebuild_tensor_v2\nq\x00((X\x07\x00\x00\x00storageq\x01ctorc'
                       b'h\nFloatStorage\nq\x02X\x01\x00\x00\x000q\x03X\x03\x00\x00\x00cpuq\x04K\x04tq\x05'
                       b'QK\x00K\x02K\x02\x86q\x06K\x02K\x01\x86q\x07\x89ccollections\nOrderedDict\nq\x08'
                       b')Rq\ttq\nRq\x0b.PK\x07\x08%Y"N\x9a\x00\x00\x00\x9a\x00\x00\x00PK\x03\x04\x00\x00'
                       b'\x08\x08\x00\x00\x00\x00\x00\x00\x00\x00\x00\x00\x00\x00\x00\x00\x00\x00\x00\x00'
                       b'\x1d\x00\x1b\x00tensor.float.LE.BOM/byteorderFB\x17\x00ZZZZZZZZZZZZZZZZZZZZZZZl'
                       b'ittlePK\x07\x08\x85=\xe3\x19\x06\x00\x00\x00\x06\x00\x00\x00PK\x03\x04\x00\x00\x08'
                       b'\x08\x00\x00\x00\x00\x00\x00\x00\x00\x00\x00\x00\x00\x00\x00\x00\x00\x00\x00\x1a'
                       b'\x002\x00tensor.float.LE.BOM/data/0FB.\x00ZZZZZZZZZZZZZZZZZZZZZZZZZZZZZZZZZZZZ'
                       b'ZZZZZZZZZZ\x01h\x9e?\r\xb7A?\x1a\x1e\x07\xbf\xd4|\x02?PK\x07\x08\x8fq]\x8c\x10\x00'
                       b'\x00\x00\x10\x00\x00\x00PK\x03\x04\x00\x00\x08\x08\x00\x00\x00\x00\x00\x00\x00'
                       b'\x00\x00\x00\x00\x00\x00\x00\x00\x00\x00\x00\x1b\x00\'\x00tensor.float.LE.BOM/ve'
                       b'rsionFB#\x00ZZZZZZZZZZZZZZZZZZZZZZZZZZZZZZZZZZZ3\nPK\x07\x08\xd1\x9egU\x02\x00\x00'
                       b'\x00\x02\x00\x00\x00PK\x01\x02\x00\x00\x00\x00\x08\x08\x00\x00\x00\x00\x00\x00'
                       b'%Y"N\x9a\x00\x00\x00\x9a\x00\x00\x00\x1c\x00\x00\x00\x00\x00\x00\x00\x00\x00\x00'
                       b'\x00\x00\x00\x00\x00\x00\x00tensor.float.LE.BOM/data.pklPK\x01\x02\x00\x00\x00\x00'
                       b'\x08\x08\x00\x00\x00\x00\x00\x00\x85=\xe3\x19\x06\x00\x00\x00\x06\x00\x00\x00\x1d'
                       b'\x00\x00\x00\x00\x00\x00\x00\x00\x00\x00\x00\x00\x00\xea\x00\x00\x00tensor.fl'
                       b'oat.LE.BOM/byteorderPK\x01\x02\x00\x00\x00\x00\x08\x08\x00\x00\x00\x00\x00\x00\x8f'
                       b'q]\x8c\x10\x00\x00\x00\x10\x00\x00\x00\x1a\x00\x00\x00\x00\x00\x00\x00\x00\x00'
                       b'\x00\x00\x00\x00V\x01\x00\x00tensor.float.LE.BOM/data/0PK\x01\x02\x00\x00\x00\x00'
                       b'\x08\x08\x00\x00\x00\x00\x00\x00\xd1\x9egU\x02\x00\x00\x00\x02\x00\x00\x00\x1b\x00'
                       b'\x00\x00\x00\x00\x00\x00\x00\x00\x00\x00\x00\x00\xe0\x01\x00\x00tensor.float.'
                       b'LE.BOM/versionPK\x06\x06,\x00\x00\x00\x00\x00\x00\x00\x1e\x03-\x00\x00\x00\x00\x00'
                       b'\x00\x00\x00\x00\x04\x00\x00\x00\x00\x00\x00\x00\x04\x00\x00\x00\x00\x00\x00\x00'
                       b'&\x01\x00\x00\x00\x00\x00\x00R\x02\x00\x00\x00\x00\x00\x00PK\x06\x07\x00\x00\x00'
                       b'\x00x\x03\x00\x00\x00\x00\x00\x00\x01\x00\x00\x00PK\x05\x06\x00\x00\x00\x00\x04'
                       b'\x00\x04\x00&\x01\x00\x00R\x02\x00\x00\x00\x00')

        data_be_no_bom = (b'PK\x03\x04\x00\x00\x08\x08\x00\x00\x00\x00\x00\x00\x00\x00\x00\x00\x00\x00\x00'
                          b'\x00\x00\x00\x00\x00\x18\x00\n\x00tensor.float.BE/data.pklFB\x06\x00ZZZZZZ\x80\x02'
                          b'ctorch._utils\n_rebuild_tensor_v2\nq\x00((X\x07\x00\x00\x00storageq\x01ctorch\n'
                          b'FloatStorage\nq\x02X\x01\x00\x00\x000q\x03X\x03\x00\x00\x00cpuq\x04K\x04tq\x05Q'
                          b'K\x00K\x02K\x02\x86q\x06K\x02K\x01\x86q\x07\x89ccollections\nOrderedDict\nq\x08)'
                          b'Rq\ttq\nRq\x0b.PK\x07\x08%Y"N\x9a\x00\x00\x00\x9a\x00\x00\x00PK\x03\x04\x00\x00\x08'
                          b'\x08\x00\x00\x00\x00\x00\x00\x00\x00\x00\x00\x00\x00\x00\x00\x00\x00\x00\x00\x16'
                          b'\x00"\x00tensor.float.BE/data/0FB\x1e\x00ZZZZZZZZZZZZZZZZZZZZZZZZZZZZZZ?\x9eh'
                          b'\x01?A\xb7\r\xbf\x07\x1e\x1a?\x02|\xd4PK\x07\x089D\xd6\x8a\x10\x00\x00\x00\x10\x00'
                          b'\x00\x00PK\x03\x04\x00\x00\x08\x08\x00\x00\x00\x00\x00\x00\x00\x00\x00\x00\x00'
                          b'\x00\x00\x00\x00\x00\x00\x00\x17\x00+\x00tensor.float.BE/versionFB\'\x00ZZZZZZZZ'
                          b'ZZZZZZZZZZZZZZZZZZZZZZZZZZZZZZZ3\nPK\x07\x08\xd1\x9egU\x02\x00\x00\x00\x02\x00\x00'
                          b'\x00PK\x01\x02\x00\x00\x00\x00\x08\x08\x00\x00\x00\x00\x00\x00%Y"N\x9a\x00\x00'
                          b'\x00\x9a\x00\x00\x00\x18\x00\x00\x00\x00\x00\x00\x00\x00\x00\x00\x00\x00\x00\x00'
                          b'\x00\x00\x00tensor.float.BE/data.pklPK\x01\x02\x00\x00\x00\x00\x08\x08\x00\x00\x00'
                          b'\x00\x00\x009D\xd6\x8a\x10\x00\x00\x00\x10\x00\x00\x00\x16\x00\x00\x00\x00\x00'
                          b'\x00\x00\x00\x00\x00\x00\x00\x00\xea\x00\x00\x00tensor.float.BE/data/0PK\x01\x02'
                          b'\x00\x00\x00\x00\x08\x08\x00\x00\x00\x00\x00\x00\xd1\x9egU\x02\x00\x00\x00\x02\x00'
                          b'\x00\x00\x17\x00\x00\x00\x00\x00\x00\x00\x00\x00\x00\x00\x00\x00`\x01\x00\x00t'
                          b'ensor.float.BE/versionPK\x06\x06,\x00\x00\x00\x00\x00\x00\x00\x1e\x03-\x00\x00\x00'
                          b'\x00\x00\x00\x00\x00\x00\x03\x00\x00\x00\x00\x00\x00\x00\x03\x00\x00\x00\x00\x00'
                          b'\x00\x00\xcf\x00\x00\x00\x00\x00\x00\x00\xd2\x01\x00\x00\x00\x00\x00\x00PK\x06'
                          b'\x07\x00\x00\x00\x00\xa1\x02\x00\x00\x00\x00\x00\x00\x01\x00\x00\x00PK\x05\x06\x00'
                          b'\x00\x00\x00\x03\x00\x03\x00\xcf\x00\x00\x00\xd2\x01\x00\x00\x00\x00')

        data_be_bom = (b'PK\x03\x04\x00\x00\x08\x08\x00\x00\x00\x00\x00\x00\x00\x00\x00\x00\x00\x00\x00'
                       b'\x00\x00\x00\x00\x00\x1c\x00\x06\x00tensor.float.BE.BOM/data.pklFB\x02\x00ZZ\x80'
                       b'\x02ctorch._utils\n_rebuild_tensor_v2\nq\x00((X\x07\x00\x00\x00storageq\x01ctorc'
                       b'h\nFloatStorage\nq\x02X\x01\x00\x00\x000q\x03X\x03\x00\x00\x00cpuq\x04K\x04tq\x05'
                       b'QK\x00K\x02K\x02\x86q\x06K\x02K\x01\x86q\x07\x89ccollections\nOrderedDict\nq\x08'
                       b')Rq\ttq\nRq\x0b.PK\x07\x08%Y"N\x9a\x00\x00\x00\x9a\x00\x00\x00PK\x03\x04\x00\x00'
                       b'\x08\x08\x00\x00\x00\x00\x00\x00\x00\x00\x00\x00\x00\x00\x00\x00\x00\x00\x00\x00'
                       b'\x1d\x00\x1b\x00tensor.float.BE.BOM/byteorderFB\x17\x00ZZZZZZZZZZZZZZZZZZZZZZZb'
                       b'igPK\x07\x08I\xe2\xfb\xd3\x03\x00\x00\x00\x03\x00\x00\x00PK\x03\x04\x00\x00\x08\x08'
                       b'\x00\x00\x00\x00\x00\x00\x00\x00\x00\x00\x00\x00\x00\x00\x00\x00\x00\x00\x1a\x00'
                       b'5\x00tensor.float.BE.BOM/data/0FB1\x00ZZZZZZZZZZZZZZZZZZZZZZZZZZZZZZZZZZZZZZZ'
                       b'ZZZZZZZZZZ?\x9eh\x01?A\xb7\r\xbf\x07\x1e\x1a?\x02|\xd4PK\x07\x089D\xd6\x8a\x10\x00'
                       b'\x00\x00\x10\x00\x00\x00PK\x03\x04\x00\x00\x08\x08\x00\x00\x00\x00\x00\x00\x00'
                       b'\x00\x00\x00\x00\x00\x00\x00\x00\x00\x00\x00\x1b\x00\'\x00tensor.float.BE.BOM/ve'
                       b'rsionFB#\x00ZZZZZZZZZZZZZZZZZZZZZZZZZZZZZZZZZZZ3\nPK\x07\x08\xd1\x9egU\x02\x00\x00'
                       b'\x00\x02\x00\x00\x00PK\x01\x02\x00\x00\x00\x00\x08\x08\x00\x00\x00\x00\x00\x00'
                       b'%Y"N\x9a\x00\x00\x00\x9a\x00\x00\x00\x1c\x00\x00\x00\x00\x00\x00\x00\x00\x00\x00'
                       b'\x00\x00\x00\x00\x00\x00\x00tensor.float.BE.BOM/data.pklPK\x01\x02\x00\x00\x00\x00'
                       b'\x08\x08\x00\x00\x00\x00\x00\x00I\xe2\xfb\xd3\x03\x00\x00\x00\x03\x00\x00\x00\x1d'
                       b'\x00\x00\x00\x00\x00\x00\x00\x00\x00\x00\x00\x00\x00\xea\x00\x00\x00tensor.fl'
                       b'oat.BE.BOM/byteorderPK\x01\x02\x00\x00\x00\x00\x08\x08\x00\x00\x00\x00\x00\x009D'
                       b'\xd6\x8a\x10\x00\x00\x00\x10\x00\x00\x00\x1a\x00\x00\x00\x00\x00\x00\x00\x00\x00'
                       b'\x00\x00\x00\x00S\x01\x00\x00tensor.float.BE.BOM/data/0PK\x01\x02\x00\x00\x00\x00'
                       b'\x08\x08\x00\x00\x00\x00\x00\x00\xd1\x9egU\x02\x00\x00\x00\x02\x00\x00\x00\x1b\x00'
                       b'\x00\x00\x00\x00\x00\x00\x00\x00\x00\x00\x00\x00\xe0\x01\x00\x00tensor.float.'
                       b'BE.BOM/versionPK\x06\x06,\x00\x00\x00\x00\x00\x00\x00\x1e\x03-\x00\x00\x00\x00\x00'
                       b'\x00\x00\x00\x00\x04\x00\x00\x00\x00\x00\x00\x00\x04\x00\x00\x00\x00\x00\x00\x00'
                       b'&\x01\x00\x00\x00\x00\x00\x00R\x02\x00\x00\x00\x00\x00\x00PK\x06\x07\x00\x00\x00'
                       b'\x00x\x03\x00\x00\x00\x00\x00\x00\x01\x00\x00\x00PK\x05\x06\x00\x00\x00\x00\x04'
                       b'\x00\x04\x00&\x01\x00\x00R\x02\x00\x00\x00\x00')

        current_load_endian = get_default_load_endianness()

        buf_le_no_bom = io.BytesIO(data_le_no_bom)
        buf_le_bom = io.BytesIO(data_le_bom)
        buf_be_no_bom = io.BytesIO(data_be_no_bom)
        buf_be_bom = io.BytesIO(data_be_bom)

        try:
            set_default_load_endianness(LoadEndianness.NATIVE)
            tensor_le_no_bom = torch.load(buf_le_no_bom)
            tensor_be_no_bom = torch.load(buf_be_no_bom)
        finally:
            set_default_load_endianness(current_load_endian)

        tensor_le_bom = torch.load(buf_le_bom)
        tensor_be_bom = torch.load(buf_be_bom)

        buf_le_no_bom.seek(0)
        buf_be_no_bom.seek(0)

        try:
            set_default_load_endianness(LoadEndianness.LITTLE)
            tensor_le_no_bom_little = torch.load(buf_le_no_bom)
            tensor_be_no_bom_little = torch.load(buf_be_no_bom)
        finally:
            set_default_load_endianness(current_load_endian)

        buf_le_no_bom.seek(0)
        buf_be_no_bom.seek(0)

        try:
            set_default_load_endianness(LoadEndianness.BIG)
            tensor_le_no_bom_big = torch.load(buf_le_no_bom)
            tensor_be_no_bom_big = torch.load(buf_be_no_bom)
        finally:
            set_default_load_endianness(current_load_endian)

        self.assertTrue(torch.equal(tensor_le_bom, tensor_be_bom))
        self.assertFalse(torch.equal(tensor_le_no_bom, tensor_be_no_bom))
        self.assertTrue(torch.equal(tensor_le_no_bom_little, tensor_le_bom))
        self.assertFalse(torch.equal(tensor_be_no_bom_little, tensor_be_bom))
        self.assertFalse(torch.equal(tensor_le_no_bom_big, tensor_le_bom))
        self.assertTrue(torch.equal(tensor_be_no_bom_big, tensor_be_bom))

        if (sys.byteorder == 'little'):
            self.assertTrue(torch.equal(tensor_le_no_bom, tensor_le_bom))
            self.assertTrue(torch.equal(tensor_le_no_bom, tensor_be_bom))
            self.assertFalse(torch.equal(tensor_be_no_bom, tensor_le_bom))
            self.assertFalse(torch.equal(tensor_be_no_bom, tensor_be_bom))
        else:
            self.assertFalse(torch.equal(tensor_le_no_bom, tensor_le_bom))
            self.assertFalse(torch.equal(tensor_le_no_bom, tensor_be_bom))
            self.assertTrue(torch.equal(tensor_be_no_bom, tensor_le_bom))
            self.assertTrue(torch.equal(tensor_be_no_bom, tensor_be_bom))

    def test_serialization_load_bom_data_half(self):
        # 1. Generated on LE system using following commands:
        #
        # import torch
        #
        # x = torch.randn(2,2, dtype=torch.half)
        #
        # torch.save(x, "tensor.half.LE.pt", _disable_byteorder_record=True)
        # torch.save(x, "tensor.half.LE.BOM.pt")
        #
        # print(x)
        #
        # 2. After that it is resaved on BE system with following commands:
        #
        # import torch
        #
        # x = torch.load('tensor.half.LE.BOM.pt')
        #
        # torch.save(x, 'tensor.half.BE.pt', _disable_byteorder_record=True)
        # torch.save(x, 'tensor.half.BE.BOM.pt')
        #
        # print(x)
        #
        # Following commands and a bit of manual work were used to produce python bytes from resulting files:
        #
        # file = open('filename', 'rb')
        # data = file.read()
        # file.close()
        # print("\n".join(textwrap.wrap(str(data), 80)))
        #
        # BOM in this context is used as Byte Order Mark.
        #
        data_le_no_bom = (b'PK\x03\x04\x00\x00\x08\x08\x00\x00\x00\x00\x00\x00\x00\x00\x00\x00\x00\x00\x00'
                          b'\x00\x00\x00\x00\x00\x17\x00\x0b\x00tensor.half.LE/data.pklFB\x07\x00ZZZZZZZ\x80'
                          b'\x02ctorch._utils\n_rebuild_tensor_v2\nq\x00((X\x07\x00\x00\x00storageq\x01ctorc'
                          b'h\nHalfStorage\nq\x02X\x01\x00\x00\x000q\x03X\x03\x00\x00\x00cpuq\x04K\x04tq\x05'
                          b'QK\x00K\x02K\x02\x86q\x06K\x02K\x01\x86q\x07\x89ccollections\nOrderedDict\nq\x08'
                          b')Rq\ttq\nRq\x0b.PK\x07\x08E\xabQ\x8c\x99\x00\x00\x00\x99\x00\x00\x00PK\x03\x04\x00'
                          b'\x00\x08\x08\x00\x00\x00\x00\x00\x00\x00\x00\x00\x00\x00\x00\x00\x00\x00\x00\x00'
                          b'\x00\x15\x00$\x00tensor.half.LE/data/0FB \x00ZZZZZZZZZZZZZZZZZZZZZZZZZZZZZZZZ0'
                          b'\xbbf;\xcd\xbd\xab9PK\x07\x08,D\x96\x91\x08\x00\x00\x00\x08\x00\x00\x00PK\x03\x04'
                          b'\x00\x00\x08\x08\x00\x00\x00\x00\x00\x00\x00\x00\x00\x00\x00\x00\x00\x00\x00\x00'
                          b'\x00\x00\x16\x004\x00tensor.half.LE/versionFB0\x00ZZZZZZZZZZZZZZZZZZZZZZZZZZZZZ'
                          b'ZZZZZZZZZZZZZZZZZZZ3\nPK\x07\x08\xd1\x9egU\x02\x00\x00\x00\x02\x00\x00\x00PK\x01'
                          b'\x02\x00\x00\x00\x00\x08\x08\x00\x00\x00\x00\x00\x00E\xabQ\x8c\x99\x00\x00\x00\x99'
                          b'\x00\x00\x00\x17\x00\x00\x00\x00\x00\x00\x00\x00\x00\x00\x00\x00\x00\x00\x00\x00'
                          b'\x00tensor.half.LE/data.pklPK\x01\x02\x00\x00\x00\x00\x08\x08\x00\x00\x00\x00\x00'
                          b'\x00,D\x96\x91\x08\x00\x00\x00\x08\x00\x00\x00\x15\x00\x00\x00\x00\x00\x00\x00'
                          b'\x00\x00\x00\x00\x00\x00\xe9\x00\x00\x00tensor.half.LE/data/0PK\x01\x02\x00\x00'
                          b'\x00\x00\x08\x08\x00\x00\x00\x00\x00\x00\xd1\x9egU\x02\x00\x00\x00\x02\x00\x00\x00'
                          b'\x16\x00\x00\x00\x00\x00\x00\x00\x00\x00\x00\x00\x00\x00X\x01\x00\x00tensor.ha'
                          b'lf.LE/versionPK\x06\x06,\x00\x00\x00\x00\x00\x00\x00\x1e\x03-\x00\x00\x00\x00\x00'
                          b'\x00\x00\x00\x00\x03\x00\x00\x00\x00\x00\x00\x00\x03\x00\x00\x00\x00\x00\x00\x00'
                          b'\xcc\x00\x00\x00\x00\x00\x00\x00\xd2\x01\x00\x00\x00\x00\x00\x00PK\x06\x07\x00\x00'
                          b'\x00\x00\x9e\x02\x00\x00\x00\x00\x00\x00\x01\x00\x00\x00PK\x05\x06\x00\x00\x00'
                          b'\x00\x03\x00\x03\x00\xcc\x00\x00\x00\xd2\x01\x00\x00\x00\x00')

        data_le_bom = (b'PK\x03\x04\x00\x00\x08\x08\x00\x00\x00\x00\x00\x00\x00\x00\x00\x00\x00\x00\x00'
                       b'\x00\x00\x00\x00\x00\x1b\x00\x07\x00tensor.half.LE.BOM/data.pklFB\x03\x00ZZZ\x80'
                       b'\x02ctorch._utils\n_rebuild_tensor_v2\nq\x00((X\x07\x00\x00\x00storageq\x01ctorc'
                       b'h\nHalfStorage\nq\x02X\x01\x00\x00\x000q\x03X\x03\x00\x00\x00cpuq\x04K\x04tq\x05'
                       b'QK\x00K\x02K\x02\x86q\x06K\x02K\x01\x86q\x07\x89ccollections\nOrderedDict\nq\x08'
                       b')Rq\ttq\nRq\x0b.PK\x07\x08E\xabQ\x8c\x99\x00\x00\x00\x99\x00\x00\x00PK\x03\x04\x00'
                       b'\x00\x08\x08\x00\x00\x00\x00\x00\x00\x00\x00\x00\x00\x00\x00\x00\x00\x00\x00\x00'
                       b'\x00\x1c\x00\x1d\x00tensor.half.LE.BOM/byteorderFB\x19\x00ZZZZZZZZZZZZZZZZZZZZ'
                       b'ZZZZZlittlePK\x07\x08\x85=\xe3\x19\x06\x00\x00\x00\x06\x00\x00\x00PK\x03\x04\x00'
                       b'\x00\x08\x08\x00\x00\x00\x00\x00\x00\x00\x00\x00\x00\x00\x00\x00\x00\x00\x00\x00'
                       b'\x00\x19\x003\x00tensor.half.LE.BOM/data/0FB/\x00ZZZZZZZZZZZZZZZZZZZZZZZZZZZZZZZ'
                       b'ZZZZZZZZZZZZZZZZ0\xbbf;\xcd\xbd\xab9PK\x07\x08,D\x96\x91\x08\x00\x00\x00\x08\x00'
                       b'\x00\x00PK\x03\x04\x00\x00\x08\x08\x00\x00\x00\x00\x00\x00\x00\x00\x00\x00\x00\x00'
                       b'\x00\x00\x00\x00\x00\x00\x1a\x000\x00tensor.half.LE.BOM/versionFB,\x00ZZZZZZZZ'
                       b'ZZZZZZZZZZZZZZZZZZZZZZZZZZZZZZZZZZZZ3\nPK\x07\x08\xd1\x9egU\x02\x00\x00\x00\x02\x00'
                       b'\x00\x00PK\x01\x02\x00\x00\x00\x00\x08\x08\x00\x00\x00\x00\x00\x00E\xabQ\x8c\x99'
                       b'\x00\x00\x00\x99\x00\x00\x00\x1b\x00\x00\x00\x00\x00\x00\x00\x00\x00\x00\x00\x00'
                       b'\x00\x00\x00\x00\x00tensor.half.LE.BOM/data.pklPK\x01\x02\x00\x00\x00\x00\x08'
                       b'\x08\x00\x00\x00\x00\x00\x00\x85=\xe3\x19\x06\x00\x00\x00\x06\x00\x00\x00\x1c\x00'
                       b'\x00\x00\x00\x00\x00\x00\x00\x00\x00\x00\x00\x00\xe9\x00\x00\x00tensor.half.LE.'
                       b'BOM/byteorderPK\x01\x02\x00\x00\x00\x00\x08\x08\x00\x00\x00\x00\x00\x00,D\x96\x91'
                       b'\x08\x00\x00\x00\x08\x00\x00\x00\x19\x00\x00\x00\x00\x00\x00\x00\x00\x00\x00\x00'
                       b'\x00\x00V\x01\x00\x00tensor.half.LE.BOM/data/0PK\x01\x02\x00\x00\x00\x00\x08\x08'
                       b'\x00\x00\x00\x00\x00\x00\xd1\x9egU\x02\x00\x00\x00\x02\x00\x00\x00\x1a\x00\x00\x00'
                       b'\x00\x00\x00\x00\x00\x00\x00\x00\x00\x00\xd8\x01\x00\x00tensor.half.LE.BOM/ve'
                       b'rsionPK\x06\x06,\x00\x00\x00\x00\x00\x00\x00\x1e\x03-\x00\x00\x00\x00\x00\x00\x00'
                       b'\x00\x00\x04\x00\x00\x00\x00\x00\x00\x00\x04\x00\x00\x00\x00\x00\x00\x00"\x01\x00'
                       b'\x00\x00\x00\x00\x00R\x02\x00\x00\x00\x00\x00\x00PK\x06\x07\x00\x00\x00\x00t\x03'
                       b'\x00\x00\x00\x00\x00\x00\x01\x00\x00\x00PK\x05\x06\x00\x00\x00\x00\x04\x00\x04'
                       b'\x00"\x01\x00\x00R\x02\x00\x00\x00\x00')

        data_be_no_bom = (b'PK\x03\x04\x00\x00\x08\x08\x00\x00\x00\x00\x00\x00\x00\x00\x00\x00\x00\x00\x00'
                          b'\x00\x00\x00\x00\x00\x17\x00\x0b\x00tensor.half.BE/data.pklFB\x07\x00ZZZZZZZ\x80'
                          b'\x02ctorch._utils\n_rebuild_tensor_v2\nq\x00((X\x07\x00\x00\x00storageq\x01ctorc'
                          b'h\nHalfStorage\nq\x02X\x01\x00\x00\x000q\x03X\x03\x00\x00\x00cpuq\x04K\x04tq\x05'
                          b'QK\x00K\x02K\x02\x86q\x06K\x02K\x01\x86q\x07\x89ccollections\nOrderedDict\nq\x08'
                          b')Rq\ttq\nRq\x0b.PK\x07\x08E\xabQ\x8c\x99\x00\x00\x00\x99\x00\x00\x00PK\x03\x04\x00'
                          b'\x00\x08\x08\x00\x00\x00\x00\x00\x00\x00\x00\x00\x00\x00\x00\x00\x00\x00\x00\x00'
                          b'\x00\x15\x00$\x00tensor.half.BE/data/0FB \x00ZZZZZZZZZZZZZZZZZZZZZZZZZZZZZZZZ\xbb'
                          b'0;f\xbd\xcd9\xabPK\x07\x08\xc7\xa1\xfd\x07\x08\x00\x00\x00\x08\x00\x00\x00PK\x03'
                          b'\x04\x00\x00\x08\x08\x00\x00\x00\x00\x00\x00\x00\x00\x00\x00\x00\x00\x00\x00\x00'
                          b'\x00\x00\x00\x16\x004\x00tensor.half.BE/versionFB0\x00ZZZZZZZZZZZZZZZZZZZZZZZ'
                          b'ZZZZZZZZZZZZZZZZZZZZZZZZZ3\nPK\x07\x08\xd1\x9egU\x02\x00\x00\x00\x02\x00\x00\x00'
                          b'PK\x01\x02\x00\x00\x00\x00\x08\x08\x00\x00\x00\x00\x00\x00E\xabQ\x8c\x99\x00\x00'
                          b'\x00\x99\x00\x00\x00\x17\x00\x00\x00\x00\x00\x00\x00\x00\x00\x00\x00\x00\x00\x00'
                          b'\x00\x00\x00tensor.half.BE/data.pklPK\x01\x02\x00\x00\x00\x00\x08\x08\x00\x00\x00'
                          b'\x00\x00\x00\xc7\xa1\xfd\x07\x08\x00\x00\x00\x08\x00\x00\x00\x15\x00\x00\x00\x00'
                          b'\x00\x00\x00\x00\x00\x00\x00\x00\x00\xe9\x00\x00\x00tensor.half.BE/data/0PK\x01'
                          b'\x02\x00\x00\x00\x00\x08\x08\x00\x00\x00\x00\x00\x00\xd1\x9egU\x02\x00\x00\x00\x02'
                          b'\x00\x00\x00\x16\x00\x00\x00\x00\x00\x00\x00\x00\x00\x00\x00\x00\x00X\x01\x00\x00'
                          b'tensor.half.BE/versionPK\x06\x06,\x00\x00\x00\x00\x00\x00\x00\x1e\x03-\x00\x00'
                          b'\x00\x00\x00\x00\x00\x00\x00\x03\x00\x00\x00\x00\x00\x00\x00\x03\x00\x00\x00\x00'
                          b'\x00\x00\x00\xcc\x00\x00\x00\x00\x00\x00\x00\xd2\x01\x00\x00\x00\x00\x00\x00PK\x06'
                          b'\x07\x00\x00\x00\x00\x9e\x02\x00\x00\x00\x00\x00\x00\x01\x00\x00\x00PK\x05\x06'
                          b'\x00\x00\x00\x00\x03\x00\x03\x00\xcc\x00\x00\x00\xd2\x01\x00\x00\x00\x00')

        data_be_bom = (b'PK\x03\x04\x00\x00\x08\x08\x00\x00\x00\x00\x00\x00\x00\x00\x00\x00\x00\x00\x00'
                       b'\x00\x00\x00\x00\x00\x1b\x00\x07\x00tensor.half.BE.BOM/data.pklFB\x03\x00ZZZ\x80'
                       b'\x02ctorch._utils\n_rebuild_tensor_v2\nq\x00((X\x07\x00\x00\x00storageq\x01ctorc'
                       b'h\nHalfStorage\nq\x02X\x01\x00\x00\x000q\x03X\x03\x00\x00\x00cpuq\x04K\x04tq\x05'
                       b'QK\x00K\x02K\x02\x86q\x06K\x02K\x01\x86q\x07\x89ccollections\nOrderedDict\nq\x08'
                       b')Rq\ttq\nRq\x0b.PK\x07\x08E\xabQ\x8c\x99\x00\x00\x00\x99\x00\x00\x00PK\x03\x04\x00'
                       b'\x00\x08\x08\x00\x00\x00\x00\x00\x00\x00\x00\x00\x00\x00\x00\x00\x00\x00\x00\x00'
                       b'\x00\x1c\x00\x1d\x00tensor.half.BE.BOM/byteorderFB\x19\x00ZZZZZZZZZZZZZZZZZZZZ'
                       b'ZZZZZbigPK\x07\x08I\xe2\xfb\xd3\x03\x00\x00\x00\x03\x00\x00\x00PK\x03\x04\x00\x00'
                       b'\x08\x08\x00\x00\x00\x00\x00\x00\x00\x00\x00\x00\x00\x00\x00\x00\x00\x00\x00\x00'
                       b'\x19\x006\x00tensor.half.BE.BOM/data/0FB2\x00ZZZZZZZZZZZZZZZZZZZZZZZZZZZZZZZZZZ'
                       b'ZZZZZZZZZZZZZZZZ\xbb0;f\xbd\xcd9\xabPK\x07\x08\xc7\xa1\xfd\x07\x08\x00\x00\x00\x08'
                       b'\x00\x00\x00PK\x03\x04\x00\x00\x08\x08\x00\x00\x00\x00\x00\x00\x00\x00\x00\x00'
                       b'\x00\x00\x00\x00\x00\x00\x00\x00\x1a\x000\x00tensor.half.BE.BOM/versionFB,\x00ZZ'
                       b'ZZZZZZZZZZZZZZZZZZZZZZZZZZZZZZZZZZZZZZZZZZ3\nPK\x07\x08\xd1\x9egU\x02\x00\x00\x00'
                       b'\x02\x00\x00\x00PK\x01\x02\x00\x00\x00\x00\x08\x08\x00\x00\x00\x00\x00\x00E\xab'
                       b'Q\x8c\x99\x00\x00\x00\x99\x00\x00\x00\x1b\x00\x00\x00\x00\x00\x00\x00\x00\x00\x00'
                       b'\x00\x00\x00\x00\x00\x00\x00tensor.half.BE.BOM/data.pklPK\x01\x02\x00\x00\x00\x00'
                       b'\x08\x08\x00\x00\x00\x00\x00\x00I\xe2\xfb\xd3\x03\x00\x00\x00\x03\x00\x00\x00\x1c'
                       b'\x00\x00\x00\x00\x00\x00\x00\x00\x00\x00\x00\x00\x00\xe9\x00\x00\x00tensor.ha'
                       b'lf.BE.BOM/byteorderPK\x01\x02\x00\x00\x00\x00\x08\x08\x00\x00\x00\x00\x00\x00\xc7'
                       b'\xa1\xfd\x07\x08\x00\x00\x00\x08\x00\x00\x00\x19\x00\x00\x00\x00\x00\x00\x00\x00'
                       b'\x00\x00\x00\x00\x00S\x01\x00\x00tensor.half.BE.BOM/data/0PK\x01\x02\x00\x00\x00'
                       b'\x00\x08\x08\x00\x00\x00\x00\x00\x00\xd1\x9egU\x02\x00\x00\x00\x02\x00\x00\x00\x1a'
                       b'\x00\x00\x00\x00\x00\x00\x00\x00\x00\x00\x00\x00\x00\xd8\x01\x00\x00tensor.ha'
                       b'lf.BE.BOM/versionPK\x06\x06,\x00\x00\x00\x00\x00\x00\x00\x1e\x03-\x00\x00\x00\x00'
                       b'\x00\x00\x00\x00\x00\x04\x00\x00\x00\x00\x00\x00\x00\x04\x00\x00\x00\x00\x00\x00'
                       b'\x00"\x01\x00\x00\x00\x00\x00\x00R\x02\x00\x00\x00\x00\x00\x00PK\x06\x07\x00\x00'
                       b'\x00\x00t\x03\x00\x00\x00\x00\x00\x00\x01\x00\x00\x00PK\x05\x06\x00\x00\x00\x00'
                       b'\x04\x00\x04\x00"\x01\x00\x00R\x02\x00\x00\x00\x00')

        current_load_endian = get_default_load_endianness()

        buf_le_no_bom = io.BytesIO(data_le_no_bom)
        buf_le_bom = io.BytesIO(data_le_bom)
        buf_be_no_bom = io.BytesIO(data_be_no_bom)
        buf_be_bom = io.BytesIO(data_be_bom)

        try:
            set_default_load_endianness(LoadEndianness.NATIVE)
            tensor_le_no_bom = torch.load(buf_le_no_bom)
            tensor_be_no_bom = torch.load(buf_be_no_bom)
        finally:
            set_default_load_endianness(current_load_endian)

        tensor_le_bom = torch.load(buf_le_bom)
        tensor_be_bom = torch.load(buf_be_bom)

        buf_le_no_bom.seek(0)
        buf_be_no_bom.seek(0)

        try:
            set_default_load_endianness(LoadEndianness.LITTLE)
            tensor_le_no_bom_little = torch.load(buf_le_no_bom)
            tensor_be_no_bom_little = torch.load(buf_be_no_bom)
        finally:
            set_default_load_endianness(current_load_endian)

        buf_le_no_bom.seek(0)
        buf_be_no_bom.seek(0)

        try:
            set_default_load_endianness(LoadEndianness.BIG)
            tensor_le_no_bom_big = torch.load(buf_le_no_bom)
            tensor_be_no_bom_big = torch.load(buf_be_no_bom)
        finally:
            set_default_load_endianness(current_load_endian)

        self.assertTrue(torch.equal(tensor_le_bom, tensor_be_bom))
        self.assertFalse(torch.equal(tensor_le_no_bom, tensor_be_no_bom))
        self.assertTrue(torch.equal(tensor_le_no_bom_little, tensor_le_bom))
        self.assertFalse(torch.equal(tensor_be_no_bom_little, tensor_be_bom))
        self.assertFalse(torch.equal(tensor_le_no_bom_big, tensor_le_bom))
        self.assertTrue(torch.equal(tensor_be_no_bom_big, tensor_be_bom))

        if (sys.byteorder == 'little'):
            self.assertTrue(torch.equal(tensor_le_no_bom, tensor_le_bom))
            self.assertTrue(torch.equal(tensor_le_no_bom, tensor_be_bom))
            self.assertFalse(torch.equal(tensor_be_no_bom, tensor_le_bom))
            self.assertFalse(torch.equal(tensor_be_no_bom, tensor_be_bom))
        else:
            self.assertFalse(torch.equal(tensor_le_no_bom, tensor_le_bom))
            self.assertFalse(torch.equal(tensor_le_no_bom, tensor_be_bom))
            self.assertTrue(torch.equal(tensor_be_no_bom, tensor_le_bom))
            self.assertTrue(torch.equal(tensor_be_no_bom, tensor_be_bom))

    def test_serialization_load_bom_data_long(self):
        # 1. Generated on LE system using following commands:
        #
        # import torch
        #
        # x = torch.randint(-4294967295, 4294967295, [4, 4], dtype=torch.long)
        #
        # torch.save(x, "tensor.long.LE.pt", _disable_byteorder_record=True)
        # torch.save(x, "tensor.long.LE.BOM.pt")
        #
        # print(x)
        #
        # 2. After that it is resaved on BE system with following commands:
        #
        # import torch
        #
        # x = torch.load('tensor.long.LE.BOM.pt')
        #
        # torch.save(x, 'tensor.long.BE.pt', _disable_byteorder_record=True)
        # torch.save(x, 'tensor.long.BE.BOM.pt')
        #
        # print(x)
        #
        # Following commands and a bit of manual work were used to produce python bytes from resulting files:
        #
        # file = open('filename', 'rb')
        # data = file.read()
        # file.close()
        # print("\n".join(textwrap.wrap(str(data), 80)))
        #
        # BOM in this context is used as Byte Order Mark.
        #
        data_le_no_bom = (b'PK\x03\x04\x00\x00\x08\x08\x00\x00\x00\x00\x00\x00\x00\x00\x00\x00\x00\x00\x00'
                          b'\x00\x00\x00\x00\x00\x17\x00\x0b\x00tensor.long.LE/data.pklFB\x07\x00ZZZZZZZ\x80'
                          b'\x02ctorch._utils\n_rebuild_tensor_v2\nq\x00((X\x07\x00\x00\x00storageq\x01ctorc'
                          b'h\nLongStorage\nq\x02X\x01\x00\x00\x000q\x03X\x03\x00\x00\x00cpuq\x04K\x10tq\x05'
                          b'QK\x00K\x04K\x04\x86q\x06K\x04K\x01\x86q\x07\x89ccollections\nOrderedDict\nq\x08'
                          b')Rq\ttq\nRq\x0b.PK\x07\x08 \xbd\xd7\xb0\x99\x00\x00\x00\x99\x00\x00\x00PK\x03\x04'
                          b'\x00\x00\x08\x08\x00\x00\x00\x00\x00\x00\x00\x00\x00\x00\x00\x00\x00\x00\x00\x00'
                          b'\x00\x00\x15\x00$\x00tensor.long.LE/data/0FB \x00ZZZZZZZZZZZZZZZZZZZZZZZZZZZZZZ'
                          b'ZZl\xfa\xda\xbe\x00\x00\x00\x00GQ^\xa9\xff\xff\xff\xff\xc5\xa4\x19\xa4\x00\x00\x00'
                          b'\x00\xda\x9f\x04\xdd\xff\xff\xff\xff\x9b\xfc\x98\r\x00\x00\x00\x00\x8e\xb3\xb6'
                          b'=\x00\x00\x00\x00n}\xd2\x8f\xff\xff\xff\xff\xe2\xfe\x14u\xff\xff\xff\xff\xf1\x01'
                          b'T\x07\xff\xff\xff\xff\x9b\xb3"\x7f\xff\xff\xff\xff\xb2p\x07\xfc\xff\xff\xff\xff\x1f'
                          b'1\xa6M\x00\x00\x00\x00a\xaa|u\xff\xff\xff\xff2Y\x12;\x00\x00\x00\x00\'J\xb7\xcb'
                          b'\x00\x00\x00\x00m\xb2\x1c\xe1\xff\xff\xff\xffPK\x07\x08\xd5\x00\xa1r\x80\x00\x00'
                          b'\x00\x80\x00\x00\x00PK\x03\x04\x00\x00\x08\x08\x00\x00\x00\x00\x00\x00\x00\x00'
                          b'\x00\x00\x00\x00\x00\x00\x00\x00\x00\x00\x16\x00<\x00tensor.long.LE/versionFB8\x00'
                          b'ZZZZZZZZZZZZZZZZZZZZZZZZZZZZZZZZZZZZZZZZZZZZZZZZZZZZZZZZ3\nPK\x07\x08\xd1\x9eg'
                          b'U\x02\x00\x00\x00\x02\x00\x00\x00PK\x01\x02\x00\x00\x00\x00\x08\x08\x00\x00\x00\x00'
                          b'\x00\x00 \xbd\xd7\xb0\x99\x00\x00\x00\x99\x00\x00\x00\x17\x00\x00\x00\x00\x00'
                          b'\x00\x00\x00\x00\x00\x00\x00\x00\x00\x00\x00\x00tensor.long.LE/data.pklPK\x01\x02'
                          b'\x00\x00\x00\x00\x08\x08\x00\x00\x00\x00\x00\x00\xd5\x00\xa1r\x80\x00\x00\x00\x80'
                          b'\x00\x00\x00\x15\x00\x00\x00\x00\x00\x00\x00\x00\x00\x00\x00\x00\x00\xe9\x00\x00'
                          b'\x00tensor.long.LE/data/0PK\x01\x02\x00\x00\x00\x00\x08\x08\x00\x00\x00\x00\x00'
                          b'\x00\xd1\x9egU\x02\x00\x00\x00\x02\x00\x00\x00\x16\x00\x00\x00\x00\x00\x00\x00\x00'
                          b'\x00\x00\x00\x00\x00\xd0\x01\x00\x00tensor.long.LE/versionPK\x06\x06,\x00\x00'
                          b'\x00\x00\x00\x00\x00\x1e\x03-\x00\x00\x00\x00\x00\x00\x00\x00\x00\x03\x00\x00\x00'
                          b'\x00\x00\x00\x00\x03\x00\x00\x00\x00\x00\x00\x00\xcc\x00\x00\x00\x00\x00\x00\x00'
                          b'R\x02\x00\x00\x00\x00\x00\x00PK\x06\x07\x00\x00\x00\x00\x1e\x03\x00\x00\x00\x00'
                          b'\x00\x00\x01\x00\x00\x00PK\x05\x06\x00\x00\x00\x00\x03\x00\x03\x00\xcc\x00\x00\x00'
                          b'R\x02\x00\x00\x00\x00')

        data_le_bom = (b'PK\x03\x04\x00\x00\x08\x08\x00\x00\x00\x00\x00\x00\x00\x00\x00\x00\x00\x00\x00'
                       b'\x00\x00\x00\x00\x00\x1b\x00\x07\x00tensor.long.LE.BOM/data.pklFB\x03\x00ZZZ\x80'
                       b'\x02ctorch._utils\n_rebuild_tensor_v2\nq\x00((X\x07\x00\x00\x00storageq\x01ctorc'
                       b'h\nLongStorage\nq\x02X\x01\x00\x00\x000q\x03X\x03\x00\x00\x00cpuq\x04K\x10tq\x05'
                       b'QK\x00K\x04K\x04\x86q\x06K\x04K\x01\x86q\x07\x89ccollections\nOrderedDict\nq\x08'
                       b')Rq\ttq\nRq\x0b.PK\x07\x08 \xbd\xd7\xb0\x99\x00\x00\x00\x99\x00\x00\x00PK\x03\x04'
                       b'\x00\x00\x08\x08\x00\x00\x00\x00\x00\x00\x00\x00\x00\x00\x00\x00\x00\x00\x00\x00'
                       b'\x00\x00\x1c\x00\x1d\x00tensor.long.LE.BOM/byteorderFB\x19\x00ZZZZZZZZZZZZZZZZZ'
                       b'ZZZZZZZZlittlePK\x07\x08\x85=\xe3\x19\x06\x00\x00\x00\x06\x00\x00\x00PK\x03\x04\x00'
                       b'\x00\x08\x08\x00\x00\x00\x00\x00\x00\x00\x00\x00\x00\x00\x00\x00\x00\x00\x00\x00'
                       b'\x00\x19\x003\x00tensor.long.LE.BOM/data/0FB/\x00ZZZZZZZZZZZZZZZZZZZZZZZZZZZZ'
                       b'ZZZZZZZZZZZZZZZZZZZl\xfa\xda\xbe\x00\x00\x00\x00GQ^\xa9\xff\xff\xff\xff\xc5\xa4\x19'
                       b'\xa4\x00\x00\x00\x00\xda\x9f\x04\xdd\xff\xff\xff\xff\x9b\xfc\x98\r\x00\x00\x00'
                       b'\x00\x8e\xb3\xb6=\x00\x00\x00\x00n}\xd2\x8f\xff\xff\xff\xff\xe2\xfe\x14u\xff\xff'
                       b'\xff\xff\xf1\x01T\x07\xff\xff\xff\xff\x9b\xb3"\x7f\xff\xff\xff\xff\xb2p\x07\xfc'
                       b'\xff\xff\xff\xff\x1f1\xa6M\x00\x00\x00\x00a\xaa|u\xff\xff\xff\xff2Y\x12;\x00\x00'
                       b'\x00\x00\'J\xb7\xcb\x00\x00\x00\x00m\xb2\x1c\xe1\xff\xff\xff\xffPK\x07\x08\xd5\x00'
                       b'\xa1r\x80\x00\x00\x00\x80\x00\x00\x00PK\x03\x04\x00\x00\x08\x08\x00\x00\x00\x00'
                       b'\x00\x00\x00\x00\x00\x00\x00\x00\x00\x00\x00\x00\x00\x00\x1a\x008\x00tensor.lon'
                       b'g.LE.BOM/versionFB4\x00ZZZZZZZZZZZZZZZZZZZZZZZZZZZZZZZZZZZZZZZZZZZZZZZZZZZZ3\nPK'
                       b'\x07\x08\xd1\x9egU\x02\x00\x00\x00\x02\x00\x00\x00PK\x01\x02\x00\x00\x00\x00\x08'
                       b'\x08\x00\x00\x00\x00\x00\x00 \xbd\xd7\xb0\x99\x00\x00\x00\x99\x00\x00\x00\x1b\x00'
                       b'\x00\x00\x00\x00\x00\x00\x00\x00\x00\x00\x00\x00\x00\x00\x00\x00tensor.long.LE.'
                       b'BOM/data.pklPK\x01\x02\x00\x00\x00\x00\x08\x08\x00\x00\x00\x00\x00\x00\x85=\xe3\x19'
                       b'\x06\x00\x00\x00\x06\x00\x00\x00\x1c\x00\x00\x00\x00\x00\x00\x00\x00\x00\x00\x00'
                       b'\x00\x00\xe9\x00\x00\x00tensor.long.LE.BOM/byteorderPK\x01\x02\x00\x00\x00\x00'
                       b'\x08\x08\x00\x00\x00\x00\x00\x00\xd5\x00\xa1r\x80\x00\x00\x00\x80\x00\x00\x00\x19'
                       b'\x00\x00\x00\x00\x00\x00\x00\x00\x00\x00\x00\x00\x00V\x01\x00\x00tensor.long.L'
                       b'E.BOM/data/0PK\x01\x02\x00\x00\x00\x00\x08\x08\x00\x00\x00\x00\x00\x00\xd1\x9egU'
                       b'\x02\x00\x00\x00\x02\x00\x00\x00\x1a\x00\x00\x00\x00\x00\x00\x00\x00\x00\x00\x00'
                       b'\x00\x00P\x02\x00\x00tensor.long.LE.BOM/versionPK\x06\x06,\x00\x00\x00\x00\x00\x00'
                       b'\x00\x1e\x03-\x00\x00\x00\x00\x00\x00\x00\x00\x00\x04\x00\x00\x00\x00\x00\x00\x00'
                       b'\x04\x00\x00\x00\x00\x00\x00\x00"\x01\x00\x00\x00\x00\x00\x00\xd2\x02\x00\x00'
                       b'\x00\x00\x00\x00PK\x06\x07\x00\x00\x00\x00\xf4\x03\x00\x00\x00\x00\x00\x00\x01\x00'
                       b'\x00\x00PK\x05\x06\x00\x00\x00\x00\x04\x00\x04\x00"\x01\x00\x00\xd2\x02\x00\x00'
                       b'\x00\x00')

        data_be_no_bom = (b'PK\x03\x04\x00\x00\x08\x08\x00\x00\x00\x00\x00\x00\x00\x00\x00\x00\x00\x00\x00'
                          b'\x00\x00\x00\x00\x00\x17\x00\x0b\x00tensor.long.BE/data.pklFB\x07\x00ZZZZZZZ\x80'
                          b'\x02ctorch._utils\n_rebuild_tensor_v2\nq\x00((X\x07\x00\x00\x00storageq\x01ctorc'
                          b'h\nLongStorage\nq\x02X\x01\x00\x00\x000q\x03X\x03\x00\x00\x00cpuq\x04K\x10tq\x05'
                          b'QK\x00K\x04K\x04\x86q\x06K\x04K\x01\x86q\x07\x89ccollections\nOrderedDict\nq\x08'
                          b')Rq\ttq\nRq\x0b.PK\x07\x08 \xbd\xd7\xb0\x99\x00\x00\x00\x99\x00\x00\x00PK\x03\x04'
                          b'\x00\x00\x08\x08\x00\x00\x00\x00\x00\x00\x00\x00\x00\x00\x00\x00\x00\x00\x00\x00'
                          b'\x00\x00\x15\x00$\x00tensor.long.BE/data/0FB \x00ZZZZZZZZZZZZZZZZZZZZZZZZZZZZZZ'
                          b'ZZ\x00\x00\x00\x00\xbe\xda\xfal\xff\xff\xff\xff\xa9^QG\x00\x00\x00\x00\xa4\x19\xa4'
                          b'\xc5\xff\xff\xff\xff\xdd\x04\x9f\xda\x00\x00\x00\x00\r\x98\xfc\x9b\x00\x00\x00'
                          b'\x00=\xb6\xb3\x8e\xff\xff\xff\xff\x8f\xd2}n\xff\xff\xff\xffu\x14\xfe\xe2\xff\xff'
                          b'\xff\xff\x07T\x01\xf1\xff\xff\xff\xff\x7f"\xb3\x9b\xff\xff\xff\xff\xfc\x07p\xb2\x00'
                          b'\x00\x00\x00M\xa61\x1f\xff\xff\xff\xffu|\xaaa\x00\x00\x00\x00;\x12Y2\x00\x00\x00'
                          b'\x00\xcb\xb7J\'\xff\xff\xff\xff\xe1\x1c\xb2mPK\x07\x08\xb9\x1b\x81j\x80\x00\x00'
                          b'\x00\x80\x00\x00\x00PK\x03\x04\x00\x00\x08\x08\x00\x00\x00\x00\x00\x00\x00\x00'
                          b'\x00\x00\x00\x00\x00\x00\x00\x00\x00\x00\x16\x00<\x00tensor.long.BE/versionFB8\x00'
                          b'ZZZZZZZZZZZZZZZZZZZZZZZZZZZZZZZZZZZZZZZZZZZZZZZZZZZZZZZZ3\nPK\x07\x08\xd1\x9eg'
                          b'U\x02\x00\x00\x00\x02\x00\x00\x00PK\x01\x02\x00\x00\x00\x00\x08\x08\x00\x00\x00\x00'
                          b'\x00\x00 \xbd\xd7\xb0\x99\x00\x00\x00\x99\x00\x00\x00\x17\x00\x00\x00\x00\x00'
                          b'\x00\x00\x00\x00\x00\x00\x00\x00\x00\x00\x00\x00tensor.long.BE/data.pklPK\x01\x02'
                          b'\x00\x00\x00\x00\x08\x08\x00\x00\x00\x00\x00\x00\xb9\x1b\x81j\x80\x00\x00\x00\x80'
                          b'\x00\x00\x00\x15\x00\x00\x00\x00\x00\x00\x00\x00\x00\x00\x00\x00\x00\xe9\x00\x00'
                          b'\x00tensor.long.BE/data/0PK\x01\x02\x00\x00\x00\x00\x08\x08\x00\x00\x00\x00\x00'
                          b'\x00\xd1\x9egU\x02\x00\x00\x00\x02\x00\x00\x00\x16\x00\x00\x00\x00\x00\x00\x00\x00'
                          b'\x00\x00\x00\x00\x00\xd0\x01\x00\x00tensor.long.BE/versionPK\x06\x06,\x00\x00'
                          b'\x00\x00\x00\x00\x00\x1e\x03-\x00\x00\x00\x00\x00\x00\x00\x00\x00\x03\x00\x00\x00'
                          b'\x00\x00\x00\x00\x03\x00\x00\x00\x00\x00\x00\x00\xcc\x00\x00\x00\x00\x00\x00\x00'
                          b'R\x02\x00\x00\x00\x00\x00\x00PK\x06\x07\x00\x00\x00\x00\x1e\x03\x00\x00\x00\x00'
                          b'\x00\x00\x01\x00\x00\x00PK\x05\x06\x00\x00\x00\x00\x03\x00\x03\x00\xcc\x00\x00\x00'
                          b'R\x02\x00\x00\x00\x00')

        data_be_bom = (b'PK\x03\x04\x00\x00\x08\x08\x00\x00\x00\x00\x00\x00\x00\x00\x00\x00\x00\x00\x00'
                       b'\x00\x00\x00\x00\x00\x1b\x00\x07\x00tensor.long.BE.BOM/data.pklFB\x03\x00ZZZ\x80'
                       b'\x02ctorch._utils\n_rebuild_tensor_v2\nq\x00((X\x07\x00\x00\x00storageq\x01ctorc'
                       b'h\nLongStorage\nq\x02X\x01\x00\x00\x000q\x03X\x03\x00\x00\x00cpuq\x04K\x10tq\x05'
                       b'QK\x00K\x04K\x04\x86q\x06K\x04K\x01\x86q\x07\x89ccollections\nOrderedDict\nq\x08'
                       b')Rq\ttq\nRq\x0b.PK\x07\x08 \xbd\xd7\xb0\x99\x00\x00\x00\x99\x00\x00\x00PK\x03\x04'
                       b'\x00\x00\x08\x08\x00\x00\x00\x00\x00\x00\x00\x00\x00\x00\x00\x00\x00\x00\x00\x00'
                       b'\x00\x00\x1c\x00\x1d\x00tensor.long.BE.BOM/byteorderFB\x19\x00ZZZZZZZZZZZZZZZZZ'
                       b'ZZZZZZZZbigPK\x07\x08I\xe2\xfb\xd3\x03\x00\x00\x00\x03\x00\x00\x00PK\x03\x04\x00'
                       b'\x00\x08\x08\x00\x00\x00\x00\x00\x00\x00\x00\x00\x00\x00\x00\x00\x00\x00\x00\x00'
                       b'\x00\x19\x006\x00tensor.long.BE.BOM/data/0FB2\x00ZZZZZZZZZZZZZZZZZZZZZZZZZZZZZZZ'
                       b'ZZZZZZZZZZZZZZZZZZZ\x00\x00\x00\x00\xbe\xda\xfal\xff\xff\xff\xff\xa9^QG\x00\x00\x00'
                       b'\x00\xa4\x19\xa4\xc5\xff\xff\xff\xff\xdd\x04\x9f\xda\x00\x00\x00\x00\r\x98\xfc'
                       b'\x9b\x00\x00\x00\x00=\xb6\xb3\x8e\xff\xff\xff\xff\x8f\xd2}n\xff\xff\xff\xffu\x14'
                       b'\xfe\xe2\xff\xff\xff\xff\x07T\x01\xf1\xff\xff\xff\xff\x7f"\xb3\x9b\xff\xff\xff\xff'
                       b'\xfc\x07p\xb2\x00\x00\x00\x00M\xa61\x1f\xff\xff\xff\xffu|\xaaa\x00\x00\x00\x00'
                       b';\x12Y2\x00\x00\x00\x00\xcb\xb7J\'\xff\xff\xff\xff\xe1\x1c\xb2mPK\x07\x08\xb9\x1b'
                       b'\x81j\x80\x00\x00\x00\x80\x00\x00\x00PK\x03\x04\x00\x00\x08\x08\x00\x00\x00\x00'
                       b'\x00\x00\x00\x00\x00\x00\x00\x00\x00\x00\x00\x00\x00\x00\x1a\x008\x00tensor.lon'
                       b'g.BE.BOM/versionFB4\x00ZZZZZZZZZZZZZZZZZZZZZZZZZZZZZZZZZZZZZZZZZZZZZZZZZZZZ3\nPK'
                       b'\x07\x08\xd1\x9egU\x02\x00\x00\x00\x02\x00\x00\x00PK\x01\x02\x00\x00\x00\x00\x08'
                       b'\x08\x00\x00\x00\x00\x00\x00 \xbd\xd7\xb0\x99\x00\x00\x00\x99\x00\x00\x00\x1b\x00'
                       b'\x00\x00\x00\x00\x00\x00\x00\x00\x00\x00\x00\x00\x00\x00\x00\x00tensor.long.BE.'
                       b'BOM/data.pklPK\x01\x02\x00\x00\x00\x00\x08\x08\x00\x00\x00\x00\x00\x00I\xe2\xfb\xd3'
                       b'\x03\x00\x00\x00\x03\x00\x00\x00\x1c\x00\x00\x00\x00\x00\x00\x00\x00\x00\x00\x00'
                       b'\x00\x00\xe9\x00\x00\x00tensor.long.BE.BOM/byteorderPK\x01\x02\x00\x00\x00\x00'
                       b'\x08\x08\x00\x00\x00\x00\x00\x00\xb9\x1b\x81j\x80\x00\x00\x00\x80\x00\x00\x00\x19'
                       b'\x00\x00\x00\x00\x00\x00\x00\x00\x00\x00\x00\x00\x00S\x01\x00\x00tensor.long.B'
                       b'E.BOM/data/0PK\x01\x02\x00\x00\x00\x00\x08\x08\x00\x00\x00\x00\x00\x00\xd1\x9egU'
                       b'\x02\x00\x00\x00\x02\x00\x00\x00\x1a\x00\x00\x00\x00\x00\x00\x00\x00\x00\x00\x00'
                       b'\x00\x00P\x02\x00\x00tensor.long.BE.BOM/versionPK\x06\x06,\x00\x00\x00\x00\x00\x00'
                       b'\x00\x1e\x03-\x00\x00\x00\x00\x00\x00\x00\x00\x00\x04\x00\x00\x00\x00\x00\x00\x00'
                       b'\x04\x00\x00\x00\x00\x00\x00\x00"\x01\x00\x00\x00\x00\x00\x00\xd2\x02\x00\x00'
                       b'\x00\x00\x00\x00PK\x06\x07\x00\x00\x00\x00\xf4\x03\x00\x00\x00\x00\x00\x00\x01\x00'
                       b'\x00\x00PK\x05\x06\x00\x00\x00\x00\x04\x00\x04\x00"\x01\x00\x00\xd2\x02\x00\x00'
                       b'\x00\x00')

        current_load_endian = get_default_load_endianness()

        buf_le_no_bom = io.BytesIO(data_le_no_bom)
        buf_le_bom = io.BytesIO(data_le_bom)
        buf_be_no_bom = io.BytesIO(data_be_no_bom)
        buf_be_bom = io.BytesIO(data_be_bom)

        try:
            set_default_load_endianness(LoadEndianness.NATIVE)
            tensor_le_no_bom = torch.load(buf_le_no_bom)
            tensor_be_no_bom = torch.load(buf_be_no_bom)
        finally:
            set_default_load_endianness(current_load_endian)

        tensor_le_bom = torch.load(buf_le_bom)
        tensor_be_bom = torch.load(buf_be_bom)

        buf_le_no_bom.seek(0)
        buf_be_no_bom.seek(0)

        try:
            set_default_load_endianness(LoadEndianness.LITTLE)
            tensor_le_no_bom_little = torch.load(buf_le_no_bom)
            tensor_be_no_bom_little = torch.load(buf_be_no_bom)
        finally:
            set_default_load_endianness(current_load_endian)

        buf_le_no_bom.seek(0)
        buf_be_no_bom.seek(0)

        try:
            set_default_load_endianness(LoadEndianness.BIG)
            tensor_le_no_bom_big = torch.load(buf_le_no_bom)
            tensor_be_no_bom_big = torch.load(buf_be_no_bom)
        finally:
            set_default_load_endianness(current_load_endian)

        self.assertTrue(torch.equal(tensor_le_bom, tensor_be_bom))
        self.assertFalse(torch.equal(tensor_le_no_bom, tensor_be_no_bom))
        self.assertTrue(torch.equal(tensor_le_no_bom_little, tensor_le_bom))
        self.assertFalse(torch.equal(tensor_be_no_bom_little, tensor_be_bom))
        self.assertFalse(torch.equal(tensor_le_no_bom_big, tensor_le_bom))
        self.assertTrue(torch.equal(tensor_be_no_bom_big, tensor_be_bom))

        if (sys.byteorder == 'little'):
            self.assertTrue(torch.equal(tensor_le_no_bom, tensor_le_bom))
            self.assertTrue(torch.equal(tensor_le_no_bom, tensor_be_bom))
            self.assertFalse(torch.equal(tensor_be_no_bom, tensor_le_bom))
            self.assertFalse(torch.equal(tensor_be_no_bom, tensor_be_bom))
        else:
            self.assertFalse(torch.equal(tensor_le_no_bom, tensor_le_bom))
            self.assertFalse(torch.equal(tensor_le_no_bom, tensor_be_bom))
            self.assertTrue(torch.equal(tensor_be_no_bom, tensor_le_bom))
            self.assertTrue(torch.equal(tensor_be_no_bom, tensor_be_bom))

    def test_serialization_load_bom_data_int(self):
        # 1. Generated on LE system using following commands:
        #
        # import torch
        #
        # x = torch.randint(-2147483648, 2147483648, [4, 4], dtype=torch.int)
        #
        # torch.save(x, "tensor.int.LE.pt", _disable_byteorder_record=True)
        # torch.save(x, "tensor.int.LE.BOM.pt")
        #
        # print(x)
        #
        # 2. After that it is resaved on BE system with following commands:
        #
        # import torch
        #
        # x = torch.load('tensor.int.LE.BOM.pt')
        #
        # torch.save(x, 'tensor.int.BE.pt', _disable_byteorder_record=True)
        # torch.save(x, 'tensor.int.BE.BOM.pt')
        #
        # print(x)
        #
        # Following commands and a bit of manual work were used to produce python bytes from resulting files:
        #
        # file = open('filename', 'rb')
        # data = file.read()
        # file.close()
        # print("\n".join(textwrap.wrap(str(data), 80)))
        #
        # BOM in this context is used as Byte Order Mark.
        #
        data_le_no_bom = (b'PK\x03\x04\x00\x00\x08\x08\x00\x00\x00\x00\x00\x00\x00\x00\x00\x00\x00\x00\x00'
                          b'\x00\x00\x00\x00\x00\x16\x00\x0c\x00tensor.int.LE/data.pklFB\x08\x00ZZZZZZZZ\x80'
                          b'\x02ctorch._utils\n_rebuild_tensor_v2\nq\x00((X\x07\x00\x00\x00storageq\x01ctorc'
                          b'h\nIntStorage\nq\x02X\x01\x00\x00\x000q\x03X\x03\x00\x00\x00cpuq\x04K\x10tq\x05Q'
                          b'K\x00K\x04K\x04\x86q\x06K\x04K\x01\x86q\x07\x89ccollections\nOrderedDict\nq\x08)'
                          b'Rq\ttq\nRq\x0b.PK\x07\x08\xdd\xa0\'\xa8\x98\x00\x00\x00\x98\x00\x00\x00PK\x03\x04'
                          b'\x00\x00\x08\x08\x00\x00\x00\x00\x00\x00\x00\x00\x00\x00\x00\x00\x00\x00\x00\x00'
                          b'\x00\x00\x14\x00&\x00tensor.int.LE/data/0FB"\x00ZZZZZZZZZZZZZZZZZZZZZZZZZZZZZZZ'
                          b'ZZZ\xf6\x19\x95i\xfaL\x1f\t%\xa3\r\xb8\xe5\xcfN\xe2\xa2\xc7\x8f\xb4\xfd\xf5(2\xe3'
                          b'YX\xf5\x1dhO}\xeb\xba\xcf\x02\x8b\x84\xdd>L\xbc(\xc7\x92Q\x98\xa6\x1aQ^w\xea\x93'
                          b'2>\xad\x87D\xdd\x9el\xb6\x15PK\x07\x08W\x1c\xcd\x19@\x00\x00\x00@\x00\x00\x00PK'
                          b'\x03\x04\x00\x00\x08\x08\x00\x00\x00\x00\x00\x00\x00\x00\x00\x00\x00\x00\x00\x00'
                          b'\x00\x00\x00\x00\x15\x00=\x00tensor.int.LE/versionFB9\x00ZZZZZZZZZZZZZZZZZZZZZZZ'
                          b'ZZZZZZZZZZZZZZZZZZZZZZZZZZZZZZZZZZ3\nPK\x07\x08\xd1\x9egU\x02\x00\x00\x00\x02\x00'
                          b'\x00\x00PK\x01\x02\x00\x00\x00\x00\x08\x08\x00\x00\x00\x00\x00\x00\xdd\xa0\'\xa8'
                          b'\x98\x00\x00\x00\x98\x00\x00\x00\x16\x00\x00\x00\x00\x00\x00\x00\x00\x00\x00\x00'
                          b'\x00\x00\x00\x00\x00\x00tensor.int.LE/data.pklPK\x01\x02\x00\x00\x00\x00\x08\x08'
                          b'\x00\x00\x00\x00\x00\x00W\x1c\xcd\x19@\x00\x00\x00@\x00\x00\x00\x14\x00\x00\x00'
                          b'\x00\x00\x00\x00\x00\x00\x00\x00\x00\x00\xe8\x00\x00\x00tensor.int.LE/data/0PK\x01'
                          b'\x02\x00\x00\x00\x00\x08\x08\x00\x00\x00\x00\x00\x00\xd1\x9egU\x02\x00\x00\x00'
                          b'\x02\x00\x00\x00\x15\x00\x00\x00\x00\x00\x00\x00\x00\x00\x00\x00\x00\x00\x90\x01'
                          b'\x00\x00tensor.int.LE/versionPK\x06\x06,\x00\x00\x00\x00\x00\x00\x00\x1e\x03-\x00'
                          b'\x00\x00\x00\x00\x00\x00\x00\x00\x03\x00\x00\x00\x00\x00\x00\x00\x03\x00\x00\x00'
                          b'\x00\x00\x00\x00\xc9\x00\x00\x00\x00\x00\x00\x00\x12\x02\x00\x00\x00\x00\x00\x00'
                          b'PK\x06\x07\x00\x00\x00\x00\xdb\x02\x00\x00\x00\x00\x00\x00\x01\x00\x00\x00PK\x05'
                          b'\x06\x00\x00\x00\x00\x03\x00\x03\x00\xc9\x00\x00\x00\x12\x02\x00\x00\x00\x00')

        data_le_bom = (b"PK\x03\x04\x00\x00\x08\x08\x00\x00\x00\x00\x00\x00\x00\x00\x00\x00\x00\x00\x00"
                       b"\x00\x00\x00\x00\x00\x1a\x00\x08\x00tensor.int.LE.BOM/data.pklFB\x04\x00ZZZZ\x80"
                       b"\x02ctorch._utils\n_rebuild_tensor_v2\nq\x00((X\x07\x00\x00\x00storageq\x01ctorc"
                       b"h\nIntStorage\nq\x02X\x01\x00\x00\x000q\x03X\x03\x00\x00\x00cpuq\x04K\x10tq\x05Q"
                       b"K\x00K\x04K\x04\x86q\x06K\x04K\x01\x86q\x07\x89ccollections\nOrderedDict\nq\x08)"
                       b"Rq\ttq\nRq\x0b.PK\x07\x08\xdd\xa0'\xa8\x98\x00\x00\x00\x98\x00\x00\x00PK\x03\x04"
                       b"\x00\x00\x08\x08\x00\x00\x00\x00\x00\x00\x00\x00\x00\x00\x00\x00\x00\x00\x00\x00"
                       b"\x00\x00\x1b\x00\x1f\x00tensor.int.LE.BOM/byteorderFB\x1b\x00ZZZZZZZZZZZZZZZZZZZ"
                       b"ZZZZZZZZlittlePK\x07\x08\x85=\xe3\x19\x06\x00\x00\x00\x06\x00\x00\x00PK\x03\x04\x00"
                       b"\x00\x08\x08\x00\x00\x00\x00\x00\x00\x00\x00\x00\x00\x00\x00\x00\x00\x00\x00\x00"
                       b"\x00\x18\x004\x00tensor.int.LE.BOM/data/0FB0\x00ZZZZZZZZZZZZZZZZZZZZZZZZZZZZZ"
                       b"ZZZZZZZZZZZZZZZZZZZ\xf6\x19\x95i\xfaL\x1f\t%\xa3\r\xb8\xe5\xcfN\xe2\xa2\xc7\x8f\xb4"
                       b"\xfd\xf5(2\xe3YX\xf5\x1dhO}\xeb\xba\xcf\x02\x8b\x84\xdd>L\xbc(\xc7\x92Q\x98\xa6"
                       b"\x1aQ^w\xea\x932>\xad\x87D\xdd\x9el\xb6\x15PK\x07\x08W\x1c\xcd\x19@\x00\x00\x00"
                       b"@\x00\x00\x00PK\x03\x04\x00\x00\x08\x08\x00\x00\x00\x00\x00\x00\x00\x00\x00\x00"
                       b"\x00\x00\x00\x00\x00\x00\x00\x00\x19\x009\x00tensor.int.LE.BOM/versionFB5\x00ZZZ"
                       b"ZZZZZZZZZZZZZZZZZZZZZZZZZZZZZZZZZZZZZZZZZZZZZZZZZZ3\nPK\x07\x08\xd1\x9egU\x02\x00"
                       b"\x00\x00\x02\x00\x00\x00PK\x01\x02\x00\x00\x00\x00\x08\x08\x00\x00\x00\x00\x00\x00"
                       b"\xdd\xa0'\xa8\x98\x00\x00\x00\x98\x00\x00\x00\x1a\x00\x00\x00\x00\x00\x00\x00"
                       b"\x00\x00\x00\x00\x00\x00\x00\x00\x00\x00tensor.int.LE.BOM/data.pklPK\x01\x02\x00"
                       b"\x00\x00\x00\x08\x08\x00\x00\x00\x00\x00\x00\x85=\xe3\x19\x06\x00\x00\x00\x06\x00"
                       b"\x00\x00\x1b\x00\x00\x00\x00\x00\x00\x00\x00\x00\x00\x00\x00\x00\xe8\x00\x00\x00"
                       b"tensor.int.LE.BOM/byteorderPK\x01\x02\x00\x00\x00\x00\x08\x08\x00\x00\x00\x00\x00"
                       b"\x00W\x1c\xcd\x19@\x00\x00\x00@\x00\x00\x00\x18\x00\x00\x00\x00\x00\x00\x00\x00"
                       b"\x00\x00\x00\x00\x00V\x01\x00\x00tensor.int.LE.BOM/data/0PK\x01\x02\x00\x00\x00"
                       b"\x00\x08\x08\x00\x00\x00\x00\x00\x00\xd1\x9egU\x02\x00\x00\x00\x02\x00\x00\x00\x19"
                       b"\x00\x00\x00\x00\x00\x00\x00\x00\x00\x00\x00\x00\x00\x10\x02\x00\x00tensor.int"
                       b".LE.BOM/versionPK\x06\x06,\x00\x00\x00\x00\x00\x00\x00\x1e\x03-\x00\x00\x00\x00\x00"
                       b"\x00\x00\x00\x00\x04\x00\x00\x00\x00\x00\x00\x00\x04\x00\x00\x00\x00\x00\x00\x00"
                       b"\x1e\x01\x00\x00\x00\x00\x00\x00\x92\x02\x00\x00\x00\x00\x00\x00PK\x06\x07\x00"
                       b"\x00\x00\x00\xb0\x03\x00\x00\x00\x00\x00\x00\x01\x00\x00\x00PK\x05\x06\x00\x00\x00"
                       b"\x00\x04\x00\x04\x00\x1e\x01\x00\x00\x92\x02\x00\x00\x00\x00")

        data_be_no_bom = (b'PK\x03\x04\x00\x00\x08\x08\x00\x00\x00\x00\x00\x00\x00\x00\x00\x00\x00\x00\x00'
                          b'\x00\x00\x00\x00\x00\x16\x00\x0c\x00tensor.int.BE/data.pklFB\x08\x00ZZZZZZZZ\x80'
                          b'\x02ctorch._utils\n_rebuild_tensor_v2\nq\x00((X\x07\x00\x00\x00storageq\x01ctorc'
                          b'h\nIntStorage\nq\x02X\x01\x00\x00\x000q\x03X\x03\x00\x00\x00cpuq\x04K\x10tq\x05Q'
                          b'K\x00K\x04K\x04\x86q\x06K\x04K\x01\x86q\x07\x89ccollections\nOrderedDict\nq\x08)'
                          b'Rq\ttq\nRq\x0b.PK\x07\x08\xdd\xa0\'\xa8\x98\x00\x00\x00\x98\x00\x00\x00PK\x03\x04'
                          b'\x00\x00\x08\x08\x00\x00\x00\x00\x00\x00\x00\x00\x00\x00\x00\x00\x00\x00\x00\x00'
                          b'\x00\x00\x14\x00&\x00tensor.int.BE/data/0FB"\x00ZZZZZZZZZZZZZZZZZZZZZZZZZZZZZZZ'
                          b'ZZZi\x95\x19\xf6\t\x1fL\xfa\xb8\r\xa3%\xe2N\xcf\xe5\xb4\x8f\xc7\xa22(\xf5\xfd\xf5'
                          b'XY\xe3}Oh\x1d\x02\xcf\xba\xeb>\xdd\x84\x8b\xc7(\xbcL\xa6\x98Q\x92w^Q\x1a>2\x93\xea'
                          b'\xddD\x87\xad\x15\xb6l\x9ePK\x07\x08rq\x19^@\x00\x00\x00@\x00\x00\x00PK\x03\x04'
                          b'\x00\x00\x08\x08\x00\x00\x00\x00\x00\x00\x00\x00\x00\x00\x00\x00\x00\x00\x00\x00'
                          b'\x00\x00\x15\x00=\x00tensor.int.BE/versionFB9\x00ZZZZZZZZZZZZZZZZZZZZZZZZZZZZZ'
                          b'ZZZZZZZZZZZZZZZZZZZZZZZZZZZZ3\nPK\x07\x08\xd1\x9egU\x02\x00\x00\x00\x02\x00\x00\x00'
                          b'PK\x01\x02\x00\x00\x00\x00\x08\x08\x00\x00\x00\x00\x00\x00\xdd\xa0\'\xa8\x98\x00'
                          b'\x00\x00\x98\x00\x00\x00\x16\x00\x00\x00\x00\x00\x00\x00\x00\x00\x00\x00\x00\x00'
                          b'\x00\x00\x00\x00tensor.int.BE/data.pklPK\x01\x02\x00\x00\x00\x00\x08\x08\x00\x00'
                          b'\x00\x00\x00\x00rq\x19^@\x00\x00\x00@\x00\x00\x00\x14\x00\x00\x00\x00\x00\x00'
                          b'\x00\x00\x00\x00\x00\x00\x00\xe8\x00\x00\x00tensor.int.BE/data/0PK\x01\x02\x00\x00'
                          b'\x00\x00\x08\x08\x00\x00\x00\x00\x00\x00\xd1\x9egU\x02\x00\x00\x00\x02\x00\x00'
                          b'\x00\x15\x00\x00\x00\x00\x00\x00\x00\x00\x00\x00\x00\x00\x00\x90\x01\x00\x00tens'
                          b'or.int.BE/versionPK\x06\x06,\x00\x00\x00\x00\x00\x00\x00\x1e\x03-\x00\x00\x00\x00'
                          b'\x00\x00\x00\x00\x00\x03\x00\x00\x00\x00\x00\x00\x00\x03\x00\x00\x00\x00\x00\x00'
                          b'\x00\xc9\x00\x00\x00\x00\x00\x00\x00\x12\x02\x00\x00\x00\x00\x00\x00PK\x06\x07\x00'
                          b'\x00\x00\x00\xdb\x02\x00\x00\x00\x00\x00\x00\x01\x00\x00\x00PK\x05\x06\x00\x00'
                          b'\x00\x00\x03\x00\x03\x00\xc9\x00\x00\x00\x12\x02\x00\x00\x00\x00')

        data_be_bom = (b"PK\x03\x04\x00\x00\x08\x08\x00\x00\x00\x00\x00\x00\x00\x00\x00\x00\x00\x00\x00"
                       b"\x00\x00\x00\x00\x00\x1a\x00\x08\x00tensor.int.BE.BOM/data.pklFB\x04\x00ZZZZ\x80"
                       b"\x02ctorch._utils\n_rebuild_tensor_v2\nq\x00((X\x07\x00\x00\x00storageq\x01ctorc"
                       b"h\nIntStorage\nq\x02X\x01\x00\x00\x000q\x03X\x03\x00\x00\x00cpuq\x04K\x10tq\x05Q"
                       b"K\x00K\x04K\x04\x86q\x06K\x04K\x01\x86q\x07\x89ccollections\nOrderedDict\nq\x08)"
                       b"Rq\ttq\nRq\x0b.PK\x07\x08\xdd\xa0'\xa8\x98\x00\x00\x00\x98\x00\x00\x00PK\x03\x04"
                       b"\x00\x00\x08\x08\x00\x00\x00\x00\x00\x00\x00\x00\x00\x00\x00\x00\x00\x00\x00\x00"
                       b"\x00\x00\x1b\x00\x1f\x00tensor.int.BE.BOM/byteorderFB\x1b\x00ZZZZZZZZZZZZZZZZZZZ"
                       b"ZZZZZZZZbigPK\x07\x08I\xe2\xfb\xd3\x03\x00\x00\x00\x03\x00\x00\x00PK\x03\x04\x00"
                       b"\x00\x08\x08\x00\x00\x00\x00\x00\x00\x00\x00\x00\x00\x00\x00\x00\x00\x00\x00\x00"
                       b"\x00\x18\x007\x00tensor.int.BE.BOM/data/0FB3\x00ZZZZZZZZZZZZZZZZZZZZZZZZZZZZZZZZ"
                       b"ZZZZZZZZZZZZZZZZZZZi\x95\x19\xf6\t\x1fL\xfa\xb8\r\xa3%\xe2N\xcf\xe5\xb4\x8f\xc7\xa2"
                       b"2(\xf5\xfd\xf5XY\xe3}Oh\x1d\x02\xcf\xba\xeb>\xdd\x84\x8b\xc7(\xbcL\xa6\x98Q\x92"
                       b"w^Q\x1a>2\x93\xea\xddD\x87\xad\x15\xb6l\x9ePK\x07\x08rq\x19^@\x00\x00\x00@\x00"
                       b"\x00\x00PK\x03\x04\x00\x00\x08\x08\x00\x00\x00\x00\x00\x00\x00\x00\x00\x00\x00\x00"
                       b"\x00\x00\x00\x00\x00\x00\x19\x009\x00tensor.int.BE.BOM/versionFB5\x00ZZZZZZZZZ"
                       b"ZZZZZZZZZZZZZZZZZZZZZZZZZZZZZZZZZZZZZZZZZZZZ3\nPK\x07\x08\xd1\x9egU\x02\x00\x00\x00"
                       b"\x02\x00\x00\x00PK\x01\x02\x00\x00\x00\x00\x08\x08\x00\x00\x00\x00\x00\x00\xdd"
                       b"\xa0'\xa8\x98\x00\x00\x00\x98\x00\x00\x00\x1a\x00\x00\x00\x00\x00\x00\x00\x00\x00"
                       b"\x00\x00\x00\x00\x00\x00\x00\x00tensor.int.BE.BOM/data.pklPK\x01\x02\x00\x00\x00"
                       b"\x00\x08\x08\x00\x00\x00\x00\x00\x00I\xe2\xfb\xd3\x03\x00\x00\x00\x03\x00\x00\x00"
                       b"\x1b\x00\x00\x00\x00\x00\x00\x00\x00\x00\x00\x00\x00\x00\xe8\x00\x00\x00tenso"
                       b"r.int.BE.BOM/byteorderPK\x01\x02\x00\x00\x00\x00\x08\x08\x00\x00\x00\x00\x00\x00"
                       b"rq\x19^@\x00\x00\x00@\x00\x00\x00\x18\x00\x00\x00\x00\x00\x00\x00\x00\x00\x00\x00"
                       b"\x00\x00S\x01\x00\x00tensor.int.BE.BOM/data/0PK\x01\x02\x00\x00\x00\x00\x08\x08"
                       b"\x00\x00\x00\x00\x00\x00\xd1\x9egU\x02\x00\x00\x00\x02\x00\x00\x00\x19\x00\x00\x00"
                       b"\x00\x00\x00\x00\x00\x00\x00\x00\x00\x00\x10\x02\x00\x00tensor.int.BE.BOM/vers"
                       b"ionPK\x06\x06,\x00\x00\x00\x00\x00\x00\x00\x1e\x03-\x00\x00\x00\x00\x00\x00\x00\x00"
                       b"\x00\x04\x00\x00\x00\x00\x00\x00\x00\x04\x00\x00\x00\x00\x00\x00\x00\x1e\x01\x00"
                       b"\x00\x00\x00\x00\x00\x92\x02\x00\x00\x00\x00\x00\x00PK\x06\x07\x00\x00\x00\x00"
                       b"\xb0\x03\x00\x00\x00\x00\x00\x00\x01\x00\x00\x00PK\x05\x06\x00\x00\x00\x00\x04\x00"
                       b"\x04\x00\x1e\x01\x00\x00\x92\x02\x00\x00\x00\x00")

        current_load_endian = get_default_load_endianness()

        buf_le_no_bom = io.BytesIO(data_le_no_bom)
        buf_le_bom = io.BytesIO(data_le_bom)
        buf_be_no_bom = io.BytesIO(data_be_no_bom)
        buf_be_bom = io.BytesIO(data_be_bom)

        try:
            set_default_load_endianness(LoadEndianness.NATIVE)
            tensor_le_no_bom = torch.load(buf_le_no_bom)
            tensor_be_no_bom = torch.load(buf_be_no_bom)
        finally:
            set_default_load_endianness(current_load_endian)

        tensor_le_bom = torch.load(buf_le_bom)
        tensor_be_bom = torch.load(buf_be_bom)

        buf_le_no_bom.seek(0)
        buf_be_no_bom.seek(0)

        try:
            set_default_load_endianness(LoadEndianness.LITTLE)
            tensor_le_no_bom_little = torch.load(buf_le_no_bom)
            tensor_be_no_bom_little = torch.load(buf_be_no_bom)
        finally:
            set_default_load_endianness(current_load_endian)

        buf_le_no_bom.seek(0)
        buf_be_no_bom.seek(0)

        try:
            set_default_load_endianness(LoadEndianness.BIG)
            tensor_le_no_bom_big = torch.load(buf_le_no_bom)
            tensor_be_no_bom_big = torch.load(buf_be_no_bom)
        finally:
            set_default_load_endianness(current_load_endian)

        self.assertTrue(torch.equal(tensor_le_bom, tensor_be_bom))
        self.assertFalse(torch.equal(tensor_le_no_bom, tensor_be_no_bom))
        self.assertTrue(torch.equal(tensor_le_no_bom_little, tensor_le_bom))
        self.assertFalse(torch.equal(tensor_be_no_bom_little, tensor_be_bom))
        self.assertFalse(torch.equal(tensor_le_no_bom_big, tensor_le_bom))
        self.assertTrue(torch.equal(tensor_be_no_bom_big, tensor_be_bom))

        if (sys.byteorder == 'little'):
            self.assertTrue(torch.equal(tensor_le_no_bom, tensor_le_bom))
            self.assertTrue(torch.equal(tensor_le_no_bom, tensor_be_bom))
            self.assertFalse(torch.equal(tensor_be_no_bom, tensor_le_bom))
            self.assertFalse(torch.equal(tensor_be_no_bom, tensor_be_bom))
        else:
            self.assertFalse(torch.equal(tensor_le_no_bom, tensor_le_bom))
            self.assertFalse(torch.equal(tensor_le_no_bom, tensor_be_bom))
            self.assertTrue(torch.equal(tensor_be_no_bom, tensor_le_bom))
            self.assertTrue(torch.equal(tensor_be_no_bom, tensor_be_bom))

    def test_serialization_load_bom_data_int16(self):
        # 1. Generated on LE system using following commands:
        #
        # import torch
        #
        # x = torch.randint(-32768, 32768, [4, 4], dtype=torch.int16)
        #
        # torch.save(x, "tensor.int16.LE.pt", _disable_byteorder_record=True)
        # torch.save(x, "tensor.int16.LE.BOM.pt")
        #
        # print(x)
        #
        # 2. After that it is resaved on BE system with following commands:
        #
        # import torch
        #
        # x = torch.load('tensor.int16.LE.BOM.pt')
        #
        # torch.save(x, 'tensor.int16.BE.pt', _disable_byteorder_record=True)
        # torch.save(x, 'tensor.int16.BE.BOM.pt')
        #
        # print(x)
        #
        # Following commands and a bit of manual work were used to produce python bytes from resulting files:
        #
        # file = open('filename', 'rb')
        # data = file.read()
        # file.close()
        # print("\n".join(textwrap.wrap(str(data), 80)))
        #
        # BOM in this context is used as Byte Order Mark.
        #
        data_le_no_bom = (b'PK\x03\x04\x00\x00\x08\x08\x00\x00\x00\x00\x00\x00\x00\x00\x00\x00\x00\x00\x00'
                          b'\x00\x00\x00\x00\x00\x18\x00\n\x00tensor.int16.LE/data.pklFB\x06\x00ZZZZZZ\x80\x02'
                          b'ctorch._utils\n_rebuild_tensor_v2\nq\x00((X\x07\x00\x00\x00storageq\x01ctorch\n'
                          b'ShortStorage\nq\x02X\x01\x00\x00\x000q\x03X\x03\x00\x00\x00cpuq\x04K\x10tq\x05Q'
                          b'K\x00K\x04K\x04\x86q\x06K\x04K\x01\x86q\x07\x89ccollections\nOrderedDict\nq\x08)'
                          b'Rq\ttq\nRq\x0b.PK\x07\x08\xf6\xc8K\xd8\x9a\x00\x00\x00\x9a\x00\x00\x00PK\x03\x04'
                          b'\x00\x00\x08\x08\x00\x00\x00\x00\x00\x00\x00\x00\x00\x00\x00\x00\x00\x00\x00\x00'
                          b'\x00\x00\x16\x00"\x00tensor.int16.LE/data/0FB\x1e\x00ZZZZZZZZZZZZZZZZZZZZZZZZZZZ'
                          b'ZZZO\xa4\x9bJ_Z-\xa5#\xf1y\xef\xb1@\x061"\xe3\x83\x07;\x83\x80\x08\xf1\x18q\xf6\xfe'
                          b'\xf3\xc9,PK\x07\x08\xa0\x98\xd9\xdf \x00\x00\x00 \x00\x00\x00PK\x03\x04\x00\x00'
                          b'\x08\x08\x00\x00\x00\x00\x00\x00\x00\x00\x00\x00\x00\x00\x00\x00\x00\x00\x00\x00'
                          b'\x17\x00\x1b\x00tensor.int16.LE/versionFB\x17\x00ZZZZZZZZZZZZZZZZZZZZZZZ3\nPK\x07'
                          b'\x08\xd1\x9egU\x02\x00\x00\x00\x02\x00\x00\x00PK\x01\x02\x00\x00\x00\x00\x08\x08'
                          b'\x00\x00\x00\x00\x00\x00\xf6\xc8K\xd8\x9a\x00\x00\x00\x9a\x00\x00\x00\x18\x00'
                          b'\x00\x00\x00\x00\x00\x00\x00\x00\x00\x00\x00\x00\x00\x00\x00\x00tensor.int16.LE/'
                          b'data.pklPK\x01\x02\x00\x00\x00\x00\x08\x08\x00\x00\x00\x00\x00\x00\xa0\x98\xd9\xdf'
                          b' \x00\x00\x00 \x00\x00\x00\x16\x00\x00\x00\x00\x00\x00\x00\x00\x00\x00\x00\x00'
                          b'\x00\xea\x00\x00\x00tensor.int16.LE/data/0PK\x01\x02\x00\x00\x00\x00\x08\x08\x00'
                          b'\x00\x00\x00\x00\x00\xd1\x9egU\x02\x00\x00\x00\x02\x00\x00\x00\x17\x00\x00\x00\x00'
                          b'\x00\x00\x00\x00\x00\x00\x00\x00\x00p\x01\x00\x00tensor.int16.LE/versionPK\x06'
                          b'\x06,\x00\x00\x00\x00\x00\x00\x00\x1e\x03-\x00\x00\x00\x00\x00\x00\x00\x00\x00\x03'
                          b'\x00\x00\x00\x00\x00\x00\x00\x03\x00\x00\x00\x00\x00\x00\x00\xcf\x00\x00\x00\x00'
                          b'\x00\x00\x00\xd2\x01\x00\x00\x00\x00\x00\x00PK\x06\x07\x00\x00\x00\x00\xa1\x02'
                          b'\x00\x00\x00\x00\x00\x00\x01\x00\x00\x00PK\x05\x06\x00\x00\x00\x00\x03\x00\x03\x00'
                          b'\xcf\x00\x00\x00\xd2\x01\x00\x00\x00\x00')

        data_le_bom = (b'PK\x03\x04\x00\x00\x08\x08\x00\x00\x00\x00\x00\x00\x00\x00\x00\x00\x00\x00\x00'
                       b'\x00\x00\x00\x00\x00\x1c\x00\x06\x00tensor.int16.LE.BOM/data.pklFB\x02\x00ZZ\x80'
                       b'\x02ctorch._utils\n_rebuild_tensor_v2\nq\x00((X\x07\x00\x00\x00storageq\x01ctorc'
                       b'h\nShortStorage\nq\x02X\x01\x00\x00\x000q\x03X\x03\x00\x00\x00cpuq\x04K\x10tq\x05'
                       b'QK\x00K\x04K\x04\x86q\x06K\x04K\x01\x86q\x07\x89ccollections\nOrderedDict\nq\x08'
                       b')Rq\ttq\nRq\x0b.PK\x07\x08\xf6\xc8K\xd8\x9a\x00\x00\x00\x9a\x00\x00\x00PK\x03\x04'
                       b'\x00\x00\x08\x08\x00\x00\x00\x00\x00\x00\x00\x00\x00\x00\x00\x00\x00\x00\x00\x00'
                       b'\x00\x00\x1d\x00\x1b\x00tensor.int16.LE.BOM/byteorderFB\x17\x00ZZZZZZZZZZZZZZZ'
                       b'ZZZZZZZZlittlePK\x07\x08\x85=\xe3\x19\x06\x00\x00\x00\x06\x00\x00\x00PK\x03\x04\x00'
                       b'\x00\x08\x08\x00\x00\x00\x00\x00\x00\x00\x00\x00\x00\x00\x00\x00\x00\x00\x00\x00'
                       b'\x00\x1a\x002\x00tensor.int16.LE.BOM/data/0FB.\x00ZZZZZZZZZZZZZZZZZZZZZZZZZZZ'
                       b'ZZZZZZZZZZZZZZZZZZZO\xa4\x9bJ_Z-\xa5#\xf1y\xef\xb1@\x061"\xe3\x83\x07;\x83\x80\x08'
                       b'\xf1\x18q\xf6\xfe\xf3\xc9,PK\x07\x08\xa0\x98\xd9\xdf \x00\x00\x00 \x00\x00\x00'
                       b'PK\x03\x04\x00\x00\x08\x08\x00\x00\x00\x00\x00\x00\x00\x00\x00\x00\x00\x00\x00\x00'
                       b'\x00\x00\x00\x00\x1b\x00\x17\x00tensor.int16.LE.BOM/versionFB\x13\x00ZZZZZZZZZ'
                       b'ZZZZZZZZZZ3\nPK\x07\x08\xd1\x9egU\x02\x00\x00\x00\x02\x00\x00\x00PK\x01\x02\x00\x00'
                       b'\x00\x00\x08\x08\x00\x00\x00\x00\x00\x00\xf6\xc8K\xd8\x9a\x00\x00\x00\x9a\x00'
                       b'\x00\x00\x1c\x00\x00\x00\x00\x00\x00\x00\x00\x00\x00\x00\x00\x00\x00\x00\x00\x00'
                       b'tensor.int16.LE.BOM/data.pklPK\x01\x02\x00\x00\x00\x00\x08\x08\x00\x00\x00\x00\x00'
                       b'\x00\x85=\xe3\x19\x06\x00\x00\x00\x06\x00\x00\x00\x1d\x00\x00\x00\x00\x00\x00\x00'
                       b'\x00\x00\x00\x00\x00\x00\xea\x00\x00\x00tensor.int16.LE.BOM/byteorderPK\x01\x02'
                       b'\x00\x00\x00\x00\x08\x08\x00\x00\x00\x00\x00\x00\xa0\x98\xd9\xdf \x00\x00\x00 '
                       b'\x00\x00\x00\x1a\x00\x00\x00\x00\x00\x00\x00\x00\x00\x00\x00\x00\x00V\x01\x00\x00'
                       b'tensor.int16.LE.BOM/data/0PK\x01\x02\x00\x00\x00\x00\x08\x08\x00\x00\x00\x00\x00'
                       b'\x00\xd1\x9egU\x02\x00\x00\x00\x02\x00\x00\x00\x1b\x00\x00\x00\x00\x00\x00\x00\x00'
                       b'\x00\x00\x00\x00\x00\xf0\x01\x00\x00tensor.int16.LE.BOM/versionPK\x06\x06,\x00'
                       b'\x00\x00\x00\x00\x00\x00\x1e\x03-\x00\x00\x00\x00\x00\x00\x00\x00\x00\x04\x00\x00'
                       b'\x00\x00\x00\x00\x00\x04\x00\x00\x00\x00\x00\x00\x00&\x01\x00\x00\x00\x00\x00\x00'
                       b'R\x02\x00\x00\x00\x00\x00\x00PK\x06\x07\x00\x00\x00\x00x\x03\x00\x00\x00\x00\x00'
                       b'\x00\x01\x00\x00\x00PK\x05\x06\x00\x00\x00\x00\x04\x00\x04\x00&\x01\x00\x00R\x02'
                       b'\x00\x00\x00\x00')

        data_be_no_bom = (b'PK\x03\x04\x00\x00\x08\x08\x00\x00\x00\x00\x00\x00\x00\x00\x00\x00\x00\x00\x00'
                          b'\x00\x00\x00\x00\x00\x18\x00\n\x00tensor.int16.BE/data.pklFB\x06\x00ZZZZZZ\x80\x02'
                          b'ctorch._utils\n_rebuild_tensor_v2\nq\x00((X\x07\x00\x00\x00storageq\x01ctorch\n'
                          b'ShortStorage\nq\x02X\x01\x00\x00\x000q\x03X\x03\x00\x00\x00cpuq\x04K\x10tq\x05Q'
                          b'K\x00K\x04K\x04\x86q\x06K\x04K\x01\x86q\x07\x89ccollections\nOrderedDict\nq\x08)'
                          b'Rq\ttq\nRq\x0b.PK\x07\x08\xf6\xc8K\xd8\x9a\x00\x00\x00\x9a\x00\x00\x00PK\x03\x04'
                          b'\x00\x00\x08\x08\x00\x00\x00\x00\x00\x00\x00\x00\x00\x00\x00\x00\x00\x00\x00\x00'
                          b'\x00\x00\x16\x00"\x00tensor.int16.BE/data/0FB\x1e\x00ZZZZZZZZZZZZZZZZZZZZZZZZZZZ'
                          b'ZZZ\xa4OJ\x9bZ_\xa5-\xf1#\xefy@\xb11\x06\xe3"\x07\x83\x83;\x08\x80\x18\xf1\xf6q\xf3'
                          b'\xfe,\xc9PK\x07\x08\x8a\xeb\x9b[ \x00\x00\x00 \x00\x00\x00PK\x03\x04\x00\x00\x08'
                          b'\x08\x00\x00\x00\x00\x00\x00\x00\x00\x00\x00\x00\x00\x00\x00\x00\x00\x00\x00\x17'
                          b'\x00\x1b\x00tensor.int16.BE/versionFB\x17\x00ZZZZZZZZZZZZZZZZZZZZZZZ3\nPK\x07'
                          b'\x08\xd1\x9egU\x02\x00\x00\x00\x02\x00\x00\x00PK\x01\x02\x00\x00\x00\x00\x08\x08'
                          b'\x00\x00\x00\x00\x00\x00\xf6\xc8K\xd8\x9a\x00\x00\x00\x9a\x00\x00\x00\x18\x00\x00'
                          b'\x00\x00\x00\x00\x00\x00\x00\x00\x00\x00\x00\x00\x00\x00\x00tensor.int16.BE/dat'
                          b'a.pklPK\x01\x02\x00\x00\x00\x00\x08\x08\x00\x00\x00\x00\x00\x00\x8a\xeb\x9b[ '
                          b'\x00\x00\x00 \x00\x00\x00\x16\x00\x00\x00\x00\x00\x00\x00\x00\x00\x00\x00\x00\x00'
                          b'\xea\x00\x00\x00tensor.int16.BE/data/0PK\x01\x02\x00\x00\x00\x00\x08\x08\x00\x00'
                          b'\x00\x00\x00\x00\xd1\x9egU\x02\x00\x00\x00\x02\x00\x00\x00\x17\x00\x00\x00\x00\x00'
                          b'\x00\x00\x00\x00\x00\x00\x00\x00p\x01\x00\x00tensor.int16.BE/versionPK\x06\x06'
                          b',\x00\x00\x00\x00\x00\x00\x00\x1e\x03-\x00\x00\x00\x00\x00\x00\x00\x00\x00\x03\x00'
                          b'\x00\x00\x00\x00\x00\x00\x03\x00\x00\x00\x00\x00\x00\x00\xcf\x00\x00\x00\x00\x00'
                          b'\x00\x00\xd2\x01\x00\x00\x00\x00\x00\x00PK\x06\x07\x00\x00\x00\x00\xa1\x02\x00'
                          b'\x00\x00\x00\x00\x00\x01\x00\x00\x00PK\x05\x06\x00\x00\x00\x00\x03\x00\x03\x00\xcf'
                          b'\x00\x00\x00\xd2\x01\x00\x00\x00\x00')

        data_be_bom = (b'PK\x03\x04\x00\x00\x08\x08\x00\x00\x00\x00\x00\x00\x00\x00\x00\x00\x00\x00\x00'
                       b'\x00\x00\x00\x00\x00\x1c\x00\x06\x00tensor.int16.BE.BOM/data.pklFB\x02\x00ZZ\x80'
                       b'\x02ctorch._utils\n_rebuild_tensor_v2\nq\x00((X\x07\x00\x00\x00storageq\x01ctorc'
                       b'h\nShortStorage\nq\x02X\x01\x00\x00\x000q\x03X\x03\x00\x00\x00cpuq\x04K\x10tq\x05'
                       b'QK\x00K\x04K\x04\x86q\x06K\x04K\x01\x86q\x07\x89ccollections\nOrderedDict\nq\x08'
                       b')Rq\ttq\nRq\x0b.PK\x07\x08\xf6\xc8K\xd8\x9a\x00\x00\x00\x9a\x00\x00\x00PK\x03\x04'
                       b'\x00\x00\x08\x08\x00\x00\x00\x00\x00\x00\x00\x00\x00\x00\x00\x00\x00\x00\x00\x00'
                       b'\x00\x00\x1d\x00\x1b\x00tensor.int16.BE.BOM/byteorderFB\x17\x00ZZZZZZZZZZZZZZZ'
                       b'ZZZZZZZZbigPK\x07\x08I\xe2\xfb\xd3\x03\x00\x00\x00\x03\x00\x00\x00PK\x03\x04\x00'
                       b'\x00\x08\x08\x00\x00\x00\x00\x00\x00\x00\x00\x00\x00\x00\x00\x00\x00\x00\x00\x00'
                       b'\x00\x1a\x005\x00tensor.int16.BE.BOM/data/0FB1\x00ZZZZZZZZZZZZZZZZZZZZZZZZZZZZZZ'
                       b'ZZZZZZZZZZZZZZZZZZZ\xa4OJ\x9bZ_\xa5-\xf1#\xefy@\xb11\x06\xe3"\x07\x83\x83;\x08\x80'
                       b'\x18\xf1\xf6q\xf3\xfe,\xc9PK\x07\x08\x8a\xeb\x9b[ \x00\x00\x00 \x00\x00\x00PK\x03'
                       b'\x04\x00\x00\x08\x08\x00\x00\x00\x00\x00\x00\x00\x00\x00\x00\x00\x00\x00\x00\x00'
                       b'\x00\x00\x00\x1b\x00\x17\x00tensor.int16.BE.BOM/versionFB\x13\x00ZZZZZZZZZZZZ'
                       b'ZZZZZZZ3\nPK\x07\x08\xd1\x9egU\x02\x00\x00\x00\x02\x00\x00\x00PK\x01\x02\x00\x00'
                       b'\x00\x00\x08\x08\x00\x00\x00\x00\x00\x00\xf6\xc8K\xd8\x9a\x00\x00\x00\x9a\x00\x00'
                       b'\x00\x1c\x00\x00\x00\x00\x00\x00\x00\x00\x00\x00\x00\x00\x00\x00\x00\x00\x00ten'
                       b'sor.int16.BE.BOM/data.pklPK\x01\x02\x00\x00\x00\x00\x08\x08\x00\x00\x00\x00\x00\x00'
                       b'I\xe2\xfb\xd3\x03\x00\x00\x00\x03\x00\x00\x00\x1d\x00\x00\x00\x00\x00\x00\x00'
                       b'\x00\x00\x00\x00\x00\x00\xea\x00\x00\x00tensor.int16.BE.BOM/byteorderPK\x01\x02\x00'
                       b'\x00\x00\x00\x08\x08\x00\x00\x00\x00\x00\x00\x8a\xeb\x9b[ \x00\x00\x00 \x00\x00'
                       b'\x00\x1a\x00\x00\x00\x00\x00\x00\x00\x00\x00\x00\x00\x00\x00S\x01\x00\x00tenso'
                       b'r.int16.BE.BOM/data/0PK\x01\x02\x00\x00\x00\x00\x08\x08\x00\x00\x00\x00\x00\x00\xd1'
                       b'\x9egU\x02\x00\x00\x00\x02\x00\x00\x00\x1b\x00\x00\x00\x00\x00\x00\x00\x00\x00'
                       b'\x00\x00\x00\x00\xf0\x01\x00\x00tensor.int16.BE.BOM/versionPK\x06\x06,\x00\x00\x00'
                       b'\x00\x00\x00\x00\x1e\x03-\x00\x00\x00\x00\x00\x00\x00\x00\x00\x04\x00\x00\x00'
                       b'\x00\x00\x00\x00\x04\x00\x00\x00\x00\x00\x00\x00&\x01\x00\x00\x00\x00\x00\x00R\x02'
                       b'\x00\x00\x00\x00\x00\x00PK\x06\x07\x00\x00\x00\x00x\x03\x00\x00\x00\x00\x00\x00'
                       b'\x01\x00\x00\x00PK\x05\x06\x00\x00\x00\x00\x04\x00\x04\x00&\x01\x00\x00R\x02\x00'
                       b'\x00\x00\x00')

        current_load_endian = get_default_load_endianness()

        buf_le_no_bom = io.BytesIO(data_le_no_bom)
        buf_le_bom = io.BytesIO(data_le_bom)
        buf_be_no_bom = io.BytesIO(data_be_no_bom)
        buf_be_bom = io.BytesIO(data_be_bom)

        try:
            set_default_load_endianness(LoadEndianness.NATIVE)
            tensor_le_no_bom = torch.load(buf_le_no_bom)
            tensor_be_no_bom = torch.load(buf_be_no_bom)
        finally:
            set_default_load_endianness(current_load_endian)

        tensor_le_bom = torch.load(buf_le_bom)
        tensor_be_bom = torch.load(buf_be_bom)

        buf_le_no_bom.seek(0)
        buf_be_no_bom.seek(0)

        try:
            set_default_load_endianness(LoadEndianness.LITTLE)
            tensor_le_no_bom_little = torch.load(buf_le_no_bom)
            tensor_be_no_bom_little = torch.load(buf_be_no_bom)
        finally:
            set_default_load_endianness(current_load_endian)

        buf_le_no_bom.seek(0)
        buf_be_no_bom.seek(0)

        try:
            set_default_load_endianness(LoadEndianness.BIG)
            tensor_le_no_bom_big = torch.load(buf_le_no_bom)
            tensor_be_no_bom_big = torch.load(buf_be_no_bom)
        finally:
            set_default_load_endianness(current_load_endian)

        self.assertTrue(torch.equal(tensor_le_bom, tensor_be_bom))
        self.assertFalse(torch.equal(tensor_le_no_bom, tensor_be_no_bom))
        self.assertTrue(torch.equal(tensor_le_no_bom_little, tensor_le_bom))
        self.assertFalse(torch.equal(tensor_be_no_bom_little, tensor_be_bom))
        self.assertFalse(torch.equal(tensor_le_no_bom_big, tensor_le_bom))
        self.assertTrue(torch.equal(tensor_be_no_bom_big, tensor_be_bom))

        if (sys.byteorder == 'little'):
            self.assertTrue(torch.equal(tensor_le_no_bom, tensor_le_bom))
            self.assertTrue(torch.equal(tensor_le_no_bom, tensor_be_bom))
            self.assertFalse(torch.equal(tensor_be_no_bom, tensor_le_bom))
            self.assertFalse(torch.equal(tensor_be_no_bom, tensor_be_bom))
        else:
            self.assertFalse(torch.equal(tensor_le_no_bom, tensor_le_bom))
            self.assertFalse(torch.equal(tensor_le_no_bom, tensor_be_bom))
            self.assertTrue(torch.equal(tensor_be_no_bom, tensor_le_bom))
            self.assertTrue(torch.equal(tensor_be_no_bom, tensor_be_bom))

    def test_serialization_load_bom_data_int8(self):
        # 1. Generated on LE system using following commands:
        #
        # import torch
        #
        # x = torch.randint(-128, 128, [4, 4], dtype=torch.int8)
        #
        # torch.save(x, "tensor.int8.LE.pt", _disable_byteorder_record=True)
        # torch.save(x, "tensor.int8.LE.BOM.pt")
        #
        # print(x)
        #
        # 2. After that it is resaved on BE system with following commands:
        #
        # import torch
        #
        # x = torch.load('tensor.int8.LE.BOM.pt')
        #
        # torch.save(x, 'tensor.int8.BE.pt', _disable_byteorder_record=True)
        # torch.save(x, 'tensor.int8.BE.BOM.pt')
        #
        # print(x)
        #
        # Following commands and a bit of manual work were used to produce python bytes from resulting files:
        #
        # file = open('filename', 'rb')
        # data = file.read()
        # file.close()
        # print("\n".join(textwrap.wrap(str(data), 80)))
        #
        # BOM in this context is used as Byte Order Mark.
        #
        data_le_no_bom = (b'PK\x03\x04\x00\x00\x08\x08\x00\x00\x00\x00\x00\x00\x00\x00\x00\x00\x00\x00\x00'
                          b'\x00\x00\x00\x00\x00\x17\x00\x0b\x00tensor.int8.LE/data.pklFB\x07\x00ZZZZZZZ\x80'
                          b'\x02ctorch._utils\n_rebuild_tensor_v2\nq\x00((X\x07\x00\x00\x00storageq\x01ctorc'
                          b'h\nCharStorage\nq\x02X\x01\x00\x00\x000q\x03X\x03\x00\x00\x00cpuq\x04K\x10tq\x05'
                          b'QK\x00K\x04K\x04\x86q\x06K\x04K\x01\x86q\x07\x89ccollections\nOrderedDict\nq\x08'
                          b')Rq\ttq\nRq\x0b.PK\x07\x08\xdb6\x08\xe7\x99\x00\x00\x00\x99\x00\x00\x00PK\x03\x04'
                          b'\x00\x00\x08\x08\x00\x00\x00\x00\x00\x00\x00\x00\x00\x00\x00\x00\x00\x00\x00\x00'
                          b'\x00\x00\x15\x00$\x00tensor.int8.LE/data/0FB \x00ZZZZZZZZZZZZZZZZZZZZZZZZZZZZZZ'
                          b'ZZ\x9d\x1en\xb4\xe0l"s\x15bs\x8aa\xa0\xc6+PK\x07\x08\xe0\xffgs\x10\x00\x00\x00\x10'
                          b'\x00\x00\x00PK\x03\x04\x00\x00\x08\x08\x00\x00\x00\x00\x00\x00\x00\x00\x00\x00'
                          b'\x00\x00\x00\x00\x00\x00\x00\x00\x16\x00,\x00tensor.int8.LE/versionFB(\x00ZZZZZZ'
                          b'ZZZZZZZZZZZZZZZZZZZZZZZZZZZZZZZZZZ3\nPK\x07\x08\xd1\x9egU\x02\x00\x00\x00\x02\x00'
                          b'\x00\x00PK\x01\x02\x00\x00\x00\x00\x08\x08\x00\x00\x00\x00\x00\x00\xdb6\x08\xe7'
                          b'\x99\x00\x00\x00\x99\x00\x00\x00\x17\x00\x00\x00\x00\x00\x00\x00\x00\x00\x00\x00'
                          b'\x00\x00\x00\x00\x00\x00tensor.int8.LE/data.pklPK\x01\x02\x00\x00\x00\x00\x08\x08'
                          b'\x00\x00\x00\x00\x00\x00\xe0\xffgs\x10\x00\x00\x00\x10\x00\x00\x00\x15\x00\x00\x00'
                          b'\x00\x00\x00\x00\x00\x00\x00\x00\x00\x00\xe9\x00\x00\x00tensor.int8.LE/data/0'
                          b'PK\x01\x02\x00\x00\x00\x00\x08\x08\x00\x00\x00\x00\x00\x00\xd1\x9egU\x02\x00\x00'
                          b'\x00\x02\x00\x00\x00\x16\x00\x00\x00\x00\x00\x00\x00\x00\x00\x00\x00\x00\x00`\x01'
                          b'\x00\x00tensor.int8.LE/versionPK\x06\x06,\x00\x00\x00\x00\x00\x00\x00\x1e\x03-\x00'
                          b'\x00\x00\x00\x00\x00\x00\x00\x00\x03\x00\x00\x00\x00\x00\x00\x00\x03\x00\x00\x00'
                          b'\x00\x00\x00\x00\xcc\x00\x00\x00\x00\x00\x00\x00\xd2\x01\x00\x00\x00\x00\x00\x00'
                          b'PK\x06\x07\x00\x00\x00\x00\x9e\x02\x00\x00\x00\x00\x00\x00\x01\x00\x00\x00PK\x05'
                          b'\x06\x00\x00\x00\x00\x03\x00\x03\x00\xcc\x00\x00\x00\xd2\x01\x00\x00\x00\x00')

        data_le_bom = (b'PK\x03\x04\x00\x00\x08\x08\x00\x00\x00\x00\x00\x00\x00\x00\x00\x00\x00\x00\x00'
                       b'\x00\x00\x00\x00\x00\x1b\x00\x07\x00tensor.int8.LE.BOM/data.pklFB\x03\x00ZZZ\x80'
                       b'\x02ctorch._utils\n_rebuild_tensor_v2\nq\x00((X\x07\x00\x00\x00storageq\x01ctorc'
                       b'h\nCharStorage\nq\x02X\x01\x00\x00\x000q\x03X\x03\x00\x00\x00cpuq\x04K\x10tq\x05'
                       b'QK\x00K\x04K\x04\x86q\x06K\x04K\x01\x86q\x07\x89ccollections\nOrderedDict\nq\x08'
                       b')Rq\ttq\nRq\x0b.PK\x07\x08\xdb6\x08\xe7\x99\x00\x00\x00\x99\x00\x00\x00PK\x03\x04'
                       b'\x00\x00\x08\x08\x00\x00\x00\x00\x00\x00\x00\x00\x00\x00\x00\x00\x00\x00\x00\x00'
                       b'\x00\x00\x1c\x00\x1d\x00tensor.int8.LE.BOM/byteorderFB\x19\x00ZZZZZZZZZZZZZZZZZ'
                       b'ZZZZZZZZlittlePK\x07\x08\x85=\xe3\x19\x06\x00\x00\x00\x06\x00\x00\x00PK\x03\x04\x00'
                       b'\x00\x08\x08\x00\x00\x00\x00\x00\x00\x00\x00\x00\x00\x00\x00\x00\x00\x00\x00\x00'
                       b'\x00\x19\x003\x00tensor.int8.LE.BOM/data/0FB/\x00ZZZZZZZZZZZZZZZZZZZZZZZZZZZZ'
                       b'ZZZZZZZZZZZZZZZZZZZ\x9d\x1en\xb4\xe0l"s\x15bs\x8aa\xa0\xc6+PK\x07\x08\xe0\xffgs\x10'
                       b'\x00\x00\x00\x10\x00\x00\x00PK\x03\x04\x00\x00\x08\x08\x00\x00\x00\x00\x00\x00'
                       b'\x00\x00\x00\x00\x00\x00\x00\x00\x00\x00\x00\x00\x1a\x00(\x00tensor.int8.LE.BOM'
                       b'/versionFB$\x00ZZZZZZZZZZZZZZZZZZZZZZZZZZZZZZZZZZZZ3\nPK\x07\x08\xd1\x9egU\x02\x00'
                       b'\x00\x00\x02\x00\x00\x00PK\x01\x02\x00\x00\x00\x00\x08\x08\x00\x00\x00\x00\x00'
                       b'\x00\xdb6\x08\xe7\x99\x00\x00\x00\x99\x00\x00\x00\x1b\x00\x00\x00\x00\x00\x00\x00'
                       b'\x00\x00\x00\x00\x00\x00\x00\x00\x00\x00tensor.int8.LE.BOM/data.pklPK\x01\x02\x00'
                       b'\x00\x00\x00\x08\x08\x00\x00\x00\x00\x00\x00\x85=\xe3\x19\x06\x00\x00\x00\x06\x00'
                       b'\x00\x00\x1c\x00\x00\x00\x00\x00\x00\x00\x00\x00\x00\x00\x00\x00\xe9\x00\x00\x00'
                       b'tensor.int8.LE.BOM/byteorderPK\x01\x02\x00\x00\x00\x00\x08\x08\x00\x00\x00\x00'
                       b'\x00\x00\xe0\xffgs\x10\x00\x00\x00\x10\x00\x00\x00\x19\x00\x00\x00\x00\x00\x00\x00'
                       b'\x00\x00\x00\x00\x00\x00V\x01\x00\x00tensor.int8.LE.BOM/data/0PK\x01\x02\x00\x00'
                       b'\x00\x00\x08\x08\x00\x00\x00\x00\x00\x00\xd1\x9egU\x02\x00\x00\x00\x02\x00\x00'
                       b'\x00\x1a\x00\x00\x00\x00\x00\x00\x00\x00\x00\x00\x00\x00\x00\xe0\x01\x00\x00ten'
                       b'sor.int8.LE.BOM/versionPK\x06\x06,\x00\x00\x00\x00\x00\x00\x00\x1e\x03-\x00\x00\x00'
                       b'\x00\x00\x00\x00\x00\x00\x04\x00\x00\x00\x00\x00\x00\x00\x04\x00\x00\x00\x00\x00'
                       b'\x00\x00"\x01\x00\x00\x00\x00\x00\x00R\x02\x00\x00\x00\x00\x00\x00PK\x06\x07\x00'
                       b'\x00\x00\x00t\x03\x00\x00\x00\x00\x00\x00\x01\x00\x00\x00PK\x05\x06\x00\x00\x00'
                       b'\x00\x04\x00\x04\x00"\x01\x00\x00R\x02\x00\x00\x00\x00')

        data_be_no_bom = (b'PK\x03\x04\x00\x00\x08\x08\x00\x00\x00\x00\x00\x00\x00\x00\x00\x00\x00\x00\x00'
                          b'\x00\x00\x00\x00\x00\x17\x00\x0b\x00tensor.int8.BE/data.pklFB\x07\x00ZZZZZZZ\x80'
                          b'\x02ctorch._utils\n_rebuild_tensor_v2\nq\x00((X\x07\x00\x00\x00storageq\x01ctorc'
                          b'h\nCharStorage\nq\x02X\x01\x00\x00\x000q\x03X\x03\x00\x00\x00cpuq\x04K\x10tq\x05'
                          b'QK\x00K\x04K\x04\x86q\x06K\x04K\x01\x86q\x07\x89ccollections\nOrderedDict\nq\x08'
                          b')Rq\ttq\nRq\x0b.PK\x07\x08\xdb6\x08\xe7\x99\x00\x00\x00\x99\x00\x00\x00PK\x03\x04'
                          b'\x00\x00\x08\x08\x00\x00\x00\x00\x00\x00\x00\x00\x00\x00\x00\x00\x00\x00\x00\x00'
                          b'\x00\x00\x15\x00$\x00tensor.int8.BE/data/0FB \x00ZZZZZZZZZZZZZZZZZZZZZZZZZZZZZZ'
                          b'ZZ\x9d\x1en\xb4\xe0l"s\x15bs\x8aa\xa0\xc6+PK\x07\x08\xe0\xffgs\x10\x00\x00\x00\x10'
                          b'\x00\x00\x00PK\x03\x04\x00\x00\x08\x08\x00\x00\x00\x00\x00\x00\x00\x00\x00\x00'
                          b'\x00\x00\x00\x00\x00\x00\x00\x00\x16\x00,\x00tensor.int8.BE/versionFB(\x00ZZZZZZ'
                          b'ZZZZZZZZZZZZZZZZZZZZZZZZZZZZZZZZZZ3\nPK\x07\x08\xd1\x9egU\x02\x00\x00\x00\x02\x00'
                          b'\x00\x00PK\x01\x02\x00\x00\x00\x00\x08\x08\x00\x00\x00\x00\x00\x00\xdb6\x08\xe7'
                          b'\x99\x00\x00\x00\x99\x00\x00\x00\x17\x00\x00\x00\x00\x00\x00\x00\x00\x00\x00\x00'
                          b'\x00\x00\x00\x00\x00\x00tensor.int8.BE/data.pklPK\x01\x02\x00\x00\x00\x00\x08\x08'
                          b'\x00\x00\x00\x00\x00\x00\xe0\xffgs\x10\x00\x00\x00\x10\x00\x00\x00\x15\x00\x00\x00'
                          b'\x00\x00\x00\x00\x00\x00\x00\x00\x00\x00\xe9\x00\x00\x00tensor.int8.BE/data/0'
                          b'PK\x01\x02\x00\x00\x00\x00\x08\x08\x00\x00\x00\x00\x00\x00\xd1\x9egU\x02\x00\x00'
                          b'\x00\x02\x00\x00\x00\x16\x00\x00\x00\x00\x00\x00\x00\x00\x00\x00\x00\x00\x00`\x01'
                          b'\x00\x00tensor.int8.BE/versionPK\x06\x06,\x00\x00\x00\x00\x00\x00\x00\x1e\x03-\x00'
                          b'\x00\x00\x00\x00\x00\x00\x00\x00\x03\x00\x00\x00\x00\x00\x00\x00\x03\x00\x00\x00'
                          b'\x00\x00\x00\x00\xcc\x00\x00\x00\x00\x00\x00\x00\xd2\x01\x00\x00\x00\x00\x00\x00'
                          b'PK\x06\x07\x00\x00\x00\x00\x9e\x02\x00\x00\x00\x00\x00\x00\x01\x00\x00\x00PK\x05'
                          b'\x06\x00\x00\x00\x00\x03\x00\x03\x00\xcc\x00\x00\x00\xd2\x01\x00\x00\x00\x00')

        data_be_bom = (b'PK\x03\x04\x00\x00\x08\x08\x00\x00\x00\x00\x00\x00\x00\x00\x00\x00\x00\x00\x00'
                       b'\x00\x00\x00\x00\x00\x1b\x00\x07\x00tensor.int8.BE.BOM/data.pklFB\x03\x00ZZZ\x80'
                       b'\x02ctorch._utils\n_rebuild_tensor_v2\nq\x00((X\x07\x00\x00\x00storageq\x01ctorc'
                       b'h\nCharStorage\nq\x02X\x01\x00\x00\x000q\x03X\x03\x00\x00\x00cpuq\x04K\x10tq\x05'
                       b'QK\x00K\x04K\x04\x86q\x06K\x04K\x01\x86q\x07\x89ccollections\nOrderedDict\nq\x08'
                       b')Rq\ttq\nRq\x0b.PK\x07\x08\xdb6\x08\xe7\x99\x00\x00\x00\x99\x00\x00\x00PK\x03\x04'
                       b'\x00\x00\x08\x08\x00\x00\x00\x00\x00\x00\x00\x00\x00\x00\x00\x00\x00\x00\x00\x00'
                       b'\x00\x00\x1c\x00\x1d\x00tensor.int8.BE.BOM/byteorderFB\x19\x00ZZZZZZZZZZZZZZZZZ'
                       b'ZZZZZZZZbigPK\x07\x08I\xe2\xfb\xd3\x03\x00\x00\x00\x03\x00\x00\x00PK\x03\x04\x00'
                       b'\x00\x08\x08\x00\x00\x00\x00\x00\x00\x00\x00\x00\x00\x00\x00\x00\x00\x00\x00\x00'
                       b'\x00\x19\x006\x00tensor.int8.BE.BOM/data/0FB2\x00ZZZZZZZZZZZZZZZZZZZZZZZZZZZZZZZ'
                       b'ZZZZZZZZZZZZZZZZZZZ\x9d\x1en\xb4\xe0l"s\x15bs\x8aa\xa0\xc6+PK\x07\x08\xe0\xffgs\x10'
                       b'\x00\x00\x00\x10\x00\x00\x00PK\x03\x04\x00\x00\x08\x08\x00\x00\x00\x00\x00\x00'
                       b'\x00\x00\x00\x00\x00\x00\x00\x00\x00\x00\x00\x00\x1a\x00(\x00tensor.int8.BE.BOM'
                       b'/versionFB$\x00ZZZZZZZZZZZZZZZZZZZZZZZZZZZZZZZZZZZZ3\nPK\x07\x08\xd1\x9egU\x02\x00'
                       b'\x00\x00\x02\x00\x00\x00PK\x01\x02\x00\x00\x00\x00\x08\x08\x00\x00\x00\x00\x00'
                       b'\x00\xdb6\x08\xe7\x99\x00\x00\x00\x99\x00\x00\x00\x1b\x00\x00\x00\x00\x00\x00\x00'
                       b'\x00\x00\x00\x00\x00\x00\x00\x00\x00\x00tensor.int8.BE.BOM/data.pklPK\x01\x02\x00'
                       b'\x00\x00\x00\x08\x08\x00\x00\x00\x00\x00\x00I\xe2\xfb\xd3\x03\x00\x00\x00\x03\x00'
                       b'\x00\x00\x1c\x00\x00\x00\x00\x00\x00\x00\x00\x00\x00\x00\x00\x00\xe9\x00\x00\x00'
                       b'tensor.int8.BE.BOM/byteorderPK\x01\x02\x00\x00\x00\x00\x08\x08\x00\x00\x00\x00'
                       b'\x00\x00\xe0\xffgs\x10\x00\x00\x00\x10\x00\x00\x00\x19\x00\x00\x00\x00\x00\x00\x00'
                       b'\x00\x00\x00\x00\x00\x00S\x01\x00\x00tensor.int8.BE.BOM/data/0PK\x01\x02\x00\x00'
                       b'\x00\x00\x08\x08\x00\x00\x00\x00\x00\x00\xd1\x9egU\x02\x00\x00\x00\x02\x00\x00'
                       b'\x00\x1a\x00\x00\x00\x00\x00\x00\x00\x00\x00\x00\x00\x00\x00\xe0\x01\x00\x00ten'
                       b'sor.int8.BE.BOM/versionPK\x06\x06,\x00\x00\x00\x00\x00\x00\x00\x1e\x03-\x00\x00\x00'
                       b'\x00\x00\x00\x00\x00\x00\x04\x00\x00\x00\x00\x00\x00\x00\x04\x00\x00\x00\x00\x00'
                       b'\x00\x00"\x01\x00\x00\x00\x00\x00\x00R\x02\x00\x00\x00\x00\x00\x00PK\x06\x07\x00'
                       b'\x00\x00\x00t\x03\x00\x00\x00\x00\x00\x00\x01\x00\x00\x00PK\x05\x06\x00\x00\x00'
                       b'\x00\x04\x00\x04\x00"\x01\x00\x00R\x02\x00\x00\x00\x00')

        current_load_endian = get_default_load_endianness()

        buf_le_no_bom = io.BytesIO(data_le_no_bom)
        buf_le_bom = io.BytesIO(data_le_bom)
        buf_be_no_bom = io.BytesIO(data_be_no_bom)
        buf_be_bom = io.BytesIO(data_be_bom)

        try:
            set_default_load_endianness(LoadEndianness.NATIVE)
            tensor_le_no_bom = torch.load(buf_le_no_bom)
            tensor_be_no_bom = torch.load(buf_be_no_bom)
        finally:
            set_default_load_endianness(current_load_endian)

        tensor_le_bom = torch.load(buf_le_bom)
        tensor_be_bom = torch.load(buf_be_bom)

        buf_le_no_bom.seek(0)
        buf_be_no_bom.seek(0)

        try:
            set_default_load_endianness(LoadEndianness.LITTLE)
            tensor_le_no_bom_little = torch.load(buf_le_no_bom)
            tensor_be_no_bom_little = torch.load(buf_be_no_bom)
        finally:
            set_default_load_endianness(current_load_endian)

        buf_le_no_bom.seek(0)
        buf_be_no_bom.seek(0)

        try:
            set_default_load_endianness(LoadEndianness.BIG)
            tensor_le_no_bom_big = torch.load(buf_le_no_bom)
            tensor_be_no_bom_big = torch.load(buf_be_no_bom)
        finally:
            set_default_load_endianness(current_load_endian)

        # 1-byte types are same on BE and LE
        self.assertTrue(torch.equal(tensor_le_bom, tensor_be_bom))
        self.assertTrue(torch.equal(tensor_le_no_bom, tensor_be_no_bom))
        self.assertTrue(torch.equal(tensor_le_no_bom, tensor_le_bom))
        self.assertTrue(torch.equal(tensor_le_no_bom, tensor_be_bom))
        self.assertTrue(torch.equal(tensor_be_no_bom, tensor_le_bom))
        self.assertTrue(torch.equal(tensor_be_no_bom, tensor_be_bom))
        self.assertTrue(torch.equal(tensor_le_no_bom_little, tensor_le_bom))
        self.assertTrue(torch.equal(tensor_be_no_bom_little, tensor_be_bom))
        self.assertTrue(torch.equal(tensor_le_no_bom_big, tensor_le_bom))
        self.assertTrue(torch.equal(tensor_be_no_bom_big, tensor_be_bom))

    def test_serialization_load_bom_data_uint8(self):
        # 1. Generated on LE system using following commands:
        #
        # import torch
        #
        # x = torch.randint(0, 256, [4, 4], dtype=torch.uint8)
        #
        # torch.save(x, "tensor.uint8.LE.pt", _disable_byteorder_record=True)
        # torch.save(x, "tensor.uint8.LE.BOM.pt")
        #
        # print(x)
        #
        # 2. After that it is resaved on BE system with following commands:
        #
        # import torch
        #
        # x = torch.load('tensor.uint8.LE.BOM.pt')
        #
        # torch.save(x, 'tensor.uint8.BE.pt', _disable_byteorder_record=True)
        # torch.save(x, 'tensor.uint8.BE.BOM.pt')
        #
        # print(x)
        #
        # Following commands and a bit of manual work were used to produce python bytes from resulting files:
        #
        # file = open('filename', 'rb')
        # data = file.read()
        # file.close()
        # print("\n".join(textwrap.wrap(str(data), 80)))
        #
        # BOM in this context is used as Byte Order Mark.
        #
        data_le_no_bom = (b'PK\x03\x04\x00\x00\x08\x08\x00\x00\x00\x00\x00\x00\x00\x00\x00\x00\x00\x00\x00'
                          b'\x00\x00\x00\x00\x00\x18\x00\n\x00tensor.uint8.LE/data.pklFB\x06\x00ZZZZZZ\x80\x02'
                          b'ctorch._utils\n_rebuild_tensor_v2\nq\x00((X\x07\x00\x00\x00storageq\x01ctorch\n'
                          b'ByteStorage\nq\x02X\x01\x00\x00\x000q\x03X\x03\x00\x00\x00cpuq\x04K\x10tq\x05QK'
                          b'\x00K\x04K\x04\x86q\x06K\x04K\x01\x86q\x07\x89ccollections\nOrderedDict\nq\x08)R'
                          b'q\ttq\nRq\x0b.PK\x07\x08\xff\xb9!\x97\x99\x00\x00\x00\x99\x00\x00\x00PK\x03\x04\x00'
                          b'\x00\x08\x08\x00\x00\x00\x00\x00\x00\x00\x00\x00\x00\x00\x00\x00\x00\x00\x00\x00'
                          b'\x00\x16\x00#\x00tensor.uint8.LE/data/0FB\x1f\x00ZZZZZZZZZZZZZZZZZZZZZZZZZZZZ'
                          b'ZZZ\xf7\xf20\x04\t\x8a!\xbev\xf4\xbe\x0e";\xbb\tPK\x07\x08\xa8\x94#\x08\x10\x00\x00'
                          b'\x00\x10\x00\x00\x00PK\x03\x04\x00\x00\x08\x08\x00\x00\x00\x00\x00\x00\x00\x00'
                          b'\x00\x00\x00\x00\x00\x00\x00\x00\x00\x00\x17\x00+\x00tensor.uint8.LE/versionFB\''
                          b'\x00ZZZZZZZZZZZZZZZZZZZZZZZZZZZZZZZZZZZZZZZ3\nPK\x07\x08\xd1\x9egU\x02\x00\x00\x00'
                          b'\x02\x00\x00\x00PK\x01\x02\x00\x00\x00\x00\x08\x08\x00\x00\x00\x00\x00\x00\xff'
                          b'\xb9!\x97\x99\x00\x00\x00\x99\x00\x00\x00\x18\x00\x00\x00\x00\x00\x00\x00\x00\x00'
                          b'\x00\x00\x00\x00\x00\x00\x00\x00tensor.uint8.LE/data.pklPK\x01\x02\x00\x00\x00'
                          b'\x00\x08\x08\x00\x00\x00\x00\x00\x00\xa8\x94#\x08\x10\x00\x00\x00\x10\x00\x00\x00'
                          b'\x16\x00\x00\x00\x00\x00\x00\x00\x00\x00\x00\x00\x00\x00\xe9\x00\x00\x00tensor.'
                          b'uint8.LE/data/0PK\x01\x02\x00\x00\x00\x00\x08\x08\x00\x00\x00\x00\x00\x00\xd1\x9e'
                          b'gU\x02\x00\x00\x00\x02\x00\x00\x00\x17\x00\x00\x00\x00\x00\x00\x00\x00\x00\x00\x00'
                          b'\x00\x00`\x01\x00\x00tensor.uint8.LE/versionPK\x06\x06,\x00\x00\x00\x00\x00\x00'
                          b'\x00\x1e\x03-\x00\x00\x00\x00\x00\x00\x00\x00\x00\x03\x00\x00\x00\x00\x00\x00\x00'
                          b'\x03\x00\x00\x00\x00\x00\x00\x00\xcf\x00\x00\x00\x00\x00\x00\x00\xd2\x01\x00\x00'
                          b'\x00\x00\x00\x00PK\x06\x07\x00\x00\x00\x00\xa1\x02\x00\x00\x00\x00\x00\x00\x01'
                          b'\x00\x00\x00PK\x05\x06\x00\x00\x00\x00\x03\x00\x03\x00\xcf\x00\x00\x00\xd2\x01\x00'
                          b'\x00\x00\x00')

        data_le_bom = (b'PK\x03\x04\x00\x00\x08\x08\x00\x00\x00\x00\x00\x00\x00\x00\x00\x00\x00\x00\x00'
                       b'\x00\x00\x00\x00\x00\x1c\x00\x06\x00tensor.uint8.LE.BOM/data.pklFB\x02\x00ZZ\x80'
                       b'\x02ctorch._utils\n_rebuild_tensor_v2\nq\x00((X\x07\x00\x00\x00storageq\x01ctorc'
                       b'h\nByteStorage\nq\x02X\x01\x00\x00\x000q\x03X\x03\x00\x00\x00cpuq\x04K\x10tq\x05'
                       b'QK\x00K\x04K\x04\x86q\x06K\x04K\x01\x86q\x07\x89ccollections\nOrderedDict\nq\x08'
                       b')Rq\ttq\nRq\x0b.PK\x07\x08\xff\xb9!\x97\x99\x00\x00\x00\x99\x00\x00\x00PK\x03\x04'
                       b'\x00\x00\x08\x08\x00\x00\x00\x00\x00\x00\x00\x00\x00\x00\x00\x00\x00\x00\x00\x00'
                       b'\x00\x00\x1d\x00\x1c\x00tensor.uint8.LE.BOM/byteorderFB\x18\x00ZZZZZZZZZZZZZZZZ'
                       b'ZZZZZZZZlittlePK\x07\x08\x85=\xe3\x19\x06\x00\x00\x00\x06\x00\x00\x00PK\x03\x04\x00'
                       b'\x00\x08\x08\x00\x00\x00\x00\x00\x00\x00\x00\x00\x00\x00\x00\x00\x00\x00\x00\x00'
                       b'\x00\x1a\x002\x00tensor.uint8.LE.BOM/data/0FB.\x00ZZZZZZZZZZZZZZZZZZZZZZZZZZZ'
                       b'ZZZZZZZZZZZZZZZZZZZ\xf7\xf20\x04\t\x8a!\xbev\xf4\xbe\x0e";\xbb\tPK\x07\x08\xa8\x94'
                       b'#\x08\x10\x00\x00\x00\x10\x00\x00\x00PK\x03\x04\x00\x00\x08\x08\x00\x00\x00\x00'
                       b'\x00\x00\x00\x00\x00\x00\x00\x00\x00\x00\x00\x00\x00\x00\x1b\x00\'\x00tensor.ui'
                       b'nt8.LE.BOM/versionFB#\x00ZZZZZZZZZZZZZZZZZZZZZZZZZZZZZZZZZZZ3\nPK\x07\x08\xd1\x9e'
                       b'gU\x02\x00\x00\x00\x02\x00\x00\x00PK\x01\x02\x00\x00\x00\x00\x08\x08\x00\x00\x00'
                       b'\x00\x00\x00\xff\xb9!\x97\x99\x00\x00\x00\x99\x00\x00\x00\x1c\x00\x00\x00\x00\x00'
                       b'\x00\x00\x00\x00\x00\x00\x00\x00\x00\x00\x00\x00tensor.uint8.LE.BOM/data.pklPK'
                       b'\x01\x02\x00\x00\x00\x00\x08\x08\x00\x00\x00\x00\x00\x00\x85=\xe3\x19\x06\x00\x00'
                       b'\x00\x06\x00\x00\x00\x1d\x00\x00\x00\x00\x00\x00\x00\x00\x00\x00\x00\x00\x00\xe9'
                       b'\x00\x00\x00tensor.uint8.LE.BOM/byteorderPK\x01\x02\x00\x00\x00\x00\x08\x08\x00'
                       b'\x00\x00\x00\x00\x00\xa8\x94#\x08\x10\x00\x00\x00\x10\x00\x00\x00\x1a\x00\x00\x00'
                       b'\x00\x00\x00\x00\x00\x00\x00\x00\x00\x00V\x01\x00\x00tensor.uint8.LE.BOM/data/0'
                       b'PK\x01\x02\x00\x00\x00\x00\x08\x08\x00\x00\x00\x00\x00\x00\xd1\x9egU\x02\x00\x00'
                       b'\x00\x02\x00\x00\x00\x1b\x00\x00\x00\x00\x00\x00\x00\x00\x00\x00\x00\x00\x00\xe0'
                       b'\x01\x00\x00tensor.uint8.LE.BOM/versionPK\x06\x06,\x00\x00\x00\x00\x00\x00\x00\x1e'
                       b'\x03-\x00\x00\x00\x00\x00\x00\x00\x00\x00\x04\x00\x00\x00\x00\x00\x00\x00\x04\x00'
                       b'\x00\x00\x00\x00\x00\x00&\x01\x00\x00\x00\x00\x00\x00R\x02\x00\x00\x00\x00\x00'
                       b'\x00PK\x06\x07\x00\x00\x00\x00x\x03\x00\x00\x00\x00\x00\x00\x01\x00\x00\x00PK\x05'
                       b'\x06\x00\x00\x00\x00\x04\x00\x04\x00&\x01\x00\x00R\x02\x00\x00\x00\x00')

        data_be_no_bom = (b'PK\x03\x04\x00\x00\x08\x08\x00\x00\x00\x00\x00\x00\x00\x00\x00\x00\x00\x00\x00'
                          b'\x00\x00\x00\x00\x00\x18\x00\n\x00tensor.uint8.BE/data.pklFB\x06\x00ZZZZZZ\x80\x02'
                          b'ctorch._utils\n_rebuild_tensor_v2\nq\x00((X\x07\x00\x00\x00storageq\x01ctorch\n'
                          b'ByteStorage\nq\x02X\x01\x00\x00\x000q\x03X\x03\x00\x00\x00cpuq\x04K\x10tq\x05QK'
                          b'\x00K\x04K\x04\x86q\x06K\x04K\x01\x86q\x07\x89ccollections\nOrderedDict\nq\x08)R'
                          b'q\ttq\nRq\x0b.PK\x07\x08\xff\xb9!\x97\x99\x00\x00\x00\x99\x00\x00\x00PK\x03\x04\x00'
                          b'\x00\x08\x08\x00\x00\x00\x00\x00\x00\x00\x00\x00\x00\x00\x00\x00\x00\x00\x00\x00'
                          b'\x00\x16\x00#\x00tensor.uint8.BE/data/0FB\x1f\x00ZZZZZZZZZZZZZZZZZZZZZZZZZZZZ'
                          b'ZZZ\xf7\xf20\x04\t\x8a!\xbev\xf4\xbe\x0e";\xbb\tPK\x07\x08\xa8\x94#\x08\x10\x00\x00'
                          b'\x00\x10\x00\x00\x00PK\x03\x04\x00\x00\x08\x08\x00\x00\x00\x00\x00\x00\x00\x00'
                          b'\x00\x00\x00\x00\x00\x00\x00\x00\x00\x00\x17\x00+\x00tensor.uint8.BE/versionFB\''
                          b'\x00ZZZZZZZZZZZZZZZZZZZZZZZZZZZZZZZZZZZZZZZ3\nPK\x07\x08\xd1\x9egU\x02\x00\x00\x00'
                          b'\x02\x00\x00\x00PK\x01\x02\x00\x00\x00\x00\x08\x08\x00\x00\x00\x00\x00\x00\xff'
                          b'\xb9!\x97\x99\x00\x00\x00\x99\x00\x00\x00\x18\x00\x00\x00\x00\x00\x00\x00\x00\x00'
                          b'\x00\x00\x00\x00\x00\x00\x00\x00tensor.uint8.BE/data.pklPK\x01\x02\x00\x00\x00'
                          b'\x00\x08\x08\x00\x00\x00\x00\x00\x00\xa8\x94#\x08\x10\x00\x00\x00\x10\x00\x00\x00'
                          b'\x16\x00\x00\x00\x00\x00\x00\x00\x00\x00\x00\x00\x00\x00\xe9\x00\x00\x00tensor.'
                          b'uint8.BE/data/0PK\x01\x02\x00\x00\x00\x00\x08\x08\x00\x00\x00\x00\x00\x00\xd1\x9e'
                          b'gU\x02\x00\x00\x00\x02\x00\x00\x00\x17\x00\x00\x00\x00\x00\x00\x00\x00\x00\x00\x00'
                          b'\x00\x00`\x01\x00\x00tensor.uint8.BE/versionPK\x06\x06,\x00\x00\x00\x00\x00\x00'
                          b'\x00\x1e\x03-\x00\x00\x00\x00\x00\x00\x00\x00\x00\x03\x00\x00\x00\x00\x00\x00\x00'
                          b'\x03\x00\x00\x00\x00\x00\x00\x00\xcf\x00\x00\x00\x00\x00\x00\x00\xd2\x01\x00\x00'
                          b'\x00\x00\x00\x00PK\x06\x07\x00\x00\x00\x00\xa1\x02\x00\x00\x00\x00\x00\x00\x01'
                          b'\x00\x00\x00PK\x05\x06\x00\x00\x00\x00\x03\x00\x03\x00\xcf\x00\x00\x00\xd2\x01\x00'
                          b'\x00\x00\x00')

        data_be_bom = (b'PK\x03\x04\x00\x00\x08\x08\x00\x00\x00\x00\x00\x00\x00\x00\x00\x00\x00\x00\x00'
                       b'\x00\x00\x00\x00\x00\x1c\x00\x06\x00tensor.uint8.BE.BOM/data.pklFB\x02\x00ZZ\x80'
                       b'\x02ctorch._utils\n_rebuild_tensor_v2\nq\x00((X\x07\x00\x00\x00storageq\x01ctorc'
                       b'h\nByteStorage\nq\x02X\x01\x00\x00\x000q\x03X\x03\x00\x00\x00cpuq\x04K\x10tq\x05'
                       b'QK\x00K\x04K\x04\x86q\x06K\x04K\x01\x86q\x07\x89ccollections\nOrderedDict\nq\x08'
                       b')Rq\ttq\nRq\x0b.PK\x07\x08\xff\xb9!\x97\x99\x00\x00\x00\x99\x00\x00\x00PK\x03\x04'
                       b'\x00\x00\x08\x08\x00\x00\x00\x00\x00\x00\x00\x00\x00\x00\x00\x00\x00\x00\x00\x00'
                       b'\x00\x00\x1d\x00\x1c\x00tensor.uint8.BE.BOM/byteorderFB\x18\x00ZZZZZZZZZZZZZZZZ'
                       b'ZZZZZZZZbigPK\x07\x08I\xe2\xfb\xd3\x03\x00\x00\x00\x03\x00\x00\x00PK\x03\x04\x00'
                       b'\x00\x08\x08\x00\x00\x00\x00\x00\x00\x00\x00\x00\x00\x00\x00\x00\x00\x00\x00\x00'
                       b'\x00\x1a\x005\x00tensor.uint8.BE.BOM/data/0FB1\x00ZZZZZZZZZZZZZZZZZZZZZZZZZZZZZZ'
                       b'ZZZZZZZZZZZZZZZZZZZ\xf7\xf20\x04\t\x8a!\xbev\xf4\xbe\x0e";\xbb\tPK\x07\x08\xa8\x94'
                       b'#\x08\x10\x00\x00\x00\x10\x00\x00\x00PK\x03\x04\x00\x00\x08\x08\x00\x00\x00\x00'
                       b'\x00\x00\x00\x00\x00\x00\x00\x00\x00\x00\x00\x00\x00\x00\x1b\x00\'\x00tensor.ui'
                       b'nt8.BE.BOM/versionFB#\x00ZZZZZZZZZZZZZZZZZZZZZZZZZZZZZZZZZZZ3\nPK\x07\x08\xd1\x9e'
                       b'gU\x02\x00\x00\x00\x02\x00\x00\x00PK\x01\x02\x00\x00\x00\x00\x08\x08\x00\x00\x00'
                       b'\x00\x00\x00\xff\xb9!\x97\x99\x00\x00\x00\x99\x00\x00\x00\x1c\x00\x00\x00\x00\x00'
                       b'\x00\x00\x00\x00\x00\x00\x00\x00\x00\x00\x00\x00tensor.uint8.BE.BOM/data.pklPK'
                       b'\x01\x02\x00\x00\x00\x00\x08\x08\x00\x00\x00\x00\x00\x00I\xe2\xfb\xd3\x03\x00\x00'
                       b'\x00\x03\x00\x00\x00\x1d\x00\x00\x00\x00\x00\x00\x00\x00\x00\x00\x00\x00\x00\xe9'
                       b'\x00\x00\x00tensor.uint8.BE.BOM/byteorderPK\x01\x02\x00\x00\x00\x00\x08\x08\x00'
                       b'\x00\x00\x00\x00\x00\xa8\x94#\x08\x10\x00\x00\x00\x10\x00\x00\x00\x1a\x00\x00\x00'
                       b'\x00\x00\x00\x00\x00\x00\x00\x00\x00\x00S\x01\x00\x00tensor.uint8.BE.BOM/data/0'
                       b'PK\x01\x02\x00\x00\x00\x00\x08\x08\x00\x00\x00\x00\x00\x00\xd1\x9egU\x02\x00\x00'
                       b'\x00\x02\x00\x00\x00\x1b\x00\x00\x00\x00\x00\x00\x00\x00\x00\x00\x00\x00\x00\xe0'
                       b'\x01\x00\x00tensor.uint8.BE.BOM/versionPK\x06\x06,\x00\x00\x00\x00\x00\x00\x00\x1e'
                       b'\x03-\x00\x00\x00\x00\x00\x00\x00\x00\x00\x04\x00\x00\x00\x00\x00\x00\x00\x04\x00'
                       b'\x00\x00\x00\x00\x00\x00&\x01\x00\x00\x00\x00\x00\x00R\x02\x00\x00\x00\x00\x00'
                       b'\x00PK\x06\x07\x00\x00\x00\x00x\x03\x00\x00\x00\x00\x00\x00\x01\x00\x00\x00PK\x05'
                       b'\x06\x00\x00\x00\x00\x04\x00\x04\x00&\x01\x00\x00R\x02\x00\x00\x00\x00')

        current_load_endian = get_default_load_endianness()

        buf_le_no_bom = io.BytesIO(data_le_no_bom)
        buf_le_bom = io.BytesIO(data_le_bom)
        buf_be_no_bom = io.BytesIO(data_be_no_bom)
        buf_be_bom = io.BytesIO(data_be_bom)

        try:
            set_default_load_endianness(LoadEndianness.NATIVE)
            tensor_le_no_bom = torch.load(buf_le_no_bom)
            tensor_be_no_bom = torch.load(buf_be_no_bom)
        finally:
            set_default_load_endianness(current_load_endian)

        tensor_le_bom = torch.load(buf_le_bom)
        tensor_be_bom = torch.load(buf_be_bom)

        buf_le_no_bom.seek(0)
        buf_be_no_bom.seek(0)

        try:
            set_default_load_endianness(LoadEndianness.LITTLE)
            tensor_le_no_bom_little = torch.load(buf_le_no_bom)
            tensor_be_no_bom_little = torch.load(buf_be_no_bom)
        finally:
            set_default_load_endianness(current_load_endian)

        buf_le_no_bom.seek(0)
        buf_be_no_bom.seek(0)

        try:
            set_default_load_endianness(LoadEndianness.BIG)
            tensor_le_no_bom_big = torch.load(buf_le_no_bom)
            tensor_be_no_bom_big = torch.load(buf_be_no_bom)
        finally:
            set_default_load_endianness(current_load_endian)

        # 1-byte types are same on BE and LE
        self.assertTrue(torch.equal(tensor_le_bom, tensor_be_bom))
        self.assertTrue(torch.equal(tensor_le_no_bom, tensor_be_no_bom))
        self.assertTrue(torch.equal(tensor_le_no_bom, tensor_le_bom))
        self.assertTrue(torch.equal(tensor_le_no_bom, tensor_be_bom))
        self.assertTrue(torch.equal(tensor_be_no_bom, tensor_le_bom))
        self.assertTrue(torch.equal(tensor_be_no_bom, tensor_be_bom))
        self.assertTrue(torch.equal(tensor_le_no_bom_little, tensor_le_bom))
        self.assertTrue(torch.equal(tensor_be_no_bom_little, tensor_be_bom))
        self.assertTrue(torch.equal(tensor_le_no_bom_big, tensor_le_bom))
        self.assertTrue(torch.equal(tensor_be_no_bom_big, tensor_be_bom))

    def test_serialization_load_bom_data_bool(self):
        # 1. Generated on LE system using following commands:
        #
        # import torch
        #
        # x = torch.randint(0, 2, [4, 4], dtype=torch.bool)
        #
        # torch.save(x, "tensor.bool.LE.pt", _disable_byteorder_record=True)
        # torch.save(x, "tensor.bool.LE.BOM.pt")
        #
        # print(x)
        #
        # 2. After that it is resaved on BE system with following commands:
        #
        # import torch
        #
        # x = torch.load('tensor.bool.LE.BOM.pt')
        #
        # torch.save(x, 'tensor.bool.BE.pt', _disable_byteorder_record=True)
        # torch.save(x, 'tensor.bool.BE.BOM.pt')
        #
        # print(x)
        #
        # Following commands and a bit of manual work were used to produce python bytes from resulting files:
        #
        # file = open('filename', 'rb')
        # data = file.read()
        # file.close()
        # print("\n".join(textwrap.wrap(str(data), 80)))
        #
        # BOM in this context is used as Byte Order Mark.
        #
        data_le_no_bom = (b"PK\x03\x04\x00\x00\x08\x08\x00\x00\x00\x00\x00\x00\x00\x00\x00\x00\x00\x00\x00"
                          b"\x00\x00\x00\x00\x00\x17\x00\x0b\x00tensor.bool.LE/data.pklFB\x07\x00ZZZZZZZ\x80"
                          b"\x02ctorch._utils\n_rebuild_tensor_v2\nq\x00((X\x07\x00\x00\x00storageq\x01ctorc"
                          b"h\nBoolStorage\nq\x02X\x01\x00\x00\x000q\x03X\x03\x00\x00\x00cpuq\x04K\x10tq\x05"
                          b"QK\x00K\x04K\x04\x86q\x06K\x04K\x01\x86q\x07\x89ccollections\nOrderedDict\nq\x08"
                          b")Rq\ttq\nRq\x0b.PK\x07\x08\x9a\xab='\x99\x00\x00\x00\x99\x00\x00\x00PK\x03\x04\x00"
                          b"\x00\x08\x08\x00\x00\x00\x00\x00\x00\x00\x00\x00\x00\x00\x00\x00\x00\x00\x00\x00"
                          b"\x00\x15\x00$\x00tensor.bool.LE/data/0FB \x00ZZZZZZZZZZZZZZZZZZZZZZZZZZZZZZZZ\x01"
                          b"\x00\x00\x01\x00\x01\x00\x00\x00\x00\x01\x00\x01\x00\x01\x00PK\x07\x08\x00Y04"
                          b"\x10\x00\x00\x00\x10\x00\x00\x00PK\x03\x04\x00\x00\x08\x08\x00\x00\x00\x00\x00\x00"
                          b"\x00\x00\x00\x00\x00\x00\x00\x00\x00\x00\x00\x00\x16\x00,\x00tensor.bool.LE/ve"
                          b"rsionFB(\x00ZZZZZZZZZZZZZZZZZZZZZZZZZZZZZZZZZZZZZZZZ3\nPK\x07\x08\xd1\x9egU\x02\x00"
                          b"\x00\x00\x02\x00\x00\x00PK\x01\x02\x00\x00\x00\x00\x08\x08\x00\x00\x00\x00\x00"
                          b"\x00\x9a\xab='\x99\x00\x00\x00\x99\x00\x00\x00\x17\x00\x00\x00\x00\x00\x00\x00\x00"
                          b"\x00\x00\x00\x00\x00\x00\x00\x00\x00tensor.bool.LE/data.pklPK\x01\x02\x00\x00"
                          b"\x00\x00\x08\x08\x00\x00\x00\x00\x00\x00\x00Y04\x10\x00\x00\x00\x10\x00\x00\x00\x15"
                          b"\x00\x00\x00\x00\x00\x00\x00\x00\x00\x00\x00\x00\x00\xe9\x00\x00\x00tensor.bo"
                          b"ol.LE/data/0PK\x01\x02\x00\x00\x00\x00\x08\x08\x00\x00\x00\x00\x00\x00\xd1\x9egU"
                          b"\x02\x00\x00\x00\x02\x00\x00\x00\x16\x00\x00\x00\x00\x00\x00\x00\x00\x00\x00\x00"
                          b"\x00\x00`\x01\x00\x00tensor.bool.LE/versionPK\x06\x06,\x00\x00\x00\x00\x00\x00\x00"
                          b"\x1e\x03-\x00\x00\x00\x00\x00\x00\x00\x00\x00\x03\x00\x00\x00\x00\x00\x00\x00\x03"
                          b"\x00\x00\x00\x00\x00\x00\x00\xcc\x00\x00\x00\x00\x00\x00\x00\xd2\x01\x00\x00\x00"
                          b"\x00\x00\x00PK\x06\x07\x00\x00\x00\x00\x9e\x02\x00\x00\x00\x00\x00\x00\x01\x00"
                          b"\x00\x00PK\x05\x06\x00\x00\x00\x00\x03\x00\x03\x00\xcc\x00\x00\x00\xd2\x01\x00\x00"
                          b"\x00\x00")

        data_le_bom = (b'PK\x03\x04\x00\x00\x08\x08\x00\x00\x00\x00\x00\x00\x00\x00\x00\x00\x00\x00\x00'
                       b'\x00\x00\x00\x00\x00\x1b\x00\x07\x00tensor.bool.LE.BOM/data.pklFB\x03\x00ZZZ\x80'
                       b'\x02ctorch._utils\n_rebuild_tensor_v2\nq\x00((X\x07\x00\x00\x00storageq\x01ctorc'
                       b'h\nBoolStorage\nq\x02X\x01\x00\x00\x000q\x03X\x03\x00\x00\x00cpuq\x04K\x10tq\x05'
                       b'QK\x00K\x04K\x04\x86q\x06K\x04K\x01\x86q\x07\x89ccollections\nOrderedDict\nq\x08'
                       b')Rq\ttq\nRq\x0b.PK\x07\x08\x9a\xab=\'\x99\x00\x00\x00\x99\x00\x00\x00PK\x03\x04\x00'
                       b'\x00\x08\x08\x00\x00\x00\x00\x00\x00\x00\x00\x00\x00\x00\x00\x00\x00\x00\x00\x00'
                       b'\x00\x1c\x00\x1d\x00tensor.bool.LE.BOM/byteorderFB\x19\x00ZZZZZZZZZZZZZZZZZZZ'
                       b'ZZZZZZlittlePK\x07\x08\x85=\xe3\x19\x06\x00\x00\x00\x06\x00\x00\x00PK\x03\x04\x00'
                       b'\x00\x08\x08\x00\x00\x00\x00\x00\x00\x00\x00\x00\x00\x00\x00\x00\x00\x00\x00\x00'
                       b'\x00\x19\x003\x00tensor.bool.LE.BOM/data/0FB/\x00ZZZZZZZZZZZZZZZZZZZZZZZZZZZZZZ'
                       b'ZZZZZZZZZZZZZZZZZ\x01\x00\x00\x01\x00\x01\x00\x00\x00\x00\x01\x00\x01\x00\x01\x00'
                       b'PK\x07\x08\x00Y04\x10\x00\x00\x00\x10\x00\x00\x00PK\x03\x04\x00\x00\x08\x08\x00'
                       b'\x00\x00\x00\x00\x00\x00\x00\x00\x00\x00\x00\x00\x00\x00\x00\x00\x00\x1a\x00(\x00'
                       b'tensor.bool.LE.BOM/versionFB$\x00ZZZZZZZZZZZZZZZZZZZZZZZZZZZZZZZZZZZZ3\nPK\x07\x08'
                       b'\xd1\x9egU\x02\x00\x00\x00\x02\x00\x00\x00PK\x01\x02\x00\x00\x00\x00\x08\x08\x00'
                       b'\x00\x00\x00\x00\x00\x9a\xab=\'\x99\x00\x00\x00\x99\x00\x00\x00\x1b\x00\x00\x00'
                       b'\x00\x00\x00\x00\x00\x00\x00\x00\x00\x00\x00\x00\x00\x00tensor.bool.LE.BOM/dat'
                       b'a.pklPK\x01\x02\x00\x00\x00\x00\x08\x08\x00\x00\x00\x00\x00\x00\x85=\xe3\x19\x06'
                       b'\x00\x00\x00\x06\x00\x00\x00\x1c\x00\x00\x00\x00\x00\x00\x00\x00\x00\x00\x00\x00'
                       b'\x00\xe9\x00\x00\x00tensor.bool.LE.BOM/byteorderPK\x01\x02\x00\x00\x00\x00\x08\x08'
                       b'\x00\x00\x00\x00\x00\x00\x00Y04\x10\x00\x00\x00\x10\x00\x00\x00\x19\x00\x00\x00'
                       b'\x00\x00\x00\x00\x00\x00\x00\x00\x00\x00V\x01\x00\x00tensor.bool.LE.BOM/data/0P'
                       b'K\x01\x02\x00\x00\x00\x00\x08\x08\x00\x00\x00\x00\x00\x00\xd1\x9egU\x02\x00\x00\x00'
                       b'\x02\x00\x00\x00\x1a\x00\x00\x00\x00\x00\x00\x00\x00\x00\x00\x00\x00\x00\xe0\x01'
                       b'\x00\x00tensor.bool.LE.BOM/versionPK\x06\x06,\x00\x00\x00\x00\x00\x00\x00\x1e'
                       b'\x03-\x00\x00\x00\x00\x00\x00\x00\x00\x00\x04\x00\x00\x00\x00\x00\x00\x00\x04\x00'
                       b'\x00\x00\x00\x00\x00\x00"\x01\x00\x00\x00\x00\x00\x00R\x02\x00\x00\x00\x00\x00\x00'
                       b'PK\x06\x07\x00\x00\x00\x00t\x03\x00\x00\x00\x00\x00\x00\x01\x00\x00\x00PK\x05'
                       b'\x06\x00\x00\x00\x00\x04\x00\x04\x00"\x01\x00\x00R\x02\x00\x00\x00\x00')

        data_be_no_bom = (b"PK\x03\x04\x00\x00\x08\x08\x00\x00\x00\x00\x00\x00\x00\x00\x00\x00\x00\x00\x00"
                          b"\x00\x00\x00\x00\x00\x17\x00\x0b\x00tensor.bool.BE/data.pklFB\x07\x00ZZZZZZZ\x80"
                          b"\x02ctorch._utils\n_rebuild_tensor_v2\nq\x00((X\x07\x00\x00\x00storageq\x01ctorc"
                          b"h\nBoolStorage\nq\x02X\x01\x00\x00\x000q\x03X\x03\x00\x00\x00cpuq\x04K\x10tq\x05"
                          b"QK\x00K\x04K\x04\x86q\x06K\x04K\x01\x86q\x07\x89ccollections\nOrderedDict\nq\x08"
                          b")Rq\ttq\nRq\x0b.PK\x07\x08\x9a\xab='\x99\x00\x00\x00\x99\x00\x00\x00PK\x03\x04\x00"
                          b"\x00\x08\x08\x00\x00\x00\x00\x00\x00\x00\x00\x00\x00\x00\x00\x00\x00\x00\x00\x00"
                          b"\x00\x15\x00$\x00tensor.bool.BE/data/0FB \x00ZZZZZZZZZZZZZZZZZZZZZZZZZZZZZZZZ\x01"
                          b"\x00\x00\x01\x00\x01\x00\x00\x00\x00\x01\x00\x01\x00\x01\x00PK\x07\x08\x00Y04"
                          b"\x10\x00\x00\x00\x10\x00\x00\x00PK\x03\x04\x00\x00\x08\x08\x00\x00\x00\x00\x00\x00"
                          b"\x00\x00\x00\x00\x00\x00\x00\x00\x00\x00\x00\x00\x16\x00,\x00tensor.bool.BE/ve"
                          b"rsionFB(\x00ZZZZZZZZZZZZZZZZZZZZZZZZZZZZZZZZZZZZZZZZ3\nPK\x07\x08\xd1\x9egU\x02\x00"
                          b"\x00\x00\x02\x00\x00\x00PK\x01\x02\x00\x00\x00\x00\x08\x08\x00\x00\x00\x00\x00"
                          b"\x00\x9a\xab='\x99\x00\x00\x00\x99\x00\x00\x00\x17\x00\x00\x00\x00\x00\x00\x00\x00"
                          b"\x00\x00\x00\x00\x00\x00\x00\x00\x00tensor.bool.BE/data.pklPK\x01\x02\x00\x00"
                          b"\x00\x00\x08\x08\x00\x00\x00\x00\x00\x00\x00Y04\x10\x00\x00\x00\x10\x00\x00\x00\x15"
                          b"\x00\x00\x00\x00\x00\x00\x00\x00\x00\x00\x00\x00\x00\xe9\x00\x00\x00tensor.bo"
                          b"ol.BE/data/0PK\x01\x02\x00\x00\x00\x00\x08\x08\x00\x00\x00\x00\x00\x00\xd1\x9egU"
                          b"\x02\x00\x00\x00\x02\x00\x00\x00\x16\x00\x00\x00\x00\x00\x00\x00\x00\x00\x00\x00"
                          b"\x00\x00`\x01\x00\x00tensor.bool.BE/versionPK\x06\x06,\x00\x00\x00\x00\x00\x00\x00"
                          b"\x1e\x03-\x00\x00\x00\x00\x00\x00\x00\x00\x00\x03\x00\x00\x00\x00\x00\x00\x00\x03"
                          b"\x00\x00\x00\x00\x00\x00\x00\xcc\x00\x00\x00\x00\x00\x00\x00\xd2\x01\x00\x00\x00"
                          b"\x00\x00\x00PK\x06\x07\x00\x00\x00\x00\x9e\x02\x00\x00\x00\x00\x00\x00\x01\x00"
                          b"\x00\x00PK\x05\x06\x00\x00\x00\x00\x03\x00\x03\x00\xcc\x00\x00\x00\xd2\x01\x00\x00"
                          b"\x00\x00")

        data_be_bom = (b'PK\x03\x04\x00\x00\x08\x08\x00\x00\x00\x00\x00\x00\x00\x00\x00\x00\x00\x00\x00'
                       b'\x00\x00\x00\x00\x00\x1b\x00\x07\x00tensor.bool.BE.BOM/data.pklFB\x03\x00ZZZ\x80'
                       b'\x02ctorch._utils\n_rebuild_tensor_v2\nq\x00((X\x07\x00\x00\x00storageq\x01ctorc'
                       b'h\nBoolStorage\nq\x02X\x01\x00\x00\x000q\x03X\x03\x00\x00\x00cpuq\x04K\x10tq\x05'
                       b'QK\x00K\x04K\x04\x86q\x06K\x04K\x01\x86q\x07\x89ccollections\nOrderedDict\nq\x08'
                       b')Rq\ttq\nRq\x0b.PK\x07\x08\x9a\xab=\'\x99\x00\x00\x00\x99\x00\x00\x00PK\x03\x04\x00'
                       b'\x00\x08\x08\x00\x00\x00\x00\x00\x00\x00\x00\x00\x00\x00\x00\x00\x00\x00\x00\x00'
                       b'\x00\x1c\x00\x1d\x00tensor.bool.BE.BOM/byteorderFB\x19\x00ZZZZZZZZZZZZZZZZZZZ'
                       b'ZZZZZZbigPK\x07\x08I\xe2\xfb\xd3\x03\x00\x00\x00\x03\x00\x00\x00PK\x03\x04\x00\x00'
                       b'\x08\x08\x00\x00\x00\x00\x00\x00\x00\x00\x00\x00\x00\x00\x00\x00\x00\x00\x00\x00'
                       b'\x19\x006\x00tensor.bool.BE.BOM/data/0FB2\x00ZZZZZZZZZZZZZZZZZZZZZZZZZZZZZZZZZ'
                       b'ZZZZZZZZZZZZZZZZZ\x01\x00\x00\x01\x00\x01\x00\x00\x00\x00\x01\x00\x01\x00\x01\x00'
                       b'PK\x07\x08\x00Y04\x10\x00\x00\x00\x10\x00\x00\x00PK\x03\x04\x00\x00\x08\x08\x00'
                       b'\x00\x00\x00\x00\x00\x00\x00\x00\x00\x00\x00\x00\x00\x00\x00\x00\x00\x1a\x00(\x00'
                       b'tensor.bool.BE.BOM/versionFB$\x00ZZZZZZZZZZZZZZZZZZZZZZZZZZZZZZZZZZZZ3\nPK\x07\x08'
                       b'\xd1\x9egU\x02\x00\x00\x00\x02\x00\x00\x00PK\x01\x02\x00\x00\x00\x00\x08\x08\x00'
                       b'\x00\x00\x00\x00\x00\x9a\xab=\'\x99\x00\x00\x00\x99\x00\x00\x00\x1b\x00\x00\x00'
                       b'\x00\x00\x00\x00\x00\x00\x00\x00\x00\x00\x00\x00\x00\x00tensor.bool.BE.BOM/dat'
                       b'a.pklPK\x01\x02\x00\x00\x00\x00\x08\x08\x00\x00\x00\x00\x00\x00I\xe2\xfb\xd3\x03'
                       b'\x00\x00\x00\x03\x00\x00\x00\x1c\x00\x00\x00\x00\x00\x00\x00\x00\x00\x00\x00\x00'
                       b'\x00\xe9\x00\x00\x00tensor.bool.BE.BOM/byteorderPK\x01\x02\x00\x00\x00\x00\x08\x08'
                       b'\x00\x00\x00\x00\x00\x00\x00Y04\x10\x00\x00\x00\x10\x00\x00\x00\x19\x00\x00\x00'
                       b'\x00\x00\x00\x00\x00\x00\x00\x00\x00\x00S\x01\x00\x00tensor.bool.BE.BOM/data/0P'
                       b'K\x01\x02\x00\x00\x00\x00\x08\x08\x00\x00\x00\x00\x00\x00\xd1\x9egU\x02\x00\x00\x00'
                       b'\x02\x00\x00\x00\x1a\x00\x00\x00\x00\x00\x00\x00\x00\x00\x00\x00\x00\x00\xe0\x01'
                       b'\x00\x00tensor.bool.BE.BOM/versionPK\x06\x06,\x00\x00\x00\x00\x00\x00\x00\x1e'
                       b'\x03-\x00\x00\x00\x00\x00\x00\x00\x00\x00\x04\x00\x00\x00\x00\x00\x00\x00\x04\x00'
                       b'\x00\x00\x00\x00\x00\x00"\x01\x00\x00\x00\x00\x00\x00R\x02\x00\x00\x00\x00\x00\x00'
                       b'PK\x06\x07\x00\x00\x00\x00t\x03\x00\x00\x00\x00\x00\x00\x01\x00\x00\x00PK\x05'
                       b'\x06\x00\x00\x00\x00\x04\x00\x04\x00"\x01\x00\x00R\x02\x00\x00\x00\x00')

        current_load_endian = get_default_load_endianness()

        buf_le_no_bom = io.BytesIO(data_le_no_bom)
        buf_le_bom = io.BytesIO(data_le_bom)
        buf_be_no_bom = io.BytesIO(data_be_no_bom)
        buf_be_bom = io.BytesIO(data_be_bom)

        try:
            set_default_load_endianness(LoadEndianness.NATIVE)
            tensor_le_no_bom = torch.load(buf_le_no_bom)
            tensor_be_no_bom = torch.load(buf_be_no_bom)
        finally:
            set_default_load_endianness(current_load_endian)

        tensor_le_bom = torch.load(buf_le_bom)
        tensor_be_bom = torch.load(buf_be_bom)

        buf_le_no_bom.seek(0)
        buf_be_no_bom.seek(0)

        try:
            set_default_load_endianness(LoadEndianness.LITTLE)
            tensor_le_no_bom_little = torch.load(buf_le_no_bom)
            tensor_be_no_bom_little = torch.load(buf_be_no_bom)
        finally:
            set_default_load_endianness(current_load_endian)

        buf_le_no_bom.seek(0)
        buf_be_no_bom.seek(0)

        try:
            set_default_load_endianness(LoadEndianness.BIG)
            tensor_le_no_bom_big = torch.load(buf_le_no_bom)
            tensor_be_no_bom_big = torch.load(buf_be_no_bom)
        finally:
            set_default_load_endianness(current_load_endian)

        # 1-byte types are same on BE and LE
        self.assertTrue(torch.equal(tensor_le_bom, tensor_be_bom))
        self.assertTrue(torch.equal(tensor_le_no_bom, tensor_be_no_bom))
        self.assertTrue(torch.equal(tensor_le_no_bom, tensor_le_bom))
        self.assertTrue(torch.equal(tensor_le_no_bom, tensor_be_bom))
        self.assertTrue(torch.equal(tensor_be_no_bom, tensor_le_bom))
        self.assertTrue(torch.equal(tensor_be_no_bom, tensor_be_bom))
        self.assertTrue(torch.equal(tensor_le_no_bom_little, tensor_le_bom))
        self.assertTrue(torch.equal(tensor_be_no_bom_little, tensor_be_bom))
        self.assertTrue(torch.equal(tensor_le_no_bom_big, tensor_le_bom))
        self.assertTrue(torch.equal(tensor_be_no_bom_big, tensor_be_bom))

    def test_serialization_load_bom_data_bfloat16(self):
        # 1. Generated on LE system using following commands:
        #
        # import torch
        #
        # x = torch.randn(2,2, dtype=torch.bfloat16)
        #
        # torch.save(x, "tensor.bfloat16.LE.pt", _disable_byteorder_record=True)
        # torch.save(x, "tensor.bfloat16.LE.BOM.pt")
        #
        # print(x)
        #
        # 2. After that it is resaved on BE system with following commands:
        #
        # import torch
        #
        # x = torch.load('tensor.bfloat16.LE.BOM.pt')
        #
        # torch.save(x, 'tensor.bfloat16.BE.pt', _disable_byteorder_record=True)
        # torch.save(x, 'tensor.bfloat16.BE.BOM.pt')
        #
        # print(x)
        #
        # Following commands and a bit of manual work were used to produce python bytes from resulting files:
        #
        # file = open('filename', 'rb')
        # data = file.read()
        # file.close()
        # print("\n".join(textwrap.wrap(str(data), 80)))
        #
        # BOM in this context is used as Byte Order Mark.
        #
        data_le_no_bom = (b'PK\x03\x04\x00\x00\x08\x08\x00\x00\x00\x00\x00\x00\x00\x00\x00\x00\x00\x00\x00'
                          b'\x00\x00\x00\x00\x00\x1b\x00\x07\x00tensor.bfloat16.LE/data.pklFB\x03\x00ZZZ\x80'
                          b'\x02ctorch._utils\n_rebuild_tensor_v2\nq\x00((X\x07\x00\x00\x00storageq\x01ctorc'
                          b'h\nBFloat16Storage\nq\x02X\x01\x00\x00\x000q\x03X\x03\x00\x00\x00cpuq\x04K\x04tq'
                          b'\x05QK\x00K\x02K\x02\x86q\x06K\x02K\x01\x86q\x07\x89ccollections\nOrderedDict\nq'
                          b'\x08)Rq\ttq\nRq\x0b.PK\x07\x08\x1f>\xd9\x7f\x9d\x00\x00\x00\x9d\x00\x00\x00PK\x03'
                          b'\x04\x00\x00\x08\x08\x00\x00\x00\x00\x00\x00\x00\x00\x00\x00\x00\x00\x00\x00\x00'
                          b'\x00\x00\x00\x19\x00\x1c\x00tensor.bfloat16.LE/data/0FB\x18\x00ZZZZZZZZZZZZZZZZ'
                          b'ZZZZZZZZ\r@i\xber?\xbc\xbfPK\x07\x085\xd2\x8f\xc7\x08\x00\x00\x00\x08\x00\x00\x00'
                          b'PK\x03\x04\x00\x00\x08\x08\x00\x00\x00\x00\x00\x00\x00\x00\x00\x00\x00\x00\x00\x00'
                          b'\x00\x00\x00\x00\x1a\x000\x00tensor.bfloat16.LE/versionFB,\x00ZZZZZZZZZZZZZZZ'
                          b'ZZZZZZZZZZZZZZZZZZZZZZZZZZZZZ3\nPK\x07\x08\xd1\x9egU\x02\x00\x00\x00\x02\x00\x00'
                          b'\x00PK\x01\x02\x00\x00\x00\x00\x08\x08\x00\x00\x00\x00\x00\x00\x1f>\xd9\x7f\x9d\x00'
                          b'\x00\x00\x9d\x00\x00\x00\x1b\x00\x00\x00\x00\x00\x00\x00\x00\x00\x00\x00\x00\x00'
                          b'\x00\x00\x00\x00tensor.bfloat16.LE/data.pklPK\x01\x02\x00\x00\x00\x00\x08\x08'
                          b'\x00\x00\x00\x00\x00\x005\xd2\x8f\xc7\x08\x00\x00\x00\x08\x00\x00\x00\x19\x00\x00'
                          b'\x00\x00\x00\x00\x00\x00\x00\x00\x00\x00\x00\xed\x00\x00\x00tensor.bfloat16.LE/'
                          b'data/0PK\x01\x02\x00\x00\x00\x00\x08\x08\x00\x00\x00\x00\x00\x00\xd1\x9egU\x02\x00'
                          b'\x00\x00\x02\x00\x00\x00\x1a\x00\x00\x00\x00\x00\x00\x00\x00\x00\x00\x00\x00\x00'
                          b'X\x01\x00\x00tensor.bfloat16.LE/versionPK\x06\x06,\x00\x00\x00\x00\x00\x00\x00'
                          b'\x1e\x03-\x00\x00\x00\x00\x00\x00\x00\x00\x00\x03\x00\x00\x00\x00\x00\x00\x00\x03'
                          b'\x00\x00\x00\x00\x00\x00\x00\xd8\x00\x00\x00\x00\x00\x00\x00\xd2\x01\x00\x00\x00'
                          b'\x00\x00\x00PK\x06\x07\x00\x00\x00\x00\xaa\x02\x00\x00\x00\x00\x00\x00\x01\x00\x00'
                          b'\x00PK\x05\x06\x00\x00\x00\x00\x03\x00\x03\x00\xd8\x00\x00\x00\xd2\x01\x00\x00'
                          b'\x00\x00')

        data_le_bom = (b'PK\x03\x04\x00\x00\x08\x08\x00\x00\x00\x00\x00\x00\x00\x00\x00\x00\x00\x00\x00'
                       b'\x00\x00\x00\x00\x00\x1f\x00C\x00tensor.bfloat16.LE.BOM/data.pklFB?\x00ZZZZZZZZZ'
                       b'ZZZZZZZZZZZZZZZZZZZZZZZZZZZZZZZZZZZZZZZZZZZZZZZZZZZZZZ\x80\x02ctorch._utils\n_re'
                       b'build_tensor_v2\nq\x00((X\x07\x00\x00\x00storageq\x01ctorch\nBFloat16Storage\nq\x02'
                       b'X\x01\x00\x00\x000q\x03X\x03\x00\x00\x00cpuq\x04K\x04tq\x05QK\x00K\x02K\x02\x86'
                       b'q\x06K\x02K\x01\x86q\x07\x89ccollections\nOrderedDict\nq\x08)Rq\ttq\nRq\x0b.PK'
                       b'\x07\x08\x1f>\xd9\x7f\x9d\x00\x00\x00\x9d\x00\x00\x00PK\x03\x04\x00\x00\x08\x08\x00'
                       b'\x00\x00\x00\x00\x00\x00\x00\x00\x00\x00\x00\x00\x00\x00\x00\x00\x00 \x00\x15'
                       b'\x00tensor.bfloat16.LE.BOM/byteorderFB\x11\x00ZZZZZZZZZZZZZZZZZlittlePK\x07\x08\x85'
                       b'=\xe3\x19\x06\x00\x00\x00\x06\x00\x00\x00PK\x03\x04\x00\x00\x08\x08\x00\x00\x00'
                       b'\x00\x00\x00\x00\x00\x00\x00\x00\x00\x00\x00\x00\x00\x00\x00\x1d\x00/\x00tenso'
                       b'r.bfloat16.LE.BOM/data/0FB+\x00ZZZZZZZZZZZZZZZZZZZZZZZZZZZZZZZZZZZZZZZZZZZ\r@i\xbe'
                       b'r?\xbc\xbfPK\x07\x085\xd2\x8f\xc7\x08\x00\x00\x00\x08\x00\x00\x00PK\x03\x04\x00'
                       b'\x00\x08\x08\x00\x00\x00\x00\x00\x00\x00\x00\x00\x00\x00\x00\x00\x00\x00\x00\x00'
                       b'\x00\x1e\x00,\x00tensor.bfloat16.LE.BOM/versionFB(\x00ZZZZZZZZZZZZZZZZZZZZZZZZZ'
                       b'ZZZZZZZZZZZZZZZ3\nPK\x07\x08\xd1\x9egU\x02\x00\x00\x00\x02\x00\x00\x00PK\x01\x02'
                       b'\x00\x00\x00\x00\x08\x08\x00\x00\x00\x00\x00\x00\x1f>\xd9\x7f\x9d\x00\x00\x00\x9d'
                       b'\x00\x00\x00\x1f\x00\x00\x00\x00\x00\x00\x00\x00\x00\x00\x00\x00\x00\x00\x00\x00'
                       b'\x00tensor.bfloat16.LE.BOM/data.pklPK\x01\x02\x00\x00\x00\x00\x08\x08\x00\x00\x00'
                       b'\x00\x00\x00\x85=\xe3\x19\x06\x00\x00\x00\x06\x00\x00\x00 \x00\x00\x00\x00\x00'
                       b'\x00\x00\x00\x00\x00\x00\x00\x00-\x01\x00\x00tensor.bfloat16.LE.BOM/byteorderPK\x01'
                       b'\x02\x00\x00\x00\x00\x08\x08\x00\x00\x00\x00\x00\x005\xd2\x8f\xc7\x08\x00\x00'
                       b'\x00\x08\x00\x00\x00\x1d\x00\x00\x00\x00\x00\x00\x00\x00\x00\x00\x00\x00\x00\x96'
                       b'\x01\x00\x00tensor.bfloat16.LE.BOM/data/0PK\x01\x02\x00\x00\x00\x00\x08\x08\x00\x00'
                       b'\x00\x00\x00\x00\xd1\x9egU\x02\x00\x00\x00\x02\x00\x00\x00\x1e\x00\x00\x00\x00'
                       b'\x00\x00\x00\x00\x00\x00\x00\x00\x00\x18\x02\x00\x00tensor.bfloat16.LE.BOM/vers'
                       b'ionPK\x06\x06,\x00\x00\x00\x00\x00\x00\x00\x1e\x03-\x00\x00\x00\x00\x00\x00\x00\x00'
                       b'\x00\x04\x00\x00\x00\x00\x00\x00\x00\x04\x00\x00\x00\x00\x00\x00\x002\x01\x00'
                       b'\x00\x00\x00\x00\x00\x92\x02\x00\x00\x00\x00\x00\x00PK\x06\x07\x00\x00\x00\x00\xc4'
                       b'\x03\x00\x00\x00\x00\x00\x00\x01\x00\x00\x00PK\x05\x06\x00\x00\x00\x00\x04\x00'
                       b'\x04\x002\x01\x00\x00\x92\x02\x00\x00\x00\x00')

        data_be_no_bom = (b'PK\x03\x04\x00\x00\x08\x08\x00\x00\x00\x00\x00\x00\x00\x00\x00\x00\x00\x00\x00'
                          b'\x00\x00\x00\x00\x00\x1b\x00\x07\x00tensor.bfloat16.BE/data.pklFB\x03\x00ZZZ\x80'
                          b'\x02ctorch._utils\n_rebuild_tensor_v2\nq\x00((X\x07\x00\x00\x00storageq\x01ctorc'
                          b'h\nBFloat16Storage\nq\x02X\x01\x00\x00\x000q\x03X\x03\x00\x00\x00cpuq\x04K\x04tq'
                          b'\x05QK\x00K\x02K\x02\x86q\x06K\x02K\x01\x86q\x07\x89ccollections\nOrderedDict\nq'
                          b'\x08)Rq\ttq\nRq\x0b.PK\x07\x08\x1f>\xd9\x7f\x9d\x00\x00\x00\x9d\x00\x00\x00PK\x03'
                          b'\x04\x00\x00\x08\x08\x00\x00\x00\x00\x00\x00\x00\x00\x00\x00\x00\x00\x00\x00\x00'
                          b'\x00\x00\x00\x19\x00\x1c\x00tensor.bfloat16.BE/data/0FB\x18\x00ZZZZZZZZZZZZZZZZ'
                          b'ZZZZZZZZ@\r\xbei?r\xbf\xbcPK\x07\x08d\x02=\xc7\x08\x00\x00\x00\x08\x00\x00\x00PK'
                          b'\x03\x04\x00\x00\x08\x08\x00\x00\x00\x00\x00\x00\x00\x00\x00\x00\x00\x00\x00\x00'
                          b'\x00\x00\x00\x00\x1a\x000\x00tensor.bfloat16.BE/versionFB,\x00ZZZZZZZZZZZZZZZZZZ'
                          b'ZZZZZZZZZZZZZZZZZZZZZZZZZZ3\nPK\x07\x08\xd1\x9egU\x02\x00\x00\x00\x02\x00\x00\x00'
                          b'PK\x01\x02\x00\x00\x00\x00\x08\x08\x00\x00\x00\x00\x00\x00\x1f>\xd9\x7f\x9d\x00'
                          b'\x00\x00\x9d\x00\x00\x00\x1b\x00\x00\x00\x00\x00\x00\x00\x00\x00\x00\x00\x00\x00'
                          b'\x00\x00\x00\x00tensor.bfloat16.BE/data.pklPK\x01\x02\x00\x00\x00\x00\x08\x08\x00'
                          b'\x00\x00\x00\x00\x00d\x02=\xc7\x08\x00\x00\x00\x08\x00\x00\x00\x19\x00\x00\x00\x00'
                          b'\x00\x00\x00\x00\x00\x00\x00\x00\x00\xed\x00\x00\x00tensor.bfloat16.BE/data/0'
                          b'PK\x01\x02\x00\x00\x00\x00\x08\x08\x00\x00\x00\x00\x00\x00\xd1\x9egU\x02\x00\x00'
                          b'\x00\x02\x00\x00\x00\x1a\x00\x00\x00\x00\x00\x00\x00\x00\x00\x00\x00\x00\x00X\x01'
                          b'\x00\x00tensor.bfloat16.BE/versionPK\x06\x06,\x00\x00\x00\x00\x00\x00\x00\x1e\x03'
                          b'-\x00\x00\x00\x00\x00\x00\x00\x00\x00\x03\x00\x00\x00\x00\x00\x00\x00\x03\x00\x00'
                          b'\x00\x00\x00\x00\x00\xd8\x00\x00\x00\x00\x00\x00\x00\xd2\x01\x00\x00\x00\x00\x00'
                          b'\x00PK\x06\x07\x00\x00\x00\x00\xaa\x02\x00\x00\x00\x00\x00\x00\x01\x00\x00\x00'
                          b'PK\x05\x06\x00\x00\x00\x00\x03\x00\x03\x00\xd8\x00\x00\x00\xd2\x01\x00\x00\x00\x00')

        data_be_bom = (b'PK\x03\x04\x00\x00\x08\x08\x00\x00\x00\x00\x00\x00\x00\x00\x00\x00\x00\x00\x00'
                       b'\x00\x00\x00\x00\x00\x1f\x00C\x00tensor.bfloat16.BE.BOM/data.pklFB?\x00ZZZZZZZZZ'
                       b'ZZZZZZZZZZZZZZZZZZZZZZZZZZZZZZZZZZZZZZZZZZZZZZZZZZZZZZ\x80\x02ctorch._utils\n_re'
                       b'build_tensor_v2\nq\x00((X\x07\x00\x00\x00storageq\x01ctorch\nBFloat16Storage\nq\x02'
                       b'X\x01\x00\x00\x000q\x03X\x03\x00\x00\x00cpuq\x04K\x04tq\x05QK\x00K\x02K\x02\x86'
                       b'q\x06K\x02K\x01\x86q\x07\x89ccollections\nOrderedDict\nq\x08)Rq\ttq\nRq\x0b.PK'
                       b'\x07\x08\x1f>\xd9\x7f\x9d\x00\x00\x00\x9d\x00\x00\x00PK\x03\x04\x00\x00\x08\x08\x00'
                       b'\x00\x00\x00\x00\x00\x00\x00\x00\x00\x00\x00\x00\x00\x00\x00\x00\x00 \x00\x15'
                       b'\x00tensor.bfloat16.BE.BOM/byteorderFB\x11\x00ZZZZZZZZZZZZZZZZZbigPK\x07\x08I\xe2'
                       b'\xfb\xd3\x03\x00\x00\x00\x03\x00\x00\x00PK\x03\x04\x00\x00\x08\x08\x00\x00\x00\x00'
                       b'\x00\x00\x00\x00\x00\x00\x00\x00\x00\x00\x00\x00\x00\x00\x1d\x002\x00tensor.b'
                       b'float16.BE.BOM/data/0FB.\x00ZZZZZZZZZZZZZZZZZZZZZZZZZZZZZZZZZZZZZZZZZZZZZZ@\r\xbe'
                       b'i?r\xbf\xbcPK\x07\x08d\x02=\xc7\x08\x00\x00\x00\x08\x00\x00\x00PK\x03\x04\x00\x00'
                       b'\x08\x08\x00\x00\x00\x00\x00\x00\x00\x00\x00\x00\x00\x00\x00\x00\x00\x00\x00\x00'
                       b'\x1e\x00,\x00tensor.bfloat16.BE.BOM/versionFB(\x00ZZZZZZZZZZZZZZZZZZZZZZZZZZZZ'
                       b'ZZZZZZZZZZZZ3\nPK\x07\x08\xd1\x9egU\x02\x00\x00\x00\x02\x00\x00\x00PK\x01\x02\x00'
                       b'\x00\x00\x00\x08\x08\x00\x00\x00\x00\x00\x00\x1f>\xd9\x7f\x9d\x00\x00\x00\x9d\x00'
                       b'\x00\x00\x1f\x00\x00\x00\x00\x00\x00\x00\x00\x00\x00\x00\x00\x00\x00\x00\x00\x00'
                       b'tensor.bfloat16.BE.BOM/data.pklPK\x01\x02\x00\x00\x00\x00\x08\x08\x00\x00\x00\x00'
                       b'\x00\x00I\xe2\xfb\xd3\x03\x00\x00\x00\x03\x00\x00\x00 \x00\x00\x00\x00\x00\x00'
                       b'\x00\x00\x00\x00\x00\x00\x00-\x01\x00\x00tensor.bfloat16.BE.BOM/byteorderPK\x01'
                       b'\x02\x00\x00\x00\x00\x08\x08\x00\x00\x00\x00\x00\x00d\x02=\xc7\x08\x00\x00\x00\x08'
                       b'\x00\x00\x00\x1d\x00\x00\x00\x00\x00\x00\x00\x00\x00\x00\x00\x00\x00\x93\x01\x00'
                       b'\x00tensor.bfloat16.BE.BOM/data/0PK\x01\x02\x00\x00\x00\x00\x08\x08\x00\x00\x00'
                       b'\x00\x00\x00\xd1\x9egU\x02\x00\x00\x00\x02\x00\x00\x00\x1e\x00\x00\x00\x00\x00\x00'
                       b'\x00\x00\x00\x00\x00\x00\x00\x18\x02\x00\x00tensor.bfloat16.BE.BOM/versionPK\x06'
                       b'\x06,\x00\x00\x00\x00\x00\x00\x00\x1e\x03-\x00\x00\x00\x00\x00\x00\x00\x00\x00'
                       b'\x04\x00\x00\x00\x00\x00\x00\x00\x04\x00\x00\x00\x00\x00\x00\x002\x01\x00\x00\x00'
                       b'\x00\x00\x00\x92\x02\x00\x00\x00\x00\x00\x00PK\x06\x07\x00\x00\x00\x00\xc4\x03'
                       b'\x00\x00\x00\x00\x00\x00\x01\x00\x00\x00PK\x05\x06\x00\x00\x00\x00\x04\x00\x04\x00'
                       b'2\x01\x00\x00\x92\x02\x00\x00\x00\x00')

        current_load_endian = get_default_load_endianness()

        buf_le_no_bom = io.BytesIO(data_le_no_bom)
        buf_le_bom = io.BytesIO(data_le_bom)
        buf_be_no_bom = io.BytesIO(data_be_no_bom)
        buf_be_bom = io.BytesIO(data_be_bom)

        try:
            set_default_load_endianness(LoadEndianness.NATIVE)
            tensor_le_no_bom = torch.load(buf_le_no_bom)
            tensor_be_no_bom = torch.load(buf_be_no_bom)
        finally:
            set_default_load_endianness(current_load_endian)

        tensor_le_bom = torch.load(buf_le_bom)
        tensor_be_bom = torch.load(buf_be_bom)

        buf_le_no_bom.seek(0)
        buf_be_no_bom.seek(0)

        try:
            set_default_load_endianness(LoadEndianness.LITTLE)
            tensor_le_no_bom_little = torch.load(buf_le_no_bom)
            tensor_be_no_bom_little = torch.load(buf_be_no_bom)
        finally:
            set_default_load_endianness(current_load_endian)

        buf_le_no_bom.seek(0)
        buf_be_no_bom.seek(0)

        try:
            set_default_load_endianness(LoadEndianness.BIG)
            tensor_le_no_bom_big = torch.load(buf_le_no_bom)
            tensor_be_no_bom_big = torch.load(buf_be_no_bom)
        finally:
            set_default_load_endianness(current_load_endian)

        self.assertTrue(torch.equal(tensor_le_bom, tensor_be_bom))
        self.assertFalse(torch.equal(tensor_le_no_bom, tensor_be_no_bom))
        self.assertTrue(torch.equal(tensor_le_no_bom_little, tensor_le_bom))
        self.assertFalse(torch.equal(tensor_be_no_bom_little, tensor_be_bom))
        self.assertFalse(torch.equal(tensor_le_no_bom_big, tensor_le_bom))
        self.assertTrue(torch.equal(tensor_be_no_bom_big, tensor_be_bom))

        if (sys.byteorder == 'little'):
            self.assertTrue(torch.equal(tensor_le_no_bom, tensor_le_bom))
            self.assertTrue(torch.equal(tensor_le_no_bom, tensor_be_bom))
            self.assertFalse(torch.equal(tensor_be_no_bom, tensor_le_bom))
            self.assertFalse(torch.equal(tensor_be_no_bom, tensor_be_bom))
        else:
            self.assertFalse(torch.equal(tensor_le_no_bom, tensor_le_bom))
            self.assertFalse(torch.equal(tensor_le_no_bom, tensor_be_bom))
            self.assertTrue(torch.equal(tensor_be_no_bom, tensor_le_bom))
            self.assertTrue(torch.equal(tensor_be_no_bom, tensor_be_bom))

    def test_serialization_load_bom_data_cdouble(self):
        # 1. Generated on LE system using following commands:
        #
        # import torch
        #
        # x = torch.randn(2,2, dtype=torch.cdouble)
        #
        # torch.save(x, "tensor.cdouble.LE.pt", _disable_byteorder_record=True)
        # torch.save(x, "tensor.cdouble.LE.BOM.pt")
        #
        # print(x)
        #
        # 2. After that it is resaved on BE system with following commands:
        #
        # import torch
        #
        # x = torch.load('tensor.cdouble.LE.BOM.pt')
        #
        # torch.save(x, 'tensor.cdouble.BE.pt', _disable_byteorder_record=True)
        # torch.save(x, 'tensor.cdouble.BE.BOM.pt')
        #
        # print(x)
        #
        # Following commands and a bit of manual work were used to produce python bytes from resulting files:
        #
        # file = open('filename', 'rb')
        # data = file.read()
        # file.close()
        # print("\n".join(textwrap.wrap(str(data), 80)))
        #
        # BOM in this context is used as Byte Order Mark.
        #
        data_le_no_bom = (b'PK\x03\x04\x00\x00\x08\x08\x00\x00\x00\x00\x00\x00\x00\x00\x00\x00\x00\x00\x00'
                          b'\x00\x00\x00\x00\x00\x1a\x00\x08\x00tensor.cdouble.LE/data.pklFB\x04\x00ZZZZ\x80'
                          b'\x02ctorch._utils\n_rebuild_tensor_v2\nq\x00((X\x07\x00\x00\x00storageq\x01ctorc'
                          b'h\nComplexDoubleStorage\nq\x02X\x01\x00\x00\x000q\x03X\x03\x00\x00\x00cpuq\x04K\x04'
                          b'tq\x05QK\x00K\x02K\x02\x86q\x06K\x02K\x01\x86q\x07\x89ccollections\nOrderedDi'
                          b'ct\nq\x08)Rq\ttq\nRq\x0b.PK\x07\x08(W{\xca\xa2\x00\x00\x00\xa2\x00\x00\x00PK\x03'
                          b'\x04\x00\x00\x08\x08\x00\x00\x00\x00\x00\x00\x00\x00\x00\x00\x00\x00\x00\x00\x00'
                          b'\x00\x00\x00\x18\x00\x18\x00tensor.cdouble.LE/data/0FB\x14\x00ZZZZZZZZZZZZZZZZZZ'
                          b'ZZ\xd1/\x84\xd8,\x00\xcd\xbf|L\xcf\xd0O\xee\xd7\xbfb\xb6<\xb4\xe2_\xec?v+\x86\xd9'
                          b'\xca\x0e\xf8?i#\xbb\xfcU\x1b\xe0\xbf\x984\xcd\x02q\x8a\xe9?\xc1_\xd7R\xe3\xfb\xe3'
                          b'\xbf\xcf\xce>\xcd\xa2\x9f\xe8?PK\x07\x08\x1d\xed\xed\xa0@\x00\x00\x00@\x00\x00'
                          b'\x00PK\x03\x04\x00\x00\x08\x08\x00\x00\x00\x00\x00\x00\x00\x00\x00\x00\x00\x00\x00'
                          b'\x00\x00\x00\x00\x00\x19\x009\x00tensor.cdouble.LE/versionFB5\x00ZZZZZZZZZZZZZ'
                          b'ZZZZZZZZZZZZZZZZZZZZZZZZZZZZZZZZZZZZZZZZ3\nPK\x07\x08\xd1\x9egU\x02\x00\x00\x00\x02'
                          b'\x00\x00\x00PK\x01\x02\x00\x00\x00\x00\x08\x08\x00\x00\x00\x00\x00\x00(W{\xca'
                          b'\xa2\x00\x00\x00\xa2\x00\x00\x00\x1a\x00\x00\x00\x00\x00\x00\x00\x00\x00\x00\x00'
                          b'\x00\x00\x00\x00\x00\x00tensor.cdouble.LE/data.pklPK\x01\x02\x00\x00\x00\x00\x08'
                          b'\x08\x00\x00\x00\x00\x00\x00\x1d\xed\xed\xa0@\x00\x00\x00@\x00\x00\x00\x18\x00\x00'
                          b'\x00\x00\x00\x00\x00\x00\x00\x00\x00\x00\x00\xf2\x00\x00\x00tensor.cdouble.LE/'
                          b'data/0PK\x01\x02\x00\x00\x00\x00\x08\x08\x00\x00\x00\x00\x00\x00\xd1\x9egU\x02\x00'
                          b'\x00\x00\x02\x00\x00\x00\x19\x00\x00\x00\x00\x00\x00\x00\x00\x00\x00\x00\x00\x00'
                          b'\x90\x01\x00\x00tensor.cdouble.LE/versionPK\x06\x06,\x00\x00\x00\x00\x00\x00\x00'
                          b'\x1e\x03-\x00\x00\x00\x00\x00\x00\x00\x00\x00\x03\x00\x00\x00\x00\x00\x00\x00\x03'
                          b'\x00\x00\x00\x00\x00\x00\x00\xd5\x00\x00\x00\x00\x00\x00\x00\x12\x02\x00\x00\x00'
                          b'\x00\x00\x00PK\x06\x07\x00\x00\x00\x00\xe7\x02\x00\x00\x00\x00\x00\x00\x01\x00'
                          b'\x00\x00PK\x05\x06\x00\x00\x00\x00\x03\x00\x03\x00\xd5\x00\x00\x00\x12\x02\x00\x00'
                          b'\x00\x00')

        data_le_bom = (b'PK\x03\x04\x00\x00\x08\x08\x00\x00\x00\x00\x00\x00\x00\x00\x00\x00\x00\x00\x00'
                       b'\x00\x00\x00\x00\x00\x1e\x00\x04\x00tensor.cdouble.LE.BOM/data.pklFB\x00\x00\x80'
                       b'\x02ctorch._utils\n_rebuild_tensor_v2\nq\x00((X\x07\x00\x00\x00storageq\x01ctorc'
                       b'h\nComplexDoubleStorage\nq\x02X\x01\x00\x00\x000q\x03X\x03\x00\x00\x00cpuq\x04K\x04'
                       b'tq\x05QK\x00K\x02K\x02\x86q\x06K\x02K\x01\x86q\x07\x89ccollections\nOrderedDi'
                       b'ct\nq\x08)Rq\ttq\nRq\x0b.PK\x07\x08(W{\xca\xa2\x00\x00\x00\xa2\x00\x00\x00PK\x03'
                       b'\x04\x00\x00\x08\x08\x00\x00\x00\x00\x00\x00\x00\x00\x00\x00\x00\x00\x00\x00\x00'
                       b'\x00\x00\x00\x1f\x00\x11\x00tensor.cdouble.LE.BOM/byteorderFB\r\x00ZZZZZZZZZZZZZ'
                       b'littlePK\x07\x08\x85=\xe3\x19\x06\x00\x00\x00\x06\x00\x00\x00PK\x03\x04\x00\x00\x08'
                       b'\x08\x00\x00\x00\x00\x00\x00\x00\x00\x00\x00\x00\x00\x00\x00\x00\x00\x00\x00\x1c'
                       b'\x000\x00tensor.cdouble.LE.BOM/data/0FB,\x00ZZZZZZZZZZZZZZZZZZZZZZZZZZZZZZZZZ'
                       b'ZZZZZZZZZZZ\xd1/\x84\xd8,\x00\xcd\xbf|L\xcf\xd0O\xee\xd7\xbfb\xb6<\xb4\xe2_\xec?'
                       b'v+\x86\xd9\xca\x0e\xf8?i#\xbb\xfcU\x1b\xe0\xbf\x984\xcd\x02q\x8a\xe9?\xc1_\xd7R\xe3'
                       b'\xfb\xe3\xbf\xcf\xce>\xcd\xa2\x9f\xe8?PK\x07\x08\x1d\xed\xed\xa0@\x00\x00\x00'
                       b'@\x00\x00\x00PK\x03\x04\x00\x00\x08\x08\x00\x00\x00\x00\x00\x00\x00\x00\x00\x00\x00'
                       b'\x00\x00\x00\x00\x00\x00\x00\x1d\x005\x00tensor.cdouble.LE.BOM/versionFB1\x00'
                       b'ZZZZZZZZZZZZZZZZZZZZZZZZZZZZZZZZZZZZZZZZZZZZZZZZZ3\nPK\x07\x08\xd1\x9egU\x02\x00'
                       b'\x00\x00\x02\x00\x00\x00PK\x01\x02\x00\x00\x00\x00\x08\x08\x00\x00\x00\x00\x00\x00'
                       b'(W{\xca\xa2\x00\x00\x00\xa2\x00\x00\x00\x1e\x00\x00\x00\x00\x00\x00\x00\x00\x00'
                       b'\x00\x00\x00\x00\x00\x00\x00\x00tensor.cdouble.LE.BOM/data.pklPK\x01\x02\x00\x00'
                       b'\x00\x00\x08\x08\x00\x00\x00\x00\x00\x00\x85=\xe3\x19\x06\x00\x00\x00\x06\x00\x00'
                       b'\x00\x1f\x00\x00\x00\x00\x00\x00\x00\x00\x00\x00\x00\x00\x00\xf2\x00\x00\x00te'
                       b'nsor.cdouble.LE.BOM/byteorderPK\x01\x02\x00\x00\x00\x00\x08\x08\x00\x00\x00\x00\x00'
                       b'\x00\x1d\xed\xed\xa0@\x00\x00\x00@\x00\x00\x00\x1c\x00\x00\x00\x00\x00\x00\x00'
                       b'\x00\x00\x00\x00\x00\x00V\x01\x00\x00tensor.cdouble.LE.BOM/data/0PK\x01\x02\x00'
                       b'\x00\x00\x00\x08\x08\x00\x00\x00\x00\x00\x00\xd1\x9egU\x02\x00\x00\x00\x02\x00\x00'
                       b'\x00\x1d\x00\x00\x00\x00\x00\x00\x00\x00\x00\x00\x00\x00\x00\x10\x02\x00\x00te'
                       b'nsor.cdouble.LE.BOM/versionPK\x06\x06,\x00\x00\x00\x00\x00\x00\x00\x1e\x03-\x00\x00'
                       b'\x00\x00\x00\x00\x00\x00\x00\x04\x00\x00\x00\x00\x00\x00\x00\x04\x00\x00\x00\x00'
                       b'\x00\x00\x00.\x01\x00\x00\x00\x00\x00\x00\x92\x02\x00\x00\x00\x00\x00\x00PK\x06'
                       b'\x07\x00\x00\x00\x00\xc0\x03\x00\x00\x00\x00\x00\x00\x01\x00\x00\x00PK\x05\x06'
                       b'\x00\x00\x00\x00\x04\x00\x04\x00.\x01\x00\x00\x92\x02\x00\x00\x00\x00')

        data_be_no_bom = (b'PK\x03\x04\x00\x00\x08\x08\x00\x00\x00\x00\x00\x00\x00\x00\x00\x00\x00\x00\x00'
                          b'\x00\x00\x00\x00\x00\x1a\x00\x08\x00tensor.cdouble.BE/data.pklFB\x04\x00ZZZZ\x80'
                          b'\x02ctorch._utils\n_rebuild_tensor_v2\nq\x00((X\x07\x00\x00\x00storageq\x01ctorc'
                          b'h\nComplexDoubleStorage\nq\x02X\x01\x00\x00\x000q\x03X\x03\x00\x00\x00cpuq\x04K\x04'
                          b'tq\x05QK\x00K\x02K\x02\x86q\x06K\x02K\x01\x86q\x07\x89ccollections\nOrderedDi'
                          b'ct\nq\x08)Rq\ttq\nRq\x0b.PK\x07\x08(W{\xca\xa2\x00\x00\x00\xa2\x00\x00\x00PK\x03'
                          b'\x04\x00\x00\x08\x08\x00\x00\x00\x00\x00\x00\x00\x00\x00\x00\x00\x00\x00\x00\x00'
                          b'\x00\x00\x00\x18\x00\x18\x00tensor.cdouble.BE/data/0FB\x14\x00ZZZZZZZZZZZZZZZZZZ'
                          b'ZZ\xbf\xcd\x00,\xd8\x84/\xd1\xbf\xd7\xeeO\xd0\xcfL|?\xec_\xe2\xb4<\xb6b?\xf8\x0e'
                          b'\xca\xd9\x86+v\xbf\xe0\x1bU\xfc\xbb#i?\xe9\x8aq\x02\xcd4\x98\xbf\xe3\xfb\xe3R\xd7'
                          b'_\xc1?\xe8\x9f\xa2\xcd>\xce\xcfPK\x07\x08\x91\xbey\x14@\x00\x00\x00@\x00\x00\x00'
                          b'PK\x03\x04\x00\x00\x08\x08\x00\x00\x00\x00\x00\x00\x00\x00\x00\x00\x00\x00\x00\x00'
                          b'\x00\x00\x00\x00\x19\x009\x00tensor.cdouble.BE/versionFB5\x00ZZZZZZZZZZZZZZZZ'
                          b'ZZZZZZZZZZZZZZZZZZZZZZZZZZZZZZZZZZZZZ3\nPK\x07\x08\xd1\x9egU\x02\x00\x00\x00\x02'
                          b'\x00\x00\x00PK\x01\x02\x00\x00\x00\x00\x08\x08\x00\x00\x00\x00\x00\x00(W{\xca\xa2'
                          b'\x00\x00\x00\xa2\x00\x00\x00\x1a\x00\x00\x00\x00\x00\x00\x00\x00\x00\x00\x00\x00'
                          b'\x00\x00\x00\x00\x00tensor.cdouble.BE/data.pklPK\x01\x02\x00\x00\x00\x00\x08\x08'
                          b'\x00\x00\x00\x00\x00\x00\x91\xbey\x14@\x00\x00\x00@\x00\x00\x00\x18\x00\x00\x00'
                          b'\x00\x00\x00\x00\x00\x00\x00\x00\x00\x00\xf2\x00\x00\x00tensor.cdouble.BE/data/0'
                          b'PK\x01\x02\x00\x00\x00\x00\x08\x08\x00\x00\x00\x00\x00\x00\xd1\x9egU\x02\x00\x00'
                          b'\x00\x02\x00\x00\x00\x19\x00\x00\x00\x00\x00\x00\x00\x00\x00\x00\x00\x00\x00\x90'
                          b'\x01\x00\x00tensor.cdouble.BE/versionPK\x06\x06,\x00\x00\x00\x00\x00\x00\x00\x1e'
                          b'\x03-\x00\x00\x00\x00\x00\x00\x00\x00\x00\x03\x00\x00\x00\x00\x00\x00\x00\x03\x00'
                          b'\x00\x00\x00\x00\x00\x00\xd5\x00\x00\x00\x00\x00\x00\x00\x12\x02\x00\x00\x00\x00'
                          b'\x00\x00PK\x06\x07\x00\x00\x00\x00\xe7\x02\x00\x00\x00\x00\x00\x00\x01\x00\x00\x00'
                          b'PK\x05\x06\x00\x00\x00\x00\x03\x00\x03\x00\xd5\x00\x00\x00\x12\x02\x00\x00\x00'
                          b'\x00')

        data_be_bom = (b'PK\x03\x04\x00\x00\x08\x08\x00\x00\x00\x00\x00\x00\x00\x00\x00\x00\x00\x00\x00'
                       b'\x00\x00\x00\x00\x00\x1e\x00\x04\x00tensor.cdouble.BE.BOM/data.pklFB\x00\x00\x80'
                       b'\x02ctorch._utils\n_rebuild_tensor_v2\nq\x00((X\x07\x00\x00\x00storageq\x01ctorc'
                       b'h\nComplexDoubleStorage\nq\x02X\x01\x00\x00\x000q\x03X\x03\x00\x00\x00cpuq\x04K\x04'
                       b'tq\x05QK\x00K\x02K\x02\x86q\x06K\x02K\x01\x86q\x07\x89ccollections\nOrderedDi'
                       b'ct\nq\x08)Rq\ttq\nRq\x0b.PK\x07\x08(W{\xca\xa2\x00\x00\x00\xa2\x00\x00\x00PK\x03'
                       b'\x04\x00\x00\x08\x08\x00\x00\x00\x00\x00\x00\x00\x00\x00\x00\x00\x00\x00\x00\x00'
                       b'\x00\x00\x00\x1f\x00\x11\x00tensor.cdouble.BE.BOM/byteorderFB\r\x00ZZZZZZZZZZZZZ'
                       b'bigPK\x07\x08I\xe2\xfb\xd3\x03\x00\x00\x00\x03\x00\x00\x00PK\x03\x04\x00\x00\x08'
                       b'\x08\x00\x00\x00\x00\x00\x00\x00\x00\x00\x00\x00\x00\x00\x00\x00\x00\x00\x00\x1c'
                       b'\x003\x00tensor.cdouble.BE.BOM/data/0FB/\x00ZZZZZZZZZZZZZZZZZZZZZZZZZZZZZZZZZZZZ'
                       b'ZZZZZZZZZZZ\xbf\xcd\x00,\xd8\x84/\xd1\xbf\xd7\xeeO\xd0\xcfL|?\xec_\xe2\xb4<\xb6b'
                       b'?\xf8\x0e\xca\xd9\x86+v\xbf\xe0\x1bU\xfc\xbb#i?\xe9\x8aq\x02\xcd4\x98\xbf\xe3\xfb'
                       b'\xe3R\xd7_\xc1?\xe8\x9f\xa2\xcd>\xce\xcfPK\x07\x08\x91\xbey\x14@\x00\x00\x00@\x00'
                       b'\x00\x00PK\x03\x04\x00\x00\x08\x08\x00\x00\x00\x00\x00\x00\x00\x00\x00\x00\x00'
                       b'\x00\x00\x00\x00\x00\x00\x00\x1d\x005\x00tensor.cdouble.BE.BOM/versionFB1\x00ZZZ'
                       b'ZZZZZZZZZZZZZZZZZZZZZZZZZZZZZZZZZZZZZZZZZZZZZZ3\nPK\x07\x08\xd1\x9egU\x02\x00\x00'
                       b'\x00\x02\x00\x00\x00PK\x01\x02\x00\x00\x00\x00\x08\x08\x00\x00\x00\x00\x00\x00('
                       b'W{\xca\xa2\x00\x00\x00\xa2\x00\x00\x00\x1e\x00\x00\x00\x00\x00\x00\x00\x00\x00\x00'
                       b'\x00\x00\x00\x00\x00\x00\x00tensor.cdouble.BE.BOM/data.pklPK\x01\x02\x00\x00\x00'
                       b'\x00\x08\x08\x00\x00\x00\x00\x00\x00I\xe2\xfb\xd3\x03\x00\x00\x00\x03\x00\x00\x00'
                       b'\x1f\x00\x00\x00\x00\x00\x00\x00\x00\x00\x00\x00\x00\x00\xf2\x00\x00\x00tenso'
                       b'r.cdouble.BE.BOM/byteorderPK\x01\x02\x00\x00\x00\x00\x08\x08\x00\x00\x00\x00\x00'
                       b'\x00\x91\xbey\x14@\x00\x00\x00@\x00\x00\x00\x1c\x00\x00\x00\x00\x00\x00\x00\x00\x00'
                       b'\x00\x00\x00\x00S\x01\x00\x00tensor.cdouble.BE.BOM/data/0PK\x01\x02\x00\x00\x00'
                       b'\x00\x08\x08\x00\x00\x00\x00\x00\x00\xd1\x9egU\x02\x00\x00\x00\x02\x00\x00\x00'
                       b'\x1d\x00\x00\x00\x00\x00\x00\x00\x00\x00\x00\x00\x00\x00\x10\x02\x00\x00tensor.c'
                       b'double.BE.BOM/versionPK\x06\x06,\x00\x00\x00\x00\x00\x00\x00\x1e\x03-\x00\x00\x00'
                       b'\x00\x00\x00\x00\x00\x00\x04\x00\x00\x00\x00\x00\x00\x00\x04\x00\x00\x00\x00\x00'
                       b'\x00\x00.\x01\x00\x00\x00\x00\x00\x00\x92\x02\x00\x00\x00\x00\x00\x00PK\x06\x07'
                       b'\x00\x00\x00\x00\xc0\x03\x00\x00\x00\x00\x00\x00\x01\x00\x00\x00PK\x05\x06\x00\x00'
                       b'\x00\x00\x04\x00\x04\x00.\x01\x00\x00\x92\x02\x00\x00\x00\x00')

        current_load_endian = get_default_load_endianness()

        buf_le_no_bom = io.BytesIO(data_le_no_bom)
        buf_le_bom = io.BytesIO(data_le_bom)
        buf_be_no_bom = io.BytesIO(data_be_no_bom)
        buf_be_bom = io.BytesIO(data_be_bom)

        try:
            set_default_load_endianness(LoadEndianness.NATIVE)
            tensor_le_no_bom = torch.load(buf_le_no_bom)
            tensor_be_no_bom = torch.load(buf_be_no_bom)
        finally:
            set_default_load_endianness(current_load_endian)

        tensor_le_bom = torch.load(buf_le_bom)
        tensor_be_bom = torch.load(buf_be_bom)

        buf_le_no_bom.seek(0)
        buf_be_no_bom.seek(0)

        try:
            set_default_load_endianness(LoadEndianness.LITTLE)
            tensor_le_no_bom_little = torch.load(buf_le_no_bom)
            tensor_be_no_bom_little = torch.load(buf_be_no_bom)
        finally:
            set_default_load_endianness(current_load_endian)

        buf_le_no_bom.seek(0)
        buf_be_no_bom.seek(0)

        try:
            set_default_load_endianness(LoadEndianness.BIG)
            tensor_le_no_bom_big = torch.load(buf_le_no_bom)
            tensor_be_no_bom_big = torch.load(buf_be_no_bom)
        finally:
            set_default_load_endianness(current_load_endian)

        self.assertTrue(torch.equal(tensor_le_bom, tensor_be_bom))
        self.assertFalse(torch.equal(tensor_le_no_bom, tensor_be_no_bom))
        self.assertTrue(torch.equal(tensor_le_no_bom_little, tensor_le_bom))
        self.assertFalse(torch.equal(tensor_be_no_bom_little, tensor_be_bom))
        self.assertFalse(torch.equal(tensor_le_no_bom_big, tensor_le_bom))
        self.assertTrue(torch.equal(tensor_be_no_bom_big, tensor_be_bom))

        if (sys.byteorder == 'little'):
            self.assertTrue(torch.equal(tensor_le_no_bom, tensor_le_bom))
            self.assertTrue(torch.equal(tensor_le_no_bom, tensor_be_bom))
            self.assertFalse(torch.equal(tensor_be_no_bom, tensor_le_bom))
            self.assertFalse(torch.equal(tensor_be_no_bom, tensor_be_bom))
        else:
            self.assertFalse(torch.equal(tensor_le_no_bom, tensor_le_bom))
            self.assertFalse(torch.equal(tensor_le_no_bom, tensor_be_bom))
            self.assertTrue(torch.equal(tensor_be_no_bom, tensor_le_bom))
            self.assertTrue(torch.equal(tensor_be_no_bom, tensor_be_bom))

    def test_serialization_load_bom_data_cfloat(self):
        # 1. Generated on LE system using following commands:
        #
        # import torch
        #
        # x = torch.randn(2,2, dtype=torch.cfloat)
        #
        # torch.save(x, "tensor.cfloat.LE.pt", _disable_byteorder_record=True)
        # torch.save(x, "tensor.cfloat.LE.BOM.pt")
        #
        # print(x)
        #
        # 2. After that it is resaved on BE system with following commands:
        #
        # import torch
        #
        # x = torch.load('tensor.cfloat.LE.BOM.pt')
        #
        # torch.save(x, 'tensor.cfloat.BE.pt', _disable_byteorder_record=True)
        # torch.save(x, 'tensor.cfloat.BE.BOM.pt')
        #
        # print(x)
        #
        # Following commands and a bit of manual work were used to produce python bytes from resulting files:
        #
        # file = open('filename', 'rb')
        # data = file.read()
        # file.close()
        # print("\n".join(textwrap.wrap(str(data), 80)))
        #
        # BOM in this context is used as Byte Order Mark.
        #
        data_le_no_bom = (b'PK\x03\x04\x00\x00\x08\x08\x00\x00\x00\x00\x00\x00\x00\x00\x00\x00\x00\x00\x00'
                          b'\x00\x00\x00\x00\x00\x12\x00\x10\x00tensor.le/data.pklFB\x0c\x00ZZZZZZZZZZZZ\x80'
                          b'\x02ctorch._utils\n_rebuild_tensor_v2\nq\x00((X\x07\x00\x00\x00storageq\x01ctorc'
                          b'h\nComplexFloatStorage\nq\x02X\x01\x00\x00\x000q\x03X\x03\x00\x00\x00cpuq\x04K\x04'
                          b'tq\x05QK\x00K\x02K\x02\x86q\x06K\x02K\x01\x86q\x07\x89ccollections\nOrderedDic'
                          b't\nq\x08)Rq\ttq\nRq\x0b.PK\x07\x08\xe4\x04T\xec\xa1\x00\x00\x00\xa1\x00\x00\x00P'
                          b'K\x03\x04\x00\x00\x08\x08\x00\x00\x00\x00\x00\x00\x00\x00\x00\x00\x00\x00\x00\x00'
                          b'\x00\x00\x00\x00\x10\x00!\x00tensor.le/data/0FB\x1d\x00ZZZZZZZZZZZZZZZZZZZZZZZZ'
                          b'ZZZZZ\x9e<5\xbe\x96\xd1\xf1=Q\xeaj\xbfiX\x02\xbfW`\xfe?+\xfd\x0c>;a\\\xbe.b\xe2>'
                          b'PK\x07\x08\xaa\x05\x14\x12 \x00\x00\x00 \x00\x00\x00PK\x03\x04\x00\x00\x08\x08\x00'
                          b'\x00\x00\x00\x00\x00\x00\x00\x00\x00\x00\x00\x00\x00\x00\x00\x00\x00\x11\x00!\x00'
                          b'tensor.le/versionFB\x1d\x00ZZZZZZZZZZZZZZZZZZZZZZZZZZZZZ3\nPK\x07\x08\xd1\x9e'
                          b'gU\x02\x00\x00\x00\x02\x00\x00\x00PK\x01\x02\x00\x00\x00\x00\x08\x08\x00\x00\x00'
                          b'\x00\x00\x00\xe4\x04T\xec\xa1\x00\x00\x00\xa1\x00\x00\x00\x12\x00\x00\x00\x00\x00'
                          b'\x00\x00\x00\x00\x00\x00\x00\x00\x00\x00\x00\x00tensor.le/data.pklPK\x01\x02\x00'
                          b'\x00\x00\x00\x08\x08\x00\x00\x00\x00\x00\x00\xaa\x05\x14\x12 \x00\x00\x00 \x00\x00'
                          b'\x00\x10\x00\x00\x00\x00\x00\x00\x00\x00\x00\x00\x00\x00\x00\xf1\x00\x00\x00t'
                          b'ensor.le/data/0PK\x01\x02\x00\x00\x00\x00\x08\x08\x00\x00\x00\x00\x00\x00\xd1\x9e'
                          b'gU\x02\x00\x00\x00\x02\x00\x00\x00\x11\x00\x00\x00\x00\x00\x00\x00\x00\x00\x00\x00'
                          b'\x00\x00p\x01\x00\x00tensor.le/versionPK\x06\x06,\x00\x00\x00\x00\x00\x00\x00'
                          b'\x1e\x03-\x00\x00\x00\x00\x00\x00\x00\x00\x00\x03\x00\x00\x00\x00\x00\x00\x00\x03'
                          b'\x00\x00\x00\x00\x00\x00\x00\xbd\x00\x00\x00\x00\x00\x00\x00\xd2\x01\x00\x00\x00'
                          b'\x00\x00\x00PK\x06\x07\x00\x00\x00\x00\x8f\x02\x00\x00\x00\x00\x00\x00\x01\x00\x00'
                          b'\x00PK\x05\x06\x00\x00\x00\x00\x03\x00\x03\x00\xbd\x00\x00\x00\xd2\x01\x00\x00'
                          b'\x00\x00')

        data_le_bom = (b'PK\x03\x04\x00\x00\x08\x08\x00\x00\x00\x00\x00\x00\x00\x00\x00\x00\x00\x00\x00'
                       b'\x00\x00\x00\x00\x00\x12\x00\x10\x00tensor.le/data.pklFB\x0c\x00ZZZZZZZZZZZZ\x80'
                       b'\x02ctorch._utils\n_rebuild_tensor_v2\nq\x00((X\x07\x00\x00\x00storageq\x01ctorc'
                       b'h\nComplexFloatStorage\nq\x02X\x01\x00\x00\x000q\x03X\x03\x00\x00\x00cpuq\x04K\x04'
                       b'tq\x05QK\x00K\x02K\x02\x86q\x06K\x02K\x01\x86q\x07\x89ccollections\nOrderedDic'
                       b't\nq\x08)Rq\ttq\nRq\x0b.PK\x07\x08\xe4\x04T\xec\xa1\x00\x00\x00\xa1\x00\x00\x00P'
                       b'K\x03\x04\x00\x00\x08\x08\x00\x00\x00\x00\x00\x00\x00\x00\x00\x00\x00\x00\x00\x00'
                       b'\x00\x00\x00\x00\x13\x00\x1e\x00tensor.le/byteorderFB\x1a\x00ZZZZZZZZZZZZZZZZZZ'
                       b'ZZZZZZZZlittlePK\x07\x08\x85=\xe3\x19\x06\x00\x00\x00\x06\x00\x00\x00PK\x03\x04\x00'
                       b'\x00\x08\x08\x00\x00\x00\x00\x00\x00\x00\x00\x00\x00\x00\x00\x00\x00\x00\x00\x00'
                       b'\x00\x10\x00<\x00tensor.le/data/0FB8\x00ZZZZZZZZZZZZZZZZZZZZZZZZZZZZZZZZZZZZZ'
                       b'ZZZZZZZZZZZZZZZZZZZ\x9e<5\xbe\x96\xd1\xf1=Q\xeaj\xbfiX\x02\xbfW`\xfe?+\xfd\x0c>;'
                       b'a\\\xbe.b\xe2>PK\x07\x08\xaa\x05\x14\x12 \x00\x00\x00 \x00\x00\x00PK\x03\x04\x00'
                       b'\x00\x08\x08\x00\x00\x00\x00\x00\x00\x00\x00\x00\x00\x00\x00\x00\x00\x00\x00\x00'
                       b'\x00\x11\x00!\x00tensor.le/versionFB\x1d\x00ZZZZZZZZZZZZZZZZZZZZZZZZZZZZZ3\nPK\x07'
                       b'\x08\xd1\x9egU\x02\x00\x00\x00\x02\x00\x00\x00PK\x01\x02\x00\x00\x00\x00\x08\x08'
                       b'\x00\x00\x00\x00\x00\x00\xe4\x04T\xec\xa1\x00\x00\x00\xa1\x00\x00\x00\x12\x00\x00'
                       b'\x00\x00\x00\x00\x00\x00\x00\x00\x00\x00\x00\x00\x00\x00\x00tensor.le/data.pk'
                       b'lPK\x01\x02\x00\x00\x00\x00\x08\x08\x00\x00\x00\x00\x00\x00\x85=\xe3\x19\x06\x00'
                       b'\x00\x00\x06\x00\x00\x00\x13\x00\x00\x00\x00\x00\x00\x00\x00\x00\x00\x00\x00\x00'
                       b'\xf1\x00\x00\x00tensor.le/byteorderPK\x01\x02\x00\x00\x00\x00\x08\x08\x00\x00\x00'
                       b'\x00\x00\x00\xaa\x05\x14\x12 \x00\x00\x00 \x00\x00\x00\x10\x00\x00\x00\x00\x00\x00'
                       b'\x00\x00\x00\x00\x00\x00\x00V\x01\x00\x00tensor.le/data/0PK\x01\x02\x00\x00\x00'
                       b'\x00\x08\x08\x00\x00\x00\x00\x00\x00\xd1\x9egU\x02\x00\x00\x00\x02\x00\x00\x00'
                       b'\x11\x00\x00\x00\x00\x00\x00\x00\x00\x00\x00\x00\x00\x00\xf0\x01\x00\x00tensor.l'
                       b'e/versionPK\x06\x06,\x00\x00\x00\x00\x00\x00\x00\x1e\x03-\x00\x00\x00\x00\x00\x00'
                       b'\x00\x00\x00\x04\x00\x00\x00\x00\x00\x00\x00\x04\x00\x00\x00\x00\x00\x00\x00\xfe'
                       b'\x00\x00\x00\x00\x00\x00\x00R\x02\x00\x00\x00\x00\x00\x00PK\x06\x07\x00\x00\x00'
                       b'\x00P\x03\x00\x00\x00\x00\x00\x00\x01\x00\x00\x00PK\x05\x06\x00\x00\x00\x00\x04\x00'
                       b'\x04\x00\xfe\x00\x00\x00R\x02\x00\x00\x00\x00')

        data_be_no_bom = (b'PK\x03\x04\x00\x00\x08\x08\x00\x00\x00\x00\x00\x00\x00\x00\x00\x00\x00\x00\x00'
                          b'\x00\x00\x00\x00\x00\x12\x00\x10\x00tensor.be/data.pklFB\x0c\x00ZZZZZZZZZZZZ\x80'
                          b'\x02ctorch._utils\n_rebuild_tensor_v2\nq\x00((X\x07\x00\x00\x00storageq\x01ctorc'
                          b'h\nComplexFloatStorage\nq\x02X\x01\x00\x00\x000q\x03X\x03\x00\x00\x00cpuq\x04K\x04'
                          b'tq\x05QK\x00K\x02K\x02\x86q\x06K\x02K\x01\x86q\x07\x89ccollections\nOrderedDic'
                          b't\nq\x08)Rq\ttq\nRq\x0b.PK\x07\x08\xe4\x04T\xec\xa1\x00\x00\x00\xa1\x00\x00\x00P'
                          b'K\x03\x04\x00\x00\x08\x08\x00\x00\x00\x00\x00\x00\x00\x00\x00\x00\x00\x00\x00\x00'
                          b'\x00\x00\x00\x00\x10\x00!\x00tensor.be/data/0FB\x1d\x00ZZZZZZZZZZZZZZZZZZZZZZZZ'
                          b'ZZZZZ\xbe5<\x9e=\xf1\xd1\x96\xbfj\xeaQ\xbf\x02Xi?\xfe`W>\x0c\xfd+\xbe\\a;>\xe2b.'
                          b'PK\x07\x08\xe0\x07\xaa8 \x00\x00\x00 \x00\x00\x00PK\x03\x04\x00\x00\x08\x08\x00\x00'
                          b'\x00\x00\x00\x00\x00\x00\x00\x00\x00\x00\x00\x00\x00\x00\x00\x00\x11\x00!\x00'
                          b'tensor.be/versionFB\x1d\x00ZZZZZZZZZZZZZZZZZZZZZZZZZZZZZ3\nPK\x07\x08\xd1\x9egU\x02'
                          b'\x00\x00\x00\x02\x00\x00\x00PK\x01\x02\x00\x00\x00\x00\x08\x08\x00\x00\x00\x00'
                          b'\x00\x00\xe4\x04T\xec\xa1\x00\x00\x00\xa1\x00\x00\x00\x12\x00\x00\x00\x00\x00\x00'
                          b'\x00\x00\x00\x00\x00\x00\x00\x00\x00\x00\x00tensor.be/data.pklPK\x01\x02\x00\x00'
                          b'\x00\x00\x08\x08\x00\x00\x00\x00\x00\x00\xe0\x07\xaa8 \x00\x00\x00 \x00\x00\x00'
                          b'\x10\x00\x00\x00\x00\x00\x00\x00\x00\x00\x00\x00\x00\x00\xf1\x00\x00\x00tensor.'
                          b'be/data/0PK\x01\x02\x00\x00\x00\x00\x08\x08\x00\x00\x00\x00\x00\x00\xd1\x9egU\x02'
                          b'\x00\x00\x00\x02\x00\x00\x00\x11\x00\x00\x00\x00\x00\x00\x00\x00\x00\x00\x00\x00'
                          b'\x00p\x01\x00\x00tensor.be/versionPK\x06\x06,\x00\x00\x00\x00\x00\x00\x00\x1e\x03'
                          b'-\x00\x00\x00\x00\x00\x00\x00\x00\x00\x03\x00\x00\x00\x00\x00\x00\x00\x03\x00\x00'
                          b'\x00\x00\x00\x00\x00\xbd\x00\x00\x00\x00\x00\x00\x00\xd2\x01\x00\x00\x00\x00\x00'
                          b'\x00PK\x06\x07\x00\x00\x00\x00\x8f\x02\x00\x00\x00\x00\x00\x00\x01\x00\x00\x00'
                          b'PK\x05\x06\x00\x00\x00\x00\x03\x00\x03\x00\xbd\x00\x00\x00\xd2\x01\x00\x00\x00\x00')

        data_be_bom = (b'PK\x03\x04\x00\x00\x08\x08\x00\x00\x00\x00\x00\x00\x00\x00\x00\x00\x00\x00\x00'
                       b'\x00\x00\x00\x00\x00\x12\x00\x10\x00tensor.be/data.pklFB\x0c\x00ZZZZZZZZZZZZ\x80'
                       b'\x02ctorch._utils\n_rebuild_tensor_v2\nq\x00((X\x07\x00\x00\x00storageq\x01ctorc'
                       b'h\nComplexFloatStorage\nq\x02X\x01\x00\x00\x000q\x03X\x03\x00\x00\x00cpuq\x04K\x04'
                       b'tq\x05QK\x00K\x02K\x02\x86q\x06K\x02K\x01\x86q\x07\x89ccollections\nOrderedDic'
                       b't\nq\x08)Rq\ttq\nRq\x0b.PK\x07\x08\xe4\x04T\xec\xa1\x00\x00\x00\xa1\x00\x00\x00P'
                       b'K\x03\x04\x00\x00\x08\x08\x00\x00\x00\x00\x00\x00\x00\x00\x00\x00\x00\x00\x00\x00'
                       b'\x00\x00\x00\x00\x13\x00\x1e\x00tensor.be/byteorderFB\x1a\x00ZZZZZZZZZZZZZZZZZZ'
                       b'ZZZZZZZZbigPK\x07\x08I\xe2\xfb\xd3\x03\x00\x00\x00\x03\x00\x00\x00PK\x03\x04\x00'
                       b'\x00\x08\x08\x00\x00\x00\x00\x00\x00\x00\x00\x00\x00\x00\x00\x00\x00\x00\x00\x00'
                       b'\x00\x10\x00?\x00tensor.be/data/0FB;\x00ZZZZZZZZZZZZZZZZZZZZZZZZZZZZZZZZZZZZZZZZ'
                       b'ZZZZZZZZZZZZZZZZZZZ\xbe5<\x9e=\xf1\xd1\x96\xbfj\xeaQ\xbf\x02Xi?\xfe`W>\x0c\xfd+\xbe'
                       b'\\a;>\xe2b.PK\x07\x08\xe0\x07\xaa8 \x00\x00\x00 \x00\x00\x00PK\x03\x04\x00\x00'
                       b'\x08\x08\x00\x00\x00\x00\x00\x00\x00\x00\x00\x00\x00\x00\x00\x00\x00\x00\x00\x00'
                       b'\x11\x00!\x00tensor.be/versionFB\x1d\x00ZZZZZZZZZZZZZZZZZZZZZZZZZZZZZ3\nPK\x07\x08'
                       b'\xd1\x9egU\x02\x00\x00\x00\x02\x00\x00\x00PK\x01\x02\x00\x00\x00\x00\x08\x08\x00'
                       b'\x00\x00\x00\x00\x00\xe4\x04T\xec\xa1\x00\x00\x00\xa1\x00\x00\x00\x12\x00\x00'
                       b'\x00\x00\x00\x00\x00\x00\x00\x00\x00\x00\x00\x00\x00\x00\x00tensor.be/data.pklPK'
                       b'\x01\x02\x00\x00\x00\x00\x08\x08\x00\x00\x00\x00\x00\x00I\xe2\xfb\xd3\x03\x00\x00'
                       b'\x00\x03\x00\x00\x00\x13\x00\x00\x00\x00\x00\x00\x00\x00\x00\x00\x00\x00\x00\xf1'
                       b'\x00\x00\x00tensor.be/byteorderPK\x01\x02\x00\x00\x00\x00\x08\x08\x00\x00\x00\x00'
                       b'\x00\x00\xe0\x07\xaa8 \x00\x00\x00 \x00\x00\x00\x10\x00\x00\x00\x00\x00\x00\x00'
                       b'\x00\x00\x00\x00\x00\x00S\x01\x00\x00tensor.be/data/0PK\x01\x02\x00\x00\x00\x00'
                       b'\x08\x08\x00\x00\x00\x00\x00\x00\xd1\x9egU\x02\x00\x00\x00\x02\x00\x00\x00\x11\x00'
                       b'\x00\x00\x00\x00\x00\x00\x00\x00\x00\x00\x00\x00\xf0\x01\x00\x00tensor.be/vers'
                       b'ionPK\x06\x06,\x00\x00\x00\x00\x00\x00\x00\x1e\x03-\x00\x00\x00\x00\x00\x00\x00\x00'
                       b'\x00\x04\x00\x00\x00\x00\x00\x00\x00\x04\x00\x00\x00\x00\x00\x00\x00\xfe\x00\x00'
                       b'\x00\x00\x00\x00\x00R\x02\x00\x00\x00\x00\x00\x00PK\x06\x07\x00\x00\x00\x00P\x03'
                       b'\x00\x00\x00\x00\x00\x00\x01\x00\x00\x00PK\x05\x06\x00\x00\x00\x00\x04\x00\x04'
                       b'\x00\xfe\x00\x00\x00R\x02\x00\x00\x00\x00')

        current_load_endian = get_default_load_endianness()

        buf_le_no_bom = io.BytesIO(data_le_no_bom)
        buf_le_bom = io.BytesIO(data_le_bom)
        buf_be_no_bom = io.BytesIO(data_be_no_bom)
        buf_be_bom = io.BytesIO(data_be_bom)

        try:
            set_default_load_endianness(LoadEndianness.NATIVE)
            tensor_le_no_bom = torch.load(buf_le_no_bom)
            tensor_be_no_bom = torch.load(buf_be_no_bom)
        finally:
            set_default_load_endianness(current_load_endian)

        tensor_le_bom = torch.load(buf_le_bom)
        tensor_be_bom = torch.load(buf_be_bom)

        buf_le_no_bom.seek(0)
        buf_be_no_bom.seek(0)

        try:
            set_default_load_endianness(LoadEndianness.LITTLE)
            tensor_le_no_bom_little = torch.load(buf_le_no_bom)
            tensor_be_no_bom_little = torch.load(buf_be_no_bom)
        finally:
            set_default_load_endianness(current_load_endian)

        buf_le_no_bom.seek(0)
        buf_be_no_bom.seek(0)

        try:
            set_default_load_endianness(LoadEndianness.BIG)
            tensor_le_no_bom_big = torch.load(buf_le_no_bom)
            tensor_be_no_bom_big = torch.load(buf_be_no_bom)
        finally:
            set_default_load_endianness(current_load_endian)

        self.assertTrue(torch.equal(tensor_le_bom, tensor_be_bom))
        self.assertFalse(torch.equal(tensor_le_no_bom, tensor_be_no_bom))
        self.assertTrue(torch.equal(tensor_le_no_bom_little, tensor_le_bom))
        self.assertFalse(torch.equal(tensor_be_no_bom_little, tensor_be_bom))
        self.assertFalse(torch.equal(tensor_le_no_bom_big, tensor_le_bom))
        self.assertTrue(torch.equal(tensor_be_no_bom_big, tensor_be_bom))

        if (sys.byteorder == 'little'):
            self.assertTrue(torch.equal(tensor_le_no_bom, tensor_le_bom))
            self.assertTrue(torch.equal(tensor_le_no_bom, tensor_be_bom))
            self.assertFalse(torch.equal(tensor_be_no_bom, tensor_le_bom))
            self.assertFalse(torch.equal(tensor_be_no_bom, tensor_be_bom))
        else:
            self.assertFalse(torch.equal(tensor_le_no_bom, tensor_le_bom))
            self.assertFalse(torch.equal(tensor_le_no_bom, tensor_be_bom))
            self.assertTrue(torch.equal(tensor_be_no_bom, tensor_le_bom))
            self.assertTrue(torch.equal(tensor_be_no_bom, tensor_be_bom))

    @unittest.skipIf(platform.machine() != 's390x', "s390x-specific test")
    def test_serialization_warning_s390x(self):
        data_be_no_bom = (b'PK\x03\x04\x00\x00\x08\x08\x00\x00\x00\x00\x00\x00\x00\x00\x00\x00\x00\x00\x00'
                          b'\x00\x00\x00\x00\x00\x19\x00\t\x00tensor.double.BE/data.pklFB\x05\x00ZZZZZ\x80\x02'
                          b'ctorch._utils\n_rebuild_tensor_v2\nq\x00((X\x07\x00\x00\x00storageq\x01ctorch\n'
                          b'DoubleStorage\nq\x02X\x01\x00\x00\x000q\x03X\x03\x00\x00\x00cpuq\x04K\x04tq\x05'
                          b'QK\x00K\x02K\x02\x86q\x06K\x02K\x01\x86q\x07\x89ccollections\nOrderedDict\nq\x08'
                          b')Rq\ttq\nRq\x0b.PK\x07\x08S\xd3\xba&\x9b\x00\x00\x00\x9b\x00\x00\x00PK\x03\x04\x00'
                          b'\x00\x08\x08\x00\x00\x00\x00\x00\x00\x00\x00\x00\x00\x00\x00\x00\x00\x00\x00\x00'
                          b'\x00\x17\x00 \x00tensor.double.BE/data/0FB\x1c\x00ZZZZZZZZZZZZZZZZZZZZZZZZZZZZ'
                          b'?\xc9^|\xff\xa4v\x97\xbf\xe9\xb0\x8dP\x8c\xbc\xce\xbf\xd3\xdb\xb7[\xef\x0e\xdc?\xde'
                          b'\x00\xf9Q\x08\xb14PK\x07\x083@\x82/ \x00\x00\x00 \x00\x00\x00PK\x03\x04\x00\x00'
                          b'\x08\x08\x00\x00\x00\x00\x00\x00\x00\x00\x00\x00\x00\x00\x00\x00\x00\x00\x00\x00'
                          b'\x18\x00\x1a\x00tensor.double.BE/versionFB\x16\x00ZZZZZZZZZZZZZZZZZZZZZZ3\nPK\x07'
                          b'\x08\xd1\x9egU\x02\x00\x00\x00\x02\x00\x00\x00PK\x01\x02\x00\x00\x00\x00\x08\x08'
                          b'\x00\x00\x00\x00\x00\x00S\xd3\xba&\x9b\x00\x00\x00\x9b\x00\x00\x00\x19\x00\x00'
                          b'\x00\x00\x00\x00\x00\x00\x00\x00\x00\x00\x00\x00\x00\x00\x00tensor.double.BE/da'
                          b'ta.pklPK\x01\x02\x00\x00\x00\x00\x08\x08\x00\x00\x00\x00\x00\x003@\x82/ '
                          b'\x00\x00\x00 \x00\x00\x00\x17\x00\x00\x00\x00\x00\x00\x00\x00\x00\x00\x00\x00\x00'
                          b'\xeb\x00\x00\x00tensor.double.BE/data/0PK\x01\x02\x00\x00\x00\x00\x08\x08\x00\x00'
                          b'\x00\x00\x00\x00\xd1\x9egU\x02\x00\x00\x00\x02\x00\x00\x00\x18\x00\x00\x00\x00'
                          b'\x00\x00\x00\x00\x00\x00\x00\x00\x00p\x01\x00\x00tensor.double.BE/versionPK\x06\x06'
                          b',\x00\x00\x00\x00\x00\x00\x00\x1e\x03-\x00\x00\x00\x00\x00\x00\x00\x00\x00\x03'
                          b'\x00\x00\x00\x00\x00\x00\x00\x03\x00\x00\x00\x00\x00\x00\x00\xd2\x00\x00\x00\x00'
                          b'\x00\x00\x00\xd2\x01\x00\x00\x00\x00\x00\x00PK\x06\x07\x00\x00\x00\x00\xa4\x02\x00'
                          b'\x00\x00\x00\x00\x00\x01\x00\x00\x00PK\x05\x06\x00\x00\x00\x00\x03\x00\x03\x00'
                          b'\xd2\x00\x00\x00\xd2\x01\x00\x00\x00\x00')

        current_load_endian = get_default_load_endianness()

        buf_be_no_bom = io.BytesIO(data_be_no_bom)

        try:
            set_default_load_endianness(None)
            with self.assertWarnsRegex(UserWarning, "The default load endianness for checkpoints "
                                       "without a byteorder mark on big endian machines "
                                       "was changed from 'native' to 'little' endian"):
                tensor_be_no_bom = torch.load(buf_be_no_bom)
        finally:
            set_default_load_endianness(current_load_endian)

    @parametrize('path_type', (str, Path))
    @parametrize('weights_only', (True, False))
    @unittest.skipIf(IS_WINDOWS, "NamedTemporaryFile on windows")
    def test_serialization_mmap_loading_options(self, weights_only, path_type):
        class DummyModel(torch.nn.Module):
            def __init__(self) -> None:
                super().__init__()
                self.fc1 = torch.nn.Linear(3, 1024)
                self.fc2 = torch.nn.Linear(1024, 5)

            def forward(self, input):
                return self.fc2(self.fc1(input))

        with TemporaryFileName() as f:
            f = path_type(f)
            state_dict = DummyModel().state_dict()
            torch.save(state_dict, f)
            result = torch.load(f, mmap=True, weights_only=weights_only)
            result_non_mmap = torch.load(f, mmap=False, weights_only=weights_only)

        model_mmap_state_dict = DummyModel()
        model_mmap_state_dict.load_state_dict(result)
        model_non_mmap_state_dict = DummyModel()
        model_non_mmap_state_dict.load_state_dict(result_non_mmap)
        input = torch.randn(4, 3)
        self.assertEqual(model_mmap_state_dict(input), model_non_mmap_state_dict(input.clone()))

    @unittest.skipIf(not torch.cuda.is_available() or IS_WINDOWS,
                     "CUDA is unavailable or NamedTemporaryFile on Windows")
    def test_serialization_mmap_loading_with_map_location(self):
        class DummyModel(torch.nn.Module):
            def __init__(self) -> None:
                super().__init__()
                self.fc1 = torch.nn.Linear(3, 1024)
                self.fc2 = torch.nn.Linear(1024, 5)

            def forward(self, input):
                return self.fc2(self.fc1(input))

        # make sure mmap where tensors' location tags are not CPU does not crash
        # zipfile will first be mmap-ed on CPU and storages are extracted using
        # overall_storage[start_offset:end_offset] before running
        # _{device}_deserialize, which moves the storage to device
        with TemporaryFileName() as f:
            with torch.device('cuda'):
                m = DummyModel()
            state_dict = m.state_dict()
            torch.save(state_dict, f)
            result = torch.load(f, mmap=True)
            for v in result.values():
                self.assertTrue(v.is_cuda)

    def test_serialization_mmap_loading(self):
        if IS_WINDOWS:
            with self.assertRaisesRegex(RuntimeError, "Changing the default mmap options is currently not supported"):
                torch.serialization.set_default_mmap_options(2)
            return
        m = torch.nn.Linear(3, 5)
        sd = m.state_dict()
        with tempfile.NamedTemporaryFile() as f:
            torch.save(sd, f)
            # with MmapVisibility.MAP_PRIVATE, should not be able to modify file
            sd_loaded = torch.load(f.name, mmap=True, weights_only=True)
            sd_loaded['weight'][0][0] = 0
            sd_loaded2 = torch.load(f.name, mmap=True, weights_only=True)
            self.assertEqual(sd_loaded2['weight'], sd['weight'])
            # with MmapVisibility.MAP_SHARED, should be able to modify file
            torch.serialization.set_default_mmap_options(MAP_SHARED)
            try:
                sd_loaded = torch.load(f.name, mmap=True, weights_only=True)
                sd_loaded['weight'][0][0] = 0
                sd_loaded2 = torch.load(f.name, mmap=True, weights_only=True)
                self.assertNotEqual(sd_loaded2['weight'], sd['weight'])
                self.assertEqual(sd_loaded2['weight'][0][0].item(), 0)
                self.assertEqual(sd_loaded2['weight'], sd_loaded['weight'])
            finally:
                torch.serialization.set_default_mmap_options(MAP_PRIVATE)

    @unittest.skipIf(IS_WINDOWS, "mmap ctx doesn't work on Windows")
    def test_serialization_mmap_loading_ctx(self):
        sd = torch.nn.Linear(3, 5).state_dict()
        with tempfile.NamedTemporaryFile() as f:
            torch.save(sd, f)
            with torch.serialization.set_default_mmap_options(MAP_SHARED):
                sd_loaded = torch.load(f.name, mmap=True, weights_only=True)
                sd_loaded['weight'][0][0] = 0
                sd_loaded2 = torch.load(f.name, mmap=True, weights_only=True)
                self.assertNotEqual(sd_loaded2['weight'], sd['weight'])
                self.assertEqual(sd_loaded2['weight'][0][0].item(), 0)
                self.assertEqual(sd_loaded2['weight'], sd_loaded['weight'])
            self.assertTrue(torch.serialization.get_default_mmap_options() == MAP_PRIVATE)

    @parametrize('dtype',
                 (torch.float8_e5m2, torch.float8_e4m3fn, torch.complex32, torch.uint16, torch.uint32, torch.uint64))
    @parametrize('weights_only', (True, False))
    def test_serialization_dtype(self, dtype, weights_only):
        """ Tests that newer dtypes can be serialized using `_rebuild_tensor_v3` """
        with tempfile.NamedTemporaryFile() as f:
            x = torch.arange(0.0, 100.0).to(dtype=dtype)
            torch.save({'x': x, 'even': x[0::2], 'odd': x[1::2]}, f)
            f.seek(0)
            y = torch.load(f, weights_only=weights_only)
            self.assertEqual(y['x'], x)
            # Check that views are actually views
            if dtype.is_signed:
                val1, val2, check_dtype = 0.25, -0.25, torch.float32
            else:
                val1, val2, check_dtype = 1, 2, torch.int64
            y['odd'][0] = torch.tensor(val1, dtype=dtype)
            y['even'][0] = torch.tensor(val2, dtype=dtype)
            self.assertEqual(y['x'][:2].to(dtype=check_dtype), torch.tensor([val2, val1]))

    @parametrize('byte_literals', (b'byte', bytearray(b'bytearray')))
    @parametrize('weights_only', (True, False))
    def test_serialization_byte_literal(self, byte_literals, weights_only):
        """ Tests that byte literal can be serialized.
        See: https://github.com/pytorch/pytorch/issues/133163"""
        with tempfile.NamedTemporaryFile() as f:
            torch.save(byte_literals, f)
            f.seek(0)
            y = torch.load(f, weights_only=weights_only)
            self.assertEqual(y, byte_literals)

    @parametrize('filename', (True, False))
    @unittest.skipIf(IS_WINDOWS, "NamedTemporaryFile on windows")
    @unittest.skipIf(IS_FBCODE, "miniz version differs between fbcode and oss")
    def test_filewriter_metadata_writing(self, filename):
        sd = torch.nn.Linear(3, 5).state_dict()
        weight_nbytes = sd['weight'].untyped_storage().nbytes()
        bias_nbytes = sd['bias'].untyped_storage().nbytes()
        # TemporaryFileName will give a string
        # NamedTemporaryFile will be treated as a buffer
        file_creation_func = TemporaryFileName if filename else tempfile.NamedTemporaryFile

        with file_creation_func() as f, file_creation_func() as g:
            # save state_dict in f
            torch.save(sd, f)
            if not filename:
                f.seek(0)
            # extract 'data.pkl' for use in our fake checkpoint
            with torch.serialization._open_file_like(f, 'rb') as opened_file:
                with torch.serialization._open_zipfile_reader(opened_file) as zip_file:
                    data_file = io.BytesIO(zip_file.get_record('data.pkl'))
                    data_0_offset = zip_file.get_record_offset('data/0')
                    data_1_offset = zip_file.get_record_offset('data/1')

            # write nulls for 'data/0' and 'data/1'
            with open(f if filename else f.name, 'rb+') as opened_f:
                opened_f.seek(data_0_offset)
                opened_f.write(b'0' * weight_nbytes)
                opened_f.seek(data_1_offset)
                opened_f.write(b'0' * bias_nbytes)

            with torch.serialization._open_zipfile_writer(g) as zip_file:
                data_value = data_file.getvalue()
                zip_file.write_record('data.pkl', data_value, len(data_value))
                zip_file.write_record('byteorder', sys.byteorder, len(sys.byteorder))
                # Only write metadata for storages
                zip_file.write_record_metadata('data/0', weight_nbytes)
                zip_file.write_record_metadata('data/1', bias_nbytes)

            if not filename:
                f.seek(0)
                g.seek(0)
            sd_loaded = torch.load(g)
            sd_loaded_ref = torch.load(f)
            self.assertEqual(sd_loaded, sd_loaded_ref)

    @parametrize("materialize_fake", (True, False))
    def test_skip_data_serialization(self, materialize_fake):
        # Create one tensor that uses each of the paths in __reduce_ex__ that should work
        t_device = "cuda" if torch.cuda.is_available() else "cpu"
        t_v2 = torch.randn(2, 3, device=t_device)
        t_v3 = torch.randn(2, 3, dtype=torch.complex32, device=t_device)
        i = torch.tensor([[0, 1, 1],
                          [2, 0, 2]])
        v = torch.tensor([3, 4, 5], dtype=torch.float32)
        if not materialize_fake:
            # FakeTensorConverter messes up sizes of i and v for the sparse tensor
            st = torch.sparse_coo_tensor(i, v, (2, 4))
        tt = TwoTensor(torch.randn(2, device=t_device), torch.randn(2, device=t_device))

        mode, converter = FakeTensorMode(), FakeTensorConverter()

        def fn(t):
            return converter.from_real_tensor(mode, t) if materialize_fake else t

        sd = {'t_v2': fn(t_v2), 't_v3': fn(t_v3), 'tt': fn(tt)}
        sd_expected = {
            't_v2': torch.zeros(2, 3, device=t_device),
            't_v3': torch.zeros(2, 3, dtype=torch.complex32, device=t_device),
            'tt': TwoTensor(torch.zeros(2, device=t_device), torch.zeros(2, device=t_device)),
        }

        if not materialize_fake:
            sd['st'] = st
            sd_expected['st'] = torch.sparse_coo_tensor(torch.zeros(2, 3), torch.zeros(3), (2, 4))

        with BytesIOContext() as f:
            with skip_data(materialize_fake_tensors=materialize_fake):
                torch.save(sd, f)
            f.seek(0)
            with safe_globals([TwoTensor]):
                sd_loaded = torch.load(f, weights_only=True)
            self.assertEqual(sd_loaded, sd_expected, exact_device=True)
            self.assertFalse(getattr(torch.serialization._serialization_tls, "materialize_fake_tensors", False))
            self.assertFalse(getattr(torch.serialization._serialization_tls, "skip_data", False))

        # Test that without materialize_fake_tensor, behavior for fake_tensors is not altered by ctx
        if not materialize_fake:
            ft = converter.from_real_tensor(mode, torch.randn(2, device=t_device))
            with self.assertRaisesRegex(
                AttributeError,
                "Can't (get|pickle) local object 'WeakValueDictionary.__init__.<locals>.remove'"
            ):
                with skip_data(), BytesIOContext() as f:
                    torch.save(ft, f)

    @parametrize("materialize_fake", (True, False))
    def test_skip_data_serialization_preserves_views(self, materialize_fake):
        ctx = FakeTensorMode if materialize_fake else contextlib.nullcontext
        with ctx():
            t = torch.randn(2, 3)
            t_view = t.view(-1)
            t_slice = t[1]
        sd = {'t': t, 't_view': t_view, 't_slice': t_slice}
        with BytesIOContext() as f:
            with skip_data(materialize_fake_tensors=materialize_fake):
                torch.save(sd, f)
            f.seek(0)
            sd_loaded = torch.load(f, weights_only=True)
            self.assertTrue(id(sd_loaded['t_view'].untyped_storage()) == id(sd_loaded['t'].untyped_storage()))
            self.assertTrue(id(sd_loaded['t_slice'].untyped_storage()) == id(sd_loaded['t'].untyped_storage()))

    def test_skip_data_serialization_error_cases(self):
        def _save_load(t):
            with BytesIOContext() as f:
                with skip_data():
                    torch.save(t, f)
                f.seek(0)
                torch.load(f, weights_only=True)

        nt = torch.nested.nested_tensor([torch.randn(2), torch.randn(3)])
        t = torch.randn(2, 3, device="meta")
        with self.assertRaisesRegex(RuntimeError, "Cannot serialize nested tensor under skip_data context manager"):
            _save_load(nt)

        with self.assertWarnsRegex(UserWarning, "meta device under skip_data context manager is a no-op"):
            _save_load(t)

        with self.assertRaisesRegex(RuntimeError, "Please call torch.load outside the skip_data context manager"):
            with skip_data(), BytesIOContext() as f:
                torch.save(torch.randn(2, 3), f)
                f.seek(0)
                torch.load(f, weights_only=True)

<<<<<<< HEAD
    @unittest.skipIf(IS_FBCODE, "miniz version differs between fbcode and oss")
    @parametrize("compute_crc32", (True, False))
    @parametrize("filename", (True, False))
    def test_crc32_options(self, compute_crc32, filename):
        # test both path and buffer case
        file_creation_func = TemporaryFileName if filename else tempfile.NamedTemporaryFile
        sd = torch.nn.Linear(3, 5).state_dict()
        with file_creation_func() as f:
            try:
                torch.serialization.set_crc32_options(compute_crc32)
                torch.save(sd, f)
                if not filename:
                    f.seek(0)
                sd_loaded = torch.load(f, weights_only=True)
                self.assertEqual(sd_loaded, sd)
            finally:
                torch.serialization.set_crc32_options(True)

            args = () if compute_crc32 else (zipfile.BadZipFile, "Bad CRC-32 for file")
            ctx = contextlib.nullcontext if compute_crc32 else self.assertRaisesRegex

            if not filename:
                f.seek(0)
            # zip_file.extractall() will raise BadZipFile if CRC32 is not populated
            # we use the context manager to check whether CRC32 was populated
            with ctx(*args), tempfile.TemporaryDirectory() as temp_dir:
                with zipfile.ZipFile(f) as zip_file:
                    zip_file.extractall(path=temp_dir)

    @parametrize("force_weights_only", (True, False))
    def test_weights_only_env_variables(self, force_weights_only):
        env_var = "TORCH_FORCE_WEIGHTS_ONLY_LOAD" if force_weights_only else "TORCH_FORCE_NO_WEIGHTS_ONLY_LOAD"
        args = (pickle.UnpicklingError, "Weights only load failed") if force_weights_only else ()
        ctx = self.assertRaisesRegex if force_weights_only else contextlib.nullcontext
        args2 = () if force_weights_only else (UserWarning, "overriding `weights_only=True`",)
        ctx2 = contextlib.nullcontext if force_weights_only else self.assertWarnsRegex
        m = torch.nn.Linear(3, 5)
        with TemporaryFileName() as f:
            torch.save(m, f)
            try:
                old_value = os.environ[env_var] if env_var in os.environ else None
                os.environ[env_var] = "1"
                with ctx(*args), ctx2(*args2):
                    m = torch.load(f, weights_only=not force_weights_only)
                with ctx(*args):
                    m = torch.load(f, weights_only=None)
            finally:
                if old_value is None:
                    del os.environ[env_var]
                else:
                    os.environ[env_var] = old_value

=======
>>>>>>> 30a0931c
    def run(self, *args, **kwargs):
        with serialization_method(use_zip=True):
            return super().run(*args, **kwargs)

class TestWrapperSubclass(torch.Tensor):
    elem: torch.Tensor
    __slots__ = ['elem', 'other']

    @staticmethod
    def __new__(cls, elem, *args, **kwargs):
        # The wrapping tensor (TestSubclass) is just a meta tensor, so it
        # doesn't hold any memory (meta tensor is generally the preferred type
        # of tensor you want to make a subclass from)...
        r = torch.Tensor._make_subclass(cls, elem.to('meta'), elem.requires_grad)
        # ...the real tensor is held as an element on the tensor.
        r.elem = elem
        return r

    def clone(self):
        return type(self)(self.elem.clone())


class TestGetStateSubclass(torch.Tensor):
    elem: torch.Tensor
    __slots__ = ['elem']

    @staticmethod
    def __new__(cls, elem, *args, **kwargs):
        # The wrapping tensor (TestSubclass) is just a meta tensor, so it
        # doesn't hold any memory (meta tensor is generally the preferred type
        # of tensor you want to make a subclass from)...
        r = torch.Tensor._make_subclass(cls, elem.to('meta'), elem.requires_grad)
        # ...the real tensor is held as an element on the tensor.
        r.elem = elem
        return r

    def __getstate__(self):
        return ("foo", getattr(self, "elem", None), self.__dict__)

    def __setstate__(self, state):
        marker, self.elem, self.__dict__ = state
        if not marker == "foo":
            raise RuntimeError("Invalid state for TestGetStateSubclass")
        self.reloaded = True


class TestEmptySubclass(torch.Tensor):
    ...


class TestSubclassSerialization(TestCase):
    def test_tensor_subclass_wrapper_serialization(self):
        wrapped_tensor = torch.rand(2)
        my_tensor = TestWrapperSubclass(wrapped_tensor)

        foo_val = "bar"
        my_tensor.foo = foo_val
        self.assertEqual(my_tensor.foo, foo_val)

        with BytesIOContext() as f:
            torch.save(my_tensor, f)
            f.seek(0)
            with safe_globals([TestWrapperSubclass]):
                new_tensor = torch.load(f)

        self.assertIsInstance(new_tensor, TestWrapperSubclass)
        self.assertEqual(new_tensor.elem, my_tensor.elem)
        self.assertEqual(new_tensor.foo, foo_val)

    def test_tensor_subclass_getstate_overwrite(self):
        wrapped_tensor = torch.rand(2)
        my_tensor = TestGetStateSubclass(wrapped_tensor)

        foo_val = "bar"
        my_tensor.foo = foo_val
        self.assertEqual(my_tensor.foo, foo_val)

        with BytesIOContext() as f:
            torch.save(my_tensor, f)
            f.seek(0)
            with safe_globals([TestGetStateSubclass]):
                new_tensor = torch.load(f)

        self.assertIsInstance(new_tensor, TestGetStateSubclass)
        self.assertEqual(new_tensor.elem, my_tensor.elem)
        self.assertEqual(new_tensor.foo, foo_val)
        self.assertTrue(new_tensor.reloaded)

    def test_tensor_subclass_deepcopy(self):
        wrapped_tensor = torch.rand(2)
        my_tensor = TestWrapperSubclass(wrapped_tensor)

        foo_val = "bar"
        my_tensor.foo = foo_val
        self.assertEqual(my_tensor.foo, foo_val)

        new_tensor = deepcopy(my_tensor)

        self.assertIsInstance(new_tensor, TestWrapperSubclass)
        self.assertEqual(new_tensor.elem, my_tensor.elem)
        self.assertEqual(new_tensor.foo, foo_val)

    @parametrize('requires_grad', (True, False))
    def test_cloned_deepcopy(self, requires_grad):
        my_tensor = torch.rand(2, requires_grad=requires_grad, device='meta')

        new_tensor = deepcopy(my_tensor)

        self.assertEqual(new_tensor.requires_grad, my_tensor.requires_grad)

    def test_empty_class_serialization(self):
        tensor = TestEmptySubclass([1.])
        # Ensures it runs fine
        tensor2 = copy.copy(tensor)

        with BytesIOContext() as f:
            torch.save(tensor, f)
            f.seek(0)
            with safe_globals([TestEmptySubclass]):
                tensor2 = torch.load(f)

        tensor = TestEmptySubclass()
        # Ensures it runs fine
        # Note that tensor.data_ptr() == 0 here
        tensor2 = copy.copy(tensor)

        with BytesIOContext() as f:
            torch.save(tensor, f)
            f.seek(0)
            with safe_globals([TestEmptySubclass]):
                tensor2 = torch.load(f)

    @skipIfTorchDynamo("name 'SYNTHETIC_LOCAL' is not defined")
    def test_safe_globals_for_weights_only(self):
        '''
        Tests import semantic for tensor subclass and the {add/get/clear}_safe_globals APIs
        '''
        t = TwoTensor(torch.randn(2, 3), torch.randn(2, 3))
        p = torch.nn.Parameter(t)
        sd = OrderedDict([('t', t), ('p', p)])

        with tempfile.NamedTemporaryFile() as f:
            torch.save(sd, f)

            # Loading tensor subclass with weights_only=True should fail
            # since tensor subclass is not in safe_globals
            with self.assertRaisesRegex(pickle.UnpicklingError,
                                        "Unsupported global: GLOBAL torch.testing._internal.two_tensor.TwoTensor"):
                f.seek(0)
                sd = torch.load(f, weights_only=True)

            # Loading tensor subclass should work if the class is marked safe
            f.seek(0)
            try:
                torch.serialization.add_safe_globals([TwoTensor])
                self.assertTrue(torch.serialization.get_safe_globals() == [TwoTensor])
                sd = torch.load(f, weights_only=True)
                self.assertEqual(sd['t'], t)
                self.assertEqual(sd['p'], p)

                # Should fail again when safe globals are cleared
                torch.serialization.clear_safe_globals()
                f.seek(0)
                with self.assertRaisesRegex(pickle.UnpicklingError,
                                            "Unsupported global: GLOBAL torch.testing._internal.two_tensor.TwoTensor"):
                    torch.load(f, weights_only=True)
            finally:
                torch.serialization.clear_safe_globals()

    def test_safe_globals_context_manager_weights_only(self):
        '''
        Tests safe_globals context manager
        '''
        t = TwoTensor(torch.randn(2, 3), torch.randn(2, 3))
        p = torch.nn.Parameter(t)
        sd = OrderedDict([('t', t), ('p', p)])

        try:
            torch.serialization.add_safe_globals([TestEmptySubclass])
            with tempfile.NamedTemporaryFile() as f:
                torch.save(sd, f)
                with safe_globals([TwoTensor]):
                    f.seek(0)
                    torch.load(f, weights_only=True)
                self.assertTrue(torch.serialization.get_safe_globals() == [TestEmptySubclass])
                f.seek(0)
                with self.assertRaisesRegex(pickle.UnpicklingError,
                                            "Unsupported global: GLOBAL torch.testing._internal.two_tensor.TwoTensor"):
                    torch.load(f, weights_only=True)
        finally:
            torch.serialization.clear_safe_globals()

    @unittest.skipIf(not torch.cuda.is_available(), "map_location loads to cuda")
    def test_tensor_subclass_map_location(self):
        t = TwoTensor(torch.randn(2, 3), torch.randn(2, 3))
        sd = {'t': t}

        with TemporaryFileName() as f:
            torch.save(sd, f)
            with safe_globals([TwoTensor]):
                sd_loaded = torch.load(f, map_location=torch.device('cuda:0'))
                self.assertTrue(sd_loaded['t'].device == torch.device('cuda:0'))
                self.assertTrue(sd_loaded['t'].a.device == torch.device('cuda:0'))
                self.assertTrue(sd_loaded['t'].b.device == torch.device('cuda:0'))
                # make sure map_location is not propagated over multiple torch.load calls
                sd_loaded = torch.load(f)
                self.assertTrue(sd_loaded['t'].device == torch.device('cpu'))
                self.assertTrue(sd_loaded['t'].a.device == torch.device('cpu'))
                self.assertTrue(sd_loaded['t'].b.device == torch.device('cpu'))


instantiate_device_type_tests(TestBothSerialization, globals())
instantiate_parametrized_tests(TestSubclassSerialization)
instantiate_parametrized_tests(TestOldSerialization)
instantiate_parametrized_tests(TestSerialization)

if __name__ == '__main__':
    run_tests()<|MERGE_RESOLUTION|>--- conflicted
+++ resolved
@@ -4308,36 +4308,6 @@
                 f.seek(0)
                 torch.load(f, weights_only=True)
 
-<<<<<<< HEAD
-    @unittest.skipIf(IS_FBCODE, "miniz version differs between fbcode and oss")
-    @parametrize("compute_crc32", (True, False))
-    @parametrize("filename", (True, False))
-    def test_crc32_options(self, compute_crc32, filename):
-        # test both path and buffer case
-        file_creation_func = TemporaryFileName if filename else tempfile.NamedTemporaryFile
-        sd = torch.nn.Linear(3, 5).state_dict()
-        with file_creation_func() as f:
-            try:
-                torch.serialization.set_crc32_options(compute_crc32)
-                torch.save(sd, f)
-                if not filename:
-                    f.seek(0)
-                sd_loaded = torch.load(f, weights_only=True)
-                self.assertEqual(sd_loaded, sd)
-            finally:
-                torch.serialization.set_crc32_options(True)
-
-            args = () if compute_crc32 else (zipfile.BadZipFile, "Bad CRC-32 for file")
-            ctx = contextlib.nullcontext if compute_crc32 else self.assertRaisesRegex
-
-            if not filename:
-                f.seek(0)
-            # zip_file.extractall() will raise BadZipFile if CRC32 is not populated
-            # we use the context manager to check whether CRC32 was populated
-            with ctx(*args), tempfile.TemporaryDirectory() as temp_dir:
-                with zipfile.ZipFile(f) as zip_file:
-                    zip_file.extractall(path=temp_dir)
-
     @parametrize("force_weights_only", (True, False))
     def test_weights_only_env_variables(self, force_weights_only):
         env_var = "TORCH_FORCE_WEIGHTS_ONLY_LOAD" if force_weights_only else "TORCH_FORCE_NO_WEIGHTS_ONLY_LOAD"
@@ -4361,8 +4331,6 @@
                 else:
                     os.environ[env_var] = old_value
 
-=======
->>>>>>> 30a0931c
     def run(self, *args, **kwargs):
         with serialization_method(use_zip=True):
             return super().run(*args, **kwargs)
