--- conflicted
+++ resolved
@@ -1488,14 +1488,6 @@
             lib.define("foo123(Tensor x) -> Tensor")
             lib.impl("foo123", lambda x: x.sin(), "CompositeImplicitAutograd")
 
-<<<<<<< HEAD
-            class Bar(torch.nn.Module):
-                def forward(self, x):
-                    return torch.ops.mylib.foo123(x)
-
-            _ = torch.export.export(Bar(), (x,))
-=======
->>>>>>> cbc4b5ec
         ops_registered_after = set(torch.ops.mylib)
         self.assertEqual(ops_registered_after, ops_registered_before)
 
@@ -4307,13 +4299,9 @@
             def forward(self, x):
                 return x.float()
 
-<<<<<<< HEAD
-        ep = export(Module(), (torch.tensor(1, dtype=torch.float),)).run_decompositions({})
-=======
         ep = export(Module(), (torch.tensor(1, dtype=torch.float),)).run_decompositions(
             {}
         )
->>>>>>> cbc4b5ec
         ops = []
         for node in ep.graph.nodes:
             if node.op == "call_function":
@@ -4332,13 +4320,9 @@
         with self.assertRaisesRegex(
             RuntimeError, "cannot mutate tensors with frozen storage"
         ):
-<<<<<<< HEAD
-            export(Module(), (torch.tensor(1, dtype=torch.float),)).run_decompositions({})
-=======
             export(Module(), (torch.tensor(1, dtype=torch.float),)).run_decompositions(
                 {}
             )
->>>>>>> cbc4b5ec
 
     def test_module(self):
         class MyLinear(torch.nn.Module):
@@ -4484,45 +4468,10 @@
 
         decomp_table = {**_decomp_table_to_post_autograd_aten(), **decomposition_table}
 
-<<<<<<< HEAD
-        ep = export(M(), (torch.randn(2, 2),)).run_decompositions(decomp_table)
-
-        # The difference seems fine because export_for_training catches const tensor little differently.
-        # Training IR produces:
-        # graph():
-        #     %c_lifted_tensor_0 : [num_users=1] = placeholder[target=c_lifted_tensor_0]
-        #     %x : [num_users=1] = placeholder[target=x]
-        #     %lift_fresh_copy : [num_users=1] = call_function[target=torch.ops.aten.lift_fresh_copy.default](args = (%c_lifted_tensor_0,), kwargs = {})
-        #     %detach_ : [num_users=1] = call_function[target=torch.ops.aten.detach_.default](args = (%lift_fresh_copy,), kwargs = {})
-        #     %_assert_async : [num_users=0] = call_function[target=torch.ops.aten._assert_async.msg](args = (%detach_, Fail), kwargs = {})
-        #     return (x,)
-        #
-        # Pre-dispatch functionalization produces:
-        # graph():
-        #     %c_lifted_tensor_0 : [num_users=1] = placeholder[target=c_lifted_tensor_0]
-        #     %x : [num_users=1] = placeholder[target=x]
-        #     %lift_fresh_copy : [num_users=1] = call_function[target=torch.ops.aten.lift_fresh_copy.default](args = (%c_lifted_tensor_0,), kwargs = {})
-        #     %detach : [num_users=1] = call_function[target=torch.ops.aten.detach.default](args = (%lift_fresh_copy,), kwargs = {})
-        #     %_assert_async : [num_users=0] = call_function[target=torch.ops.aten._assert_async.msg](args = (%detach, Fail), kwargs = {})
-        #     return (x,)
-        #
-        # Retracing:
-        # graph():
-        #     %c_lifted_tensor_0 : [num_users=1] = placeholder[target=c_lifted_tensor_0]
-        #     %x : [num_users=1] = placeholder[target=x]
-        #     %clone : [num_users=1] = call_function[target=torch.ops.aten.clone.default](args = (%c_lifted_tensor_0,), kwargs = {})
-        #     %detach : [num_users=1] = call_function[target=torch.ops.aten.detach.default](args = (%clone,), kwargs = {})
-        #     %_assert_async : [num_users=0] = call_function[target=torch.ops.aten._assert_async.msg](args = (%detach, Fail), kwargs = {})
-        #     return (x,)
-        # The difference comes from the fact that prim has registration for aten.detach while not for aten.detach_.
-        # The diference in retracing comes from the fact that we retrace at pre-dispatch level while the usual flow
-        # traces to post-dispatch.
-=======
         ep = export_for_training(M(), (torch.randn(2, 2),)).run_decompositions(
             decomp_table
         )
 
->>>>>>> cbc4b5ec
         self.assertExpectedInline(
             str(ep.graph_module.code).strip(),
             """\
@@ -5855,19 +5804,11 @@
                 return m(x) * x
 
         inps = (torch.randn(3, 3),)
-<<<<<<< HEAD
-        ep = export(M2(), inps).run_decompositions({})
-=======
         ep = export_for_training(M2(), inps).run_decompositions({})
->>>>>>> cbc4b5ec
         self.assertTrue(torch.allclose(ep.module()(*inps), M2()(*inps)))
 
         self.assertEqual(len(ep.state_dict), 0)
         self.assertEqual(len(ep.constants), 1)
-<<<<<<< HEAD
-
-=======
->>>>>>> cbc4b5ec
         self.assertExpectedInline(
             str(ep.graph).strip(),
             """\
@@ -5900,11 +5841,7 @@
 
         inps = (torch.randn(3, 3),)
         # Strict export segfaults (Issue #128109)
-<<<<<<< HEAD
-        ep = torch.export.export_for_training(M2(), inps, strict=False).run_decompositions({})
-=======
         ep = export_for_training(M2(), inps, strict=False).run_decompositions({})
->>>>>>> cbc4b5ec
         self.assertTrue(torch.allclose(ep.module()(*inps), M2()(*inps)))
 
         self.assertEqual(len(ep.state_dict), 0)
@@ -7576,11 +7513,7 @@
 
         inps = (torch.ones(5),)
 
-<<<<<<< HEAD
-        ep = torch.export.export_for_training(M(), inps).run_decompositions({})
-=======
         ep = export_for_training(M(), inps).run_decompositions({})
->>>>>>> cbc4b5ec
         self.assertExpectedInline(
             str(ep.graph_module.code.strip()),
             """\
@@ -9003,8 +8936,6 @@
         x = torch.randn(2, 4)
         y = torch.ones(4)
 
-<<<<<<< HEAD
-=======
         ep_for_training = torch.export.export_for_training(M(), (x, y))
         self.assertExpectedInline(
             normalize_gm(
@@ -9038,7 +8969,6 @@
 """,
         )
 
->>>>>>> cbc4b5ec
         ep = export(M(), (x, y)).run_decompositions({})
         export_res = ep.module()(x, y)
         ref_res = M()(x, y)
