# Owner(s): ["module: cuda"]

import contextlib
import ctypes
import gc
import json
import os
import pickle
import random
import subprocess
import sys
import tempfile
import threading
import unittest
import warnings
from copy import deepcopy
from itertools import product
from random import randint

import psutil

import torch
import torch.cuda
from torch import inf, nan
from torch.cuda._memory_viz import (
    _profile_to_snapshot,
    profile_plot,
    segment_plot,
    trace_plot,
)
from torch.testing._internal.autocast_test_lists import AutocastTestLists, TestAutocast
from torch.testing._internal.common_cuda import (
    _create_scaling_case,
    _get_torch_cuda_version,
    TEST_CUDNN,
    TEST_MULTIGPU,
)
from torch.testing._internal.common_device_type import (
    instantiate_device_type_tests,
    onlyCUDA,
    onlyNativeDeviceTypes,
)
from torch.testing._internal.common_optimizers import (
    _get_optim_inputs_including_global_cliquey_kwargs,
    optim_db,
    optims,
    TensorTracker,
)
from torch.testing._internal.common_utils import (
    EXPANDABLE_SEGMENTS,
    freeze_rng_state,
    gcIfJetson,
    get_cycles_per_ms,
    instantiate_parametrized_tests,
    IS_ARM64,
    IS_FBCODE,
    IS_JETSON,
    IS_LINUX,
    IS_SANDCASTLE,
    IS_WINDOWS,
    load_tests,
    NO_MULTIPROCESSING_SPAWN,
    parametrize,
    run_tests,
    serialTest,
    skipCUDAMemoryLeakCheckIf,
    skipCUDANonDefaultStreamIf,
    skipIfRocm,
    slowTest,
    subtest,
    TemporaryFileName,
    TEST_CUDA,
    TEST_CUDA_GRAPH,
    TEST_NUMPY,
    TEST_WITH_ROCM,
    TestCase,
)
from torch.utils.checkpoint import checkpoint_sequential
from torch.utils.viz._cycles import observe_tensor_cycles


# load_tests from common_utils is used to automatically filter tests for
# sharding on sandcastle. This line silences flake warnings
load_tests = load_tests

try:
    import torchvision.models  # noqa: F401
    from torchvision.models import resnet18  # noqa: F401

    HAS_TORCHVISION = True
except ImportError:
    HAS_TORCHVISION = False
skipIfNoTorchVision = unittest.skipIf(not HAS_TORCHVISION, "no torchvision")

TEST_CUDAMALLOCASYNC = TEST_CUDA and (
    torch.cuda.get_allocator_backend() == "cudaMallocAsync"
)
TEST_LARGE_TENSOR = TEST_CUDA
TEST_MEDIUM_TENSOR = TEST_CUDA
TEST_BF16 = False
TEST_PYNVML = not torch.cuda._HAS_PYNVML
if TEST_CUDA:
    TEST_LARGE_TENSOR = torch.cuda.get_device_properties(0).total_memory >= 12e9
    TEST_MEDIUM_TENSOR = torch.cuda.get_device_properties(0).total_memory >= 6e9
    TEST_BF16 = torch.cuda.is_bf16_supported()

_cycles_per_ms = None


@unittest.skipIf(not TEST_CUDA, "CUDA not available, skipping tests")
@torch.testing._internal.common_utils.markDynamoStrictTest
class TestCuda(TestCase):
    _do_cuda_memory_leak_check = True
    _do_cuda_non_default_stream = True
    FIFTY_MIL_CYCLES = 50000000

    def setUp(self):
        super().setUp()

    def tearDown(self):
        super().tearDown()

    @property
    def expandable_segments(self):
        return EXPANDABLE_SEGMENTS

    def test_pinned_memory_with_cudaregister(self):
        try:
            torch.cuda.memory._set_allocator_settings(
                "pinned_use_cuda_host_register:True,pinned_num_register_threads:8"
            )
            t = torch.ones(20)
            self.assertFalse(t.is_pinned())
            try:
                pinned_t = torch.ones(1 << 21).pin_memory()
                self.assertTrue(pinned_t.is_pinned())
                pinned_t = torch.ones(1 << 24).pin_memory()
                self.assertTrue(pinned_t.is_pinned())
            except RuntimeError as e:
                # Some GPUs don't support same address space on host and device side
                pass
        finally:
            torch.cuda.memory._set_allocator_settings(
                "pinned_use_cuda_host_register:False"
            )

    def test_pinned_memory_with_cudaregister_multithread(self):
        num_threads = 4
        threads = [
            threading.Thread(target=self.test_pinned_memory_with_cudaregister)
            for t in range(num_threads)
        ]
        for thread in threads:
            thread.start()
        for thread in threads:
            thread.join()

    def test_pinned_memory_empty_cache(self):
        try:
            for alloc_settings in (True, False):
                torch.cuda.memory._set_allocator_settings(
                    f"pinned_use_cuda_host_register:{alloc_settings}"
                )
                try:
                    t = torch.ones(1024 * 1024, pin_memory=True)
                    self.assertTrue(t.is_pinned())
                    del t
                    torch._C._host_emptyCache()
                except RuntimeError as e:
                    # Some GPUs don't support same address space on host and device side
                    pass
        finally:
            torch.cuda.memory._set_allocator_settings(
                "pinned_use_cuda_host_register:False"
            )

    def test_cudart_register(self):
        t = torch.ones(20)
        self.assertFalse(t.is_pinned())
        cudart = torch.cuda.cudart()
        r = cudart.cudaHostRegister(t.data_ptr(), t.numel() * t.element_size(), 0)
        self.assertEqual(r, 0)
        self.assertTrue(t.is_pinned())
        r = cudart.cudaHostUnregister(t.data_ptr())
        self.assertEqual(r, 0)
        self.assertFalse(t.is_pinned())

    def test_memory_allocation(self):
        gc.collect()
        torch.cuda.empty_cache()
        mem = None
        size = 1
        prev = 0
        try:
            prev = torch.cuda.memory_allocated()
            mem = torch.cuda.caching_allocator_alloc(size)
            self.assertGreater(torch.cuda.memory_allocated(), prev)
        finally:
            if mem is not None:
                torch.cuda.caching_allocator_delete(mem)
                self.assertEqual(torch.cuda.memory_allocated(), prev)

    def test_check_error(self):
        # Assert this call doesn't raise.
        torch.cuda.check_error(0)

        with self.assertRaisesRegex(
            torch.cuda.CudaError, "out of memory|hipErrorOutOfMemory"
        ):
            torch.cuda.check_error(2)

    def test_cuda_get_device_name(self):
        # Testing the behaviour with None as an argument
        current_device = torch.cuda.current_device()
        current_device_name = torch.cuda.get_device_name(current_device)
        device_name_None = torch.cuda.get_device_name(None)
        self.assertEqual(current_device_name, device_name_None)

        # Testing the behaviour for No argument
        device_name_no_argument = torch.cuda.get_device_name()
        self.assertEqual(current_device_name, device_name_no_argument)

    def test_cuda_get_device_capability(self):
        # Testing the behaviour with None as an argument
        current_device = torch.cuda.current_device()
        current_device_capability = torch.cuda.get_device_capability(current_device)
        device_capability_None = torch.cuda.get_device_capability(None)
        self.assertEqual(current_device_capability, device_capability_None)

        # Testing the behaviour for No argument
        device_capability_no_argument = torch.cuda.get_device_capability()
        self.assertEqual(current_device_capability, device_capability_no_argument)

    def test_cuda_get_device_properties(self):
        # Testing the behaviour with None as an argument
        current_device = torch.cuda.current_device()
        current_device_properties = torch.cuda.get_device_properties(current_device)
        device_properties_None = torch.cuda.get_device_properties(None)
        self.assertEqual(current_device_properties, device_properties_None)

        # Testing the behaviour for No argument
        device_properties_no_argument = torch.cuda.get_device_properties()
        self.assertEqual(current_device_properties, device_properties_no_argument)

    @unittest.skipIf(
        IS_JETSON, "oom reporting has issues on jetson igx due to partial nvml support"
    )
    def test_out_of_memory(self):
        tensor = torch.zeros(1024, device="cuda")

        oom_regex = (
            "would exceed allowed memory"
            if TEST_CUDAMALLOCASYNC
            else f"Tried to allocate 800000000.00 GiB. GPU {tensor.device.index} has a total capacity of"
        )
        with self.assertRaisesRegex(RuntimeError, oom_regex):
            torch.empty(1024 * 1024 * 1024 * 800000000, dtype=torch.int8, device="cuda")

        with self.assertRaisesRegex(
            RuntimeError, "Tried to allocate more than 1EB memory"
        ):
            torch.empty(
                1024 * 1024 * 1024 * 8000000000, dtype=torch.int8, device="cuda"
            )

        # ensure out of memory error doesn't disturb subsequent kernel
        tensor.fill_(1)
        self.assertTrue((tensor == 1).all())

    @unittest.skipIf(
        TEST_CUDAMALLOCASYNC or IS_JETSON, "Segmentation fault (core dumped)"
    )
    @serialTest()
    def test_out_of_memory_retry(self):
        torch.cuda.empty_cache()
        total_memory = torch.cuda.get_device_properties(0).total_memory
        oom_regex = (
            "would exceed allowed memory"
            if TEST_CUDAMALLOCASYNC
            else "Tried to allocate"
        )
        size = int(total_memory * 0.5)
        a = torch.empty(size, dtype=torch.int8, device="cuda")
        with self.assertRaisesRegex(RuntimeError, oom_regex):
            b = torch.empty(size, dtype=torch.int8, device="cuda")
        del a
        b = torch.empty(size, dtype=torch.int8, device="cuda")
        del b
        # We used a lot of memory here, clean up so we don't affect other tests too much
        torch.cuda.empty_cache()
        torch.cuda.reset_peak_memory_stats()

    @serialTest()
    def test_set_per_process_memory_fraction(self):
        # test invalid fraction value.
        with self.assertRaisesRegex(TypeError, "Invalid type"):
            torch.cuda.set_per_process_memory_fraction(1)
        with self.assertRaisesRegex(ValueError, "Invalid fraction value"):
            torch.cuda.set_per_process_memory_fraction(-0.1)
        with self.assertRaisesRegex(ValueError, "Invalid fraction value"):
            torch.cuda.set_per_process_memory_fraction(2.0)

        tensor = torch.zeros(1024, device="cuda")
        torch.cuda.empty_cache()
        total_memory = torch.cuda.get_device_properties(0).total_memory
        torch.cuda.set_per_process_memory_fraction(0.5, 0)

        # test 0.499 allocation is ok.
        application = int(total_memory * 0.499) - torch.cuda.max_memory_reserved()
        tmp_tensor = torch.empty(application, dtype=torch.int8, device="cuda")
        del tmp_tensor
        torch.cuda.empty_cache()

        application = int(total_memory * 0.5)
        # it will get OOM when try to allocate more than half memory.
        oom_regex = (
            "would exceed allowed memory" if TEST_CUDAMALLOCASYNC else "out of memory"
        )
        with self.assertRaisesRegex(RuntimeError, oom_regex):
            torch.empty(application, dtype=torch.int8, device="cuda")

        # ensure out of memory error doesn't disturb subsequent kernel
        tensor.fill_(1)
        self.assertTrue((tensor == 1).all())

    @unittest.skipIf(IS_FBCODE or IS_SANDCASTLE, "uuid attribute not yet available")
    def test_uuid(self):
        uuid = torch.cuda.get_device_properties(0).uuid
        self.assertEqual(len(str(uuid)), 36)  # xxxxxxxx-xxxx-xxxx-xxxx-xxxxxxxxxxxx
        self.assertEqual(len(uuid.bytes), 16)

    def test_copy_non_blocking(self):
        def _test_copy_non_blocking(a, b):
            event = torch.cuda.Event()
            a.copy_(b, non_blocking=True)
            event.record()
            event.synchronize()
            self.assertEqual(a, b)

        # 10MB copies
        x = torch.ones(10000000, dtype=torch.uint8).cuda()
        y = torch.zeros(10000000, dtype=torch.uint8).pin_memory()
        _test_copy_non_blocking(x, y)

        x = torch.zeros(10000000, dtype=torch.uint8).pin_memory()
        y = torch.ones(10000000, dtype=torch.uint8).cuda()
        _test_copy_non_blocking(x, y)

        # Test the case where the pinned data_ptr is not equal to the storage data_ptr.
        x_base = torch.zeros(10000000, dtype=torch.uint8).pin_memory()
        x = x_base[1:]
        self.assertTrue(x.is_pinned())
        self.assertTrue(x_base.is_pinned())
        self.assertNotEqual(x_base.data_ptr(), x.data_ptr())
        self.assertEqual(x_base.storage().data_ptr(), x.storage().data_ptr())
        y = torch.ones(10000000 - 1, dtype=torch.uint8).cuda()
        _test_copy_non_blocking(x, y)

    def test_copy_non_blocking_type_conversion(self):
        a = torch.ones(1, device="cuda")
        b = torch.zeros(1, device="cpu", pin_memory=True)
        c = torch.empty(1, device="cuda", dtype=torch.long)
        torch.cuda._sleep(int(100 * get_cycles_per_ms()))
        b.copy_(a, non_blocking=True)
        c.copy_(b, non_blocking=True)
        self.assertEqual(a, c, exact_dtype=False)

    @serialTest()
    def test_to_non_blocking(self):
        stream = torch.cuda.current_stream()

        def _test_to_non_blocking(a, non_blocking, dst):
            torch.cuda.synchronize()
            # Pushes an 0.1 second spin to stream so if the copy is non blocking,
            # stream will almost surely be active when we query().
            torch.cuda._sleep(int(100 * get_cycles_per_ms()))
            b = a.to(device=dst, non_blocking=non_blocking)
            self.assertEqual(stream.query(), not non_blocking)
            stream.synchronize()
            self.assertEqual(a, b)
            self.assertTrue(b.is_pinned() == (non_blocking and dst == "cpu"))

        for dst, try_non_blocking in product(("cuda", "cpu"), (True, False)):
            # Creates source on the opposite device from destination.
            src = torch.randn(
                1000000,
                device="cuda" if dst == "cpu" else "cpu",
                pin_memory=True if dst == "cuda" else False,
            )
            _test_to_non_blocking(src, try_non_blocking, dst)

    def test_to_cpu_blocking_by_default(self):
        src = torch.randn(1000000, device="cuda")
        torch.cuda.synchronize()
        torch.cuda._sleep(int(100 * get_cycles_per_ms()))
        dst = src.to(device="cpu")
        self.assertEqual(torch.cuda.current_stream().query(), True)
        self.assertEqual(src, dst)
        self.assertFalse(dst.is_pinned())

    def test_serialization_array_with_storage(self):
        x = torch.randn(5, 5).cuda()
        y = torch.IntTensor(2, 5).fill_(0).cuda()
        q = [x, y, x, y.storage()]
        with tempfile.NamedTemporaryFile() as f:
            torch.save(q, f)
            f.seek(0)
            q_copy = torch.load(f)
        self.assertEqual(q_copy, q, atol=0, rtol=0)
        q_copy[0].fill_(5)
        self.assertEqual(q_copy[0], q_copy[2], atol=0, rtol=0)
        self.assertTrue(isinstance(q_copy[0], torch.cuda.FloatTensor))
        self.assertTrue(isinstance(q_copy[1], torch.cuda.IntTensor))
        self.assertTrue(isinstance(q_copy[2], torch.cuda.FloatTensor))
        self.assertTrue(isinstance(q_copy[3], torch.storage.TypedStorage))
        self.assertTrue(isinstance(q_copy[3]._untyped_storage, torch.UntypedStorage))
        q_copy[1].fill_(10)
        self.assertEqual(q_copy[3], torch.cuda.IntStorage(10).fill_(10))

    @unittest.skipIf(
        TEST_CUDAMALLOCASYNC or TEST_WITH_ROCM, "temporarily disabled for async"
    )
    @unittest.skipIf(
        _get_torch_cuda_version() >= (12, 2),
        "skipped as explicit workspace allocation is removed",
    )
    def test_cublas_workspace_explicit_allocation(self):
        a = torch.randn(7, 7, device="cuda", requires_grad=False)
        default_workspace_size = 4096 * 2 * 1024 + 16 * 8 * 1024  # :4096:2:16:8
        # different size (32 MiB) expected on Hopper GPU
        if torch.cuda.get_device_capability() == (9, 0):
            default_workspace_size = 4096 * 8 * 1024

        def check_workspace_size(inp):
            torch._C._cuda_clearCublasWorkspaces()
            start = torch.cuda.memory_stats()["active_bytes.all.allocated"]
            with torch.no_grad():
                torch.matmul(inp, inp)
            finish = torch.cuda.memory_stats()["active_bytes.all.allocated"]
            return finish - start

        # check default
        os.environ["CUBLAS_WORKSPACE_CONFIG"] = ""
        self.assertTrue(abs(check_workspace_size(a) - default_workspace_size) < 524288)

        # check default with bad user config
        os.environ["CUBLAS_WORKSPACE_CONFIG"] = "-1"
        self.assertTrue(abs(check_workspace_size(a) - default_workspace_size) < 524288)

        # check valid config
        os.environ["CUBLAS_WORKSPACE_CONFIG"] = ":128:8:64:16:32:32"
        self.assertTrue(abs(check_workspace_size(a) - (3072 * 1024)) < 524288)

        torch._C._cuda_clearCublasWorkspaces()

    def test_cublas_allow_tf32_get_set(self):
        skip_tf32_cublas = "TORCH_ALLOW_TF32_CUBLAS_OVERRIDE" in os.environ and int(
            os.environ["TORCH_ALLOW_TF32_CUBLAS_OVERRIDE"]
        )
        if skip_tf32_cublas:
            self.assertTrue(torch.backends.cuda.matmul.allow_tf32)
            return

        orig = torch.backends.cuda.matmul.allow_tf32
        self.assertEqual(torch._C._get_cublas_allow_tf32(), orig)
        torch.backends.cuda.matmul.allow_tf32 = not orig
        self.assertEqual(torch._C._get_cublas_allow_tf32(), not orig)
        torch.backends.cuda.matmul.allow_tf32 = orig

    def test_float32_matmul_precision_get_set(self):
        orig = torch.get_float32_matmul_precision()
        skip_tf32_cublas = "TORCH_ALLOW_TF32_CUBLAS_OVERRIDE" in os.environ and int(
            os.environ["TORCH_ALLOW_TF32_CUBLAS_OVERRIDE"]
        )
        # this is really just checking that the environment variable is respected during testing
        # and not overwritten by another function that doesn't revert it to the intitial value
        if not skip_tf32_cublas:
            self.assertFalse(torch.backends.cuda.matmul.allow_tf32)
            self.assertEqual(torch.get_float32_matmul_precision(), "highest")
        else:
            self.assertTrue(torch.backends.cuda.matmul.allow_tf32)
        for p in ("medium", "high"):
            torch.set_float32_matmul_precision(p)
            self.assertEqual(torch.get_float32_matmul_precision(), p)
            self.assertTrue(torch.backends.cuda.matmul.allow_tf32)
        torch.set_float32_matmul_precision("highest")
        self.assertEqual(torch.get_float32_matmul_precision(), "highest")
        self.assertFalse(torch.backends.cuda.matmul.allow_tf32)
        torch.set_float32_matmul_precision(orig)

    def test_cublas_allow_fp16_reduced_precision_reduction_get_set(self):
        orig = torch.backends.cuda.matmul.allow_fp16_reduced_precision_reduction
        self.assertEqual(
            torch._C._get_cublas_allow_fp16_reduced_precision_reduction(), orig
        )
        torch.backends.cuda.matmul.allow_fp16_reduced_precision_reduction = not orig
        self.assertEqual(
            torch._C._get_cublas_allow_fp16_reduced_precision_reduction(), not orig
        )
        torch.backends.cuda.matmul.allow_fp16_reduced_precision_reduction = orig

    def test_cublas_allow_bf16_reduced_precision_reduction_get_set(self):
        orig = torch.backends.cuda.matmul.allow_bf16_reduced_precision_reduction
        self.assertEqual(
            torch._C._get_cublas_allow_bf16_reduced_precision_reduction(), orig
        )
        torch.backends.cuda.matmul.allow_bf16_reduced_precision_reduction = not orig
        self.assertEqual(
            torch._C._get_cublas_allow_bf16_reduced_precision_reduction(), not orig
        )
        torch.backends.cuda.matmul.allow_bf16_reduced_precision_reduction = orig

    def test_cudnn_allow_tf32_get_set(self):
        with torch.backends.cudnn.flags(
            enabled=None, benchmark=None, deterministic=None, allow_tf32=False
        ):
            self.assertFalse(torch.backends.cudnn.allow_tf32)
        with torch.backends.cudnn.flags(
            enabled=None, benchmark=None, deterministic=None, allow_tf32=True
        ):
            self.assertTrue(torch.backends.cudnn.allow_tf32)

    def test_type_conversions(self):
        x = torch.randn(5, 5)
        self.assertIsInstance(x.float(), torch.FloatTensor)
        self.assertIsInstance(x.cuda().double(), torch.cuda.DoubleTensor)
        self.assertIsInstance(x.cuda().float(), torch.cuda.FloatTensor)
        self.assertIsInstance(x.cuda().float().cpu(), torch.FloatTensor)
        self.assertIsInstance(x.cuda().float().cpu().int(), torch.IntTensor)

        y = x.storage()
        self.assertIsInstance(y.float(), torch.FloatStorage)
        self.assertIsInstance(y.cuda().double(), torch.cuda.DoubleStorage)
        self.assertIsInstance(y.cuda().float(), torch.cuda.FloatStorage)
        self.assertIsInstance(y.cuda().float().cpu(), torch.FloatStorage)
        self.assertIsInstance(y.cuda().float().cpu().int(), torch.IntStorage)

    @unittest.skip("was disabled due to not enough memory, but actually it always fail")
    def test_arithmetic_large_tensor(self):
        x = torch.empty(2**30, device="cuda")

        x.fill_(1)
        self.assertEqual(x.sum(), 2**30)

        x += 1
        self.assertEqual(x.sum(), 2**31)

        x.fill_(1)
        x -= 0.5
        self.assertEqual(x.sum(), 2**29)

        x.fill_(1)
        x *= 2
        self.assertEqual(x.sum(), 2**31)

        x.fill_(1)
        x /= 2
        self.assertEqual(x.sum(), 2**29)

    def test_gather_bool(self):
        t = torch.tensor([[False, True], [True, True]], device="cuda")
        self.assertEqual(
            torch.gather(t, 1, torch.tensor([[0, 0], [1, 0]], device="cuda")),
            torch.tensor([[False, False], [True, True]], device="cuda"),
        )

    def test_torch_manual_seed_seeds_cuda_devices(self):
        with freeze_rng_state():
            x = torch.zeros(4, 4).float().cuda()
            torch.manual_seed(2)
            self.assertEqual(torch.cuda.initial_seed(), 2)
            x.uniform_()
            torch.manual_seed(2)
            y = x.clone().uniform_()
            self.assertEqual(x, y)
            self.assertEqual(torch.cuda.initial_seed(), 2)

    def test_manual_seed(self):
        with freeze_rng_state():
            x = torch.zeros(4, 4).float().cuda()
            torch.cuda.manual_seed(2)
            self.assertEqual(torch.cuda.initial_seed(), 2)
            x.uniform_()
            a = torch.bernoulli(torch.full_like(x, 0.5))
            torch.cuda.manual_seed(2)
            y = x.clone().uniform_()
            b = torch.bernoulli(torch.full_like(x, 0.5))
            self.assertEqual(x, y)
            self.assertEqual(a, b)
            self.assertEqual(torch.cuda.initial_seed(), 2)

    def test_specify_improper_device_name(self):
        import os

        fname = "tempfile.pt"
        try:
            with self.assertRaisesRegex(RuntimeError, "Invalid device string"):
                torch.save(
                    [torch.nn.Parameter(torch.randn(10, 10))],
                    fname,
                    _use_new_zipfile_serialization=True,
                )
                torch.load(fname, "cuda0")
        finally:
            if os.path.exists(fname):
                os.remove(fname)

    def test_get_device_index(self):
        from torch.cuda._utils import _get_device_index

        with self.assertRaisesRegex(RuntimeError, "Invalid device string"):
            _get_device_index("cuda0", optional=True)

        with self.assertRaisesRegex(ValueError, "Expected a cuda device"):
            cpu_device = torch.device("cpu")
            _get_device_index(cpu_device, optional=True)

    def test_serialization_array_with_empty(self):
        x = [torch.randn(4, 4).cuda(), torch.cuda.FloatTensor()]
        with tempfile.NamedTemporaryFile() as f:
            torch.save(x, f)
            f.seek(0)
            x_copy = torch.load(f)
        for original, copy in zip(x, x_copy):
            self.assertEqual(copy, original)
            self.assertIs(type(copy), type(original))
            self.assertEqual(copy.get_device(), original.get_device())

    @skipCUDANonDefaultStreamIf(True)
    def test_streams(self):
        default_stream = torch.cuda.current_stream()
        user_stream = torch.cuda.Stream()
        self.assertEqual(torch.cuda.current_stream(), default_stream)
        self.assertNotEqual(default_stream, user_stream)
        self.assertEqual(default_stream.cuda_stream, 0)
        self.assertNotEqual(user_stream.cuda_stream, 0)
        with torch.cuda.stream(user_stream):
            self.assertEqual(torch.cuda.current_stream(), user_stream)
        self.assertTrue(user_stream.query())
        tensor1 = torch.ByteTensor(5).pin_memory()
        tensor2 = tensor1.cuda(non_blocking=True) + 1
        default_stream.synchronize()
        self.assertTrue(default_stream.query())

    def test_stream_event_repr(self):
        s = torch.cuda.current_stream()
        self.assertTrue("torch.cuda.Stream" in s.__repr__())
        e = torch.cuda.Event()
        self.assertTrue("torch.cuda.Event" in e.__repr__())
        s.record_event(e)
        self.assertTrue("torch.cuda.Event" in e.__repr__())

    def test_events(self):
        stream = torch.cuda.current_stream()
        event = torch.cuda.Event(enable_timing=True)
        self.assertTrue(event.query())
        start_event = torch.cuda.Event(enable_timing=True)
        stream.record_event(start_event)
        torch.cuda._sleep(int(50 * get_cycles_per_ms()))
        stream.record_event(event)
        self.assertFalse(event.query())
        event.synchronize()
        self.assertTrue(event.query())
        self.assertGreater(start_event.elapsed_time(event), 0)

    def test_generic_stream_event(self):
        stream = torch.Stream("cuda")
        self.assertEqual(stream.device_index, torch.cuda.current_device())
        cuda_stream = torch.cuda.Stream(
            stream_id=stream.stream_id,
            device_index=stream.device_index,
            device_type=stream.device_type,
        )
        self.assertIsInstance(cuda_stream, torch.Stream)
        self.assertTrue(issubclass(type(cuda_stream), torch.Stream))
        self.assertTrue(torch.Stream in type(cuda_stream).mro())
        self.assertEqual(stream.stream_id, cuda_stream.stream_id)
        self.assertNotEqual(stream.stream_id, torch.cuda.current_stream().stream_id)

        event1 = torch.Event("cuda", enable_timing=True)
        event2 = torch.Event("cuda", enable_timing=True)
        self.assertEqual(event1.event_id, 0)
        a = torch.randn(1000)
        b = torch.randn(1000)
        with torch.cuda.stream(cuda_stream):
            a_cuda = a.to("cuda", non_blocking=True)
            b_cuda = b.to("cuda", non_blocking=True)
            self.assertEqual(stream.stream_id, torch.cuda.current_stream().stream_id)
        event1.record(stream)
        event1.synchronize()
        self.assertTrue(event1.query())
        c_cuda = a_cuda + b_cuda
        event2.record()
        event2.synchronize()
        self.assertTrue(event2.query())
        self.assertNotEqual(event1.event_id, event2.event_id)
        self.assertEqual(c_cuda.cpu(), a + b)
        self.assertTrue(event1.elapsed_time(event2) > 0)
        cuda_event = torch.cuda.Event()
        self.assertIsInstance(cuda_event, torch.Event)
        self.assertTrue(issubclass(type(cuda_event), torch.Event))
        self.assertTrue(torch.Event in type(cuda_event).mro())

    def test_record_stream(self):
        cycles_per_ms = get_cycles_per_ms()

        t = torch.FloatTensor([1, 2, 3, 4]).pin_memory()
        result = torch.cuda.FloatTensor(t.size())
        stream = torch.cuda.Stream()
        ptr = [None]

        # Performs the CPU->GPU copy in a background stream
        def perform_copy():
            with torch.cuda.stream(stream):
                tmp = t.cuda(non_blocking=True)
                ptr[0] = tmp.data_ptr()
            torch.cuda.current_stream().wait_stream(stream)
            tmp.record_stream(torch.cuda.current_stream())
            torch.cuda._sleep(int(50 * cycles_per_ms))  # delay the copy
            result.copy_(tmp)

        perform_copy()
        with torch.cuda.stream(stream):
            tmp2 = torch.cuda.FloatTensor(t.size())
            tmp2.zero_()
            self.assertNotEqual(
                tmp2.data_ptr(), ptr[0], msg="allocation re-used to soon"
            )

        self.assertEqual(result.tolist(), [1, 2, 3, 4])

        if not TEST_CUDAMALLOCASYNC:
            # In the native allocator, we expect "tmp"'s side-stream-tagged block will be reused
            # in that side stream after result.copy_(tmp) in the main stream finishes.
            torch.cuda.current_stream().synchronize()
            with torch.cuda.stream(stream):
                tmp3 = torch.cuda.FloatTensor(t.size())
                self.assertEqual(tmp3.data_ptr(), ptr[0], msg="allocation not re-used")

    def test_record_stream_on_shifted_view(self):
        # See issue #27366

        # This test detects unexpected block reallocation. For reliable test,
        # the stream to allocate tensors is isolated. The allocator will not
        # reuse free blocks which were allocated from another stream.
        stream_alloc = torch.cuda.Stream()
        with torch.cuda.stream(stream_alloc):
            base = torch.cuda.FloatTensor([10, 10])

        # Record another stream on a shifted view tensor.
        view = base[5:]
        self.assertTrue(view.storage_offset() > 0)

        stream_record = torch.cuda.Stream()
        with torch.cuda.stream(stream_record):
            torch.cuda._sleep(int(50 * get_cycles_per_ms()))

        view.record_stream(stream_record)

        # Delete those tensors to make the block free soon.
        data_ptr = base.data_ptr()
        del base, view

        # A new tensor should not be allocated to the block above.
        stream_alloc.synchronize()

        with torch.cuda.stream(stream_alloc):
            try_realloc = torch.cuda.FloatTensor([10, 10])

        self.assertNotEqual(try_realloc.data_ptr(), data_ptr)

    def test_noncontiguous_pinned_memory(self):
        # See issue #3266
        x = torch.arange(0, 10).view((2, 5))
        self.assertEqual(x.t(), x.t().pin_memory())

    def test_caching_pinned_memory(self):
        cycles_per_ms = get_cycles_per_ms()

        # check that allocations are re-used after deletion
        t = torch.FloatTensor([1]).pin_memory()
        ptr = t.data_ptr()
        del t
        t = torch.FloatTensor([1]).pin_memory()
        self.assertEqual(t.data_ptr(), ptr, msg="allocation not reused")

        # check that the allocation is not re-used if it's in-use by a copy
        gpu_tensor = torch.cuda.FloatTensor([0])
        torch.cuda._sleep(int(1000 * cycles_per_ms))  # delay the copy by 1s
        gpu_tensor.copy_(t, non_blocking=True)
        del t
        t = torch.FloatTensor([1]).pin_memory()
        self.assertNotEqual(t.data_ptr(), ptr, msg="allocation re-used too soon")
        self.assertEqual(list(gpu_tensor), [1])

    def test_caching_allocator_record_stream_oom(self):
        """allocations delayed by a record_stream call should still be freed on
        an out-of-memory in cuda_malloc_retry. see issue #19219"""
        stream = torch.cuda.Stream()

        with torch.cuda.stream(stream):
            y = torch.zeros(40 * 1024 * 1024, device="cuda")

        for _ in range(100):
            x = torch.empty(40 * 1024 * 1024, device="cuda")
            with torch.cuda.stream(stream):
                y += x
            # delays re-use of `x` until after all operations in `stream`
            x.record_stream(stream)
            del x

        # we've made a mess by allocating up to the device capacity. free any
        # cached blocks in case it affects future tests.
        torch.cuda.empty_cache()

    # Tests for historic illegal memory access, see #17040.
    def test_reduction_gpu_memory_accessing(self):
        x = torch.ones(512, 8, dtype=torch.float32, device="cuda")
        torch.sum(x, 0)

    def test_sum_fp16(self):
        x = torch.zeros(10, device="cuda", dtype=torch.float16)
        self.assertEqual(x.sum(), 0)

        x = torch.ones(65504, device="cuda", dtype=torch.float16)
        self.assertEqual(x.sum(), 65504)
        self.assertEqual(x.sum(dtype=torch.float32), 65504)

        x = torch.ones(65536, device="cuda", dtype=torch.float16)
        self.assertEqual(x.sum(dtype=torch.float32), 65536)

        a = torch.zeros(1203611).bernoulli_(0.0005)
        x = a.to(device="cuda", dtype=torch.float16)
        self.assertEqual(x.sum().item(), a.sum().item())

        a = torch.zeros(100, 121, 80).bernoulli_(0.0005)
        x = a.to(device="cuda", dtype=torch.float16)
        self.assertEqual(x.sum((0, 2)).float().cpu(), a.sum((0, 2)))

    def test_mean_fp16(self):
        x = torch.ones(65536, device="cuda", dtype=torch.float16)
        self.assertEqual(x.mean(), 1)

        x = torch.ones(65536, device="cuda", dtype=torch.float16)
        self.assertEqual(x.mean(dtype=torch.float32), 1)

    def test_prod_large(self):
        # tests global reduction (should_global_reduce = true) in case of non-zero identity element
        x = torch.ones(240000, device="cuda", dtype=torch.float32)
        self.assertEqual(x.prod(), 1)

        # test for complex types. Note 240k is divisible by 4
        for dtype in [torch.cfloat, torch.cdouble]:
            x = torch.ones(240000, device="cuda", dtype=dtype) * (0 + 1j)
            self.assertEqual(x.prod(), 1)

    def test_multinomial_ext(self):
        # Test two corner cases from older PyTorch (Issue #4858)
        freqs = torch.cuda.FloatTensor(
            [
                0.0,
                0.0,
                0.0,
                0.0,
                0.0,
                0.0,
                0.0,
                0.0,
                0.0,
                0.03178183361887932,
                0.027680952101945877,
                0.033176131546497345,
                0.046052902936935425,
                0.07742464542388916,
                0.11543981730937958,
                0.14148041605949402,
                0.15784293413162231,
                0.13180233538150787,
                0.08271478116512299,
                0.049702685326337814,
                0.027557924389839172,
                0.018125897273421288,
                0.011851548217236996,
                0.010252203792333603,
                0.007422595750540495,
                0.005372154992073774,
                0.0045109698548913,
                0.0036087757907807827,
                0.0035267581697553396,
                0.0018864056328311563,
                0.0024605290964245796,
                0.0022964938543736935,
                0.0018453967059031129,
                0.0010662291897460818,
                0.0009842115687206388,
                0.00045109697384759784,
                0.0007791675161570311,
                0.00020504408166743815,
                0.00020504408166743815,
                0.00020504408166743815,
                0.00012302644609007984,
                0.0,
                0.00012302644609007984,
                4.100881778867915e-05,
                0.0,
                0.0,
                0.0,
                0.0,
                0.0,
                0.0,
            ]
        )

        torch.cuda.manual_seed(11042)
        sample = torch.multinomial(freqs, 1000, True)
        self.assertNotEqual(freqs[sample].min(), 0)

        p = torch.zeros(3421, 2, device="cuda", dtype=torch.float)
        p[:, 1] = 1
        torch.cuda.manual_seed(5214)
        r = torch.multinomial(p, 1)
        self.assertNotEqual(r.min().item(), 0)

        # test corner case from Issue #13867
        torch.cuda.manual_seed(33)
        probs = torch.randn(1000000, device="cuda").clamp(min=0) * 3e-5
        samples = probs.multinomial(1000000, replacement=True)
        self.assertGreater(probs[samples].min().item(), 0)

    def _spawn_test_multinomial_invalid_probs_cuda(self, probs):
        import subprocess

        try:
            p = subprocess.Popen(
                [
                    sys.executable,
                    "-c",
                    f"""\
import sys
import torch
from torch import inf, nan
try:
    with torch.random.fork_rng(devices=[0]):
        torch.multinomial(torch.tensor({probs}).to('cuda'), 2, replacement=True)
        torch.cuda.synchronize()
    sys.exit(-1) # Should not be reached
except RuntimeError as e:
    sys.exit(-2)
""",
                ],
                stdout=subprocess.PIPE,
                stderr=subprocess.PIPE,
                universal_newlines=True,
            )
            out, err = p.communicate(timeout=10)
            p.wait(timeout=10)
        except subprocess.TimeoutExpired as e:
            p.kill()
            out, err = p.communicate()
        expected_messages = [
            "device-side assert triggered",  # CUDA
            "Assertion",  # CUDA
            "HSA_STATUS_ERROR_EXCEPTION",  # ROCm
            "Device-side assertion",  # ROCm
        ]
        self.assertTrue(any(msg in out or msg in err for msg in expected_messages))

    @slowTest
    @unittest.skipIf(TEST_WITH_ROCM, "ROCm doesn't support device side asserts")
    @unittest.skipIf(
        NO_MULTIPROCESSING_SPAWN,
        "Disabled for environments that \
                     don't support multiprocessing with spawn start method",
    )
    def test_multinomial_invalid_probs_cuda(self):
        self._spawn_test_multinomial_invalid_probs_cuda([1.0, -1.0, 1.0])
        self._spawn_test_multinomial_invalid_probs_cuda([1.0, inf, 1.0])
        self._spawn_test_multinomial_invalid_probs_cuda([1.0, -inf, 1.0])
        self._spawn_test_multinomial_invalid_probs_cuda([1.0, 1.0, nan])

    @staticmethod
    def _mute_init():
        os.dup2(os.open(os.devnull, os.O_WRONLY), sys.stderr.fileno())

    def _spawn_method(self, method, arg):
        ctx = torch.multiprocessing.get_context("spawn")
        with ctx.Pool(1, initializer=self._mute_init) as pool:
            errors = pool.map(method, [arg])
            for e in errors:
                if "device-side assert triggered" not in str(e):
                    self.fail(e)

    @staticmethod
    def _test_index_bounds_cuda(idx):
        x = torch.arange(10, device="cuda")
        try:
            y = x[torch.tensor([idx])]
            return f"x[torch.tensor([{idx})]={y}"
        except RuntimeError as err:
            return err

    @slowTest
    @unittest.skipIf(
        NO_MULTIPROCESSING_SPAWN,
        "Disabled for environments that \
                     don't support multiprocessing with spawn start method",
    )
    @skipIfRocm
    def test_index_out_of_bounds_exception_cuda(self):
        test_method = TestCuda._test_index_bounds_cuda
        # Test in-bound access works fine
        self.assertEqual(
            test_method(1), "x[torch.tensor([1)]=tensor([1], device='cuda:0')"
        )
        # Test that indexing out of bounds causes assert
        self._spawn_method(test_method, 11)

    @slowTest
    @unittest.skipIf(not TEST_LARGE_TENSOR, "not enough memory")
    @serialTest()
    def test_huge_index(self):
        src = torch.empty(15000000, 45, device="cuda", dtype=torch.long).random_(
            0, 2**22
        )
        idx = torch.randperm(src.shape[0], device="cuda")
        res = src[idx]
        res_cpu = src.cpu()[idx.cpu()]
        self.assertEqual(res.cpu(), res_cpu)

    def test_randint_randomness_for_large_range(self) -> None:
        # For large ranges, randint generation is slightly different. This lead to a subtle bug where some Philox
        # offsets were not calculated correctly, resulting in reused random states.
        # See https://github.com/pytorch/pytorch/issues/125224
        size = 1_000_000
        high = 6_000_000_000  # Keep this above 2**32

        def run(dev: torch.device) -> int:
            # Measure how many unique numbers are generated in 2 consecutive calls to randint. If random states are
            # reused, this will yield fewer unique numbers.
            gen = torch.Generator(device=dev)
            gen.manual_seed(0)
            t1 = torch.randint(
                0, high, [size], device=dev, generator=gen, dtype=torch.int64
            )
            t2 = torch.randint(
                0, high, [size], device=dev, generator=gen, dtype=torch.int64
            )
            return torch.stack([t1, t2]).unique().shape[0]

        # Use CPU as reference. The results should not deviate too much.
        self.assertTrue(
            abs(run(torch.device("cuda")) - run(torch.device("cpu"))) < 10_000
        )

    @parametrize("dtype", [torch.float32, torch.double])
    def test_random_no_reused_random_states(self, dtype: torch.dtype) -> None:
        # Test if random states do not overlap between consecutive rand/randn calls.
        # See https://github.com/pytorch/pytorch/issues/125224

        def run(func, dev: torch.device, dtype: torch.dtype) -> int:
            # Measure how many unique numbers are generated in 2 consecutive calls. If random states are
            # reused, this will yield fewer unique numbers.
            size = 1000000
            gen = torch.Generator(device=dev)
            gen.manual_seed(0)
            t1 = func((size,), device=dev, generator=gen, dtype=dtype)
            t2 = func((size,), device=dev, generator=gen, dtype=dtype)
            return torch.stack([t1, t2]).unique().shape[0]

        # Use CPU as reference. The results should not deviate too much.
        for func in [torch.rand, torch.randn]:
            deviation = abs(
                run(func, torch.device("cuda"), dtype)
                - run(func, torch.device("cpu"), dtype)
            )
            self.assertTrue(deviation < 50_000, deviation)

    def test_min_max_inits(self):
        # Testing if THC_reduceAll received the correct index initialization.
        # This affects the result of THC_reduceAll operations at extreme values
        x = torch.cuda.ByteTensor([0])
        y = torch.cuda.ByteTensor([255])
        expected = torch.cuda.LongTensor([0])[0]

        _, v = x.max(dim=0)
        self.assertEqual(v, expected)

        _, v = y.min(dim=0)
        self.assertEqual(v, expected)

    def test_nvtx(self):
        # Just making sure we can see the symbols
        torch.cuda.nvtx.range_push("foo")
        torch.cuda.nvtx.mark("bar")
        torch.cuda.nvtx.range_pop()
        range_handle = torch.cuda.nvtx.range_start("range_start")
        torch.cuda.nvtx.range_end(range_handle)

    def test_bincount_ext(self):
        # ensure CUDA code coverage
        input_size = (100000,)
        w = torch.randn(input_size, dtype=torch.double, device="cuda")
        w_cpu = w.cpu()
        # test shared memory impl
        t = torch.randint(50, input_size, dtype=torch.int8, device="cuda")
        self.assertEqual(t.cpu().bincount(), t.bincount())
        self.assertEqual(t.cpu().bincount(w_cpu), t.bincount(w))
        # test global memory impl
        #   see `CUDAHistogramMemoryType` in SummaryOps.cu
        #   50000 * sizeof(int64_t) == 390 KiB, which should exceed smem of any known GPU
        t = torch.randint(50000, input_size, dtype=torch.int64, device="cuda")
        self.assertEqual(t.cpu().bincount(), t.bincount())
        self.assertEqual(t.cpu().bincount(w_cpu), t.bincount(w))

        t = torch.zeros([10], dtype=torch.int32, device="cuda")
        # 35488 * 65536 as int32 would cause overflow to negative value
        # giving negative bin offset
        t[0] = 35488
        counted = t.bincount(minlength=65536)
        self.assertEqual(torch.sum(counted), 10)

    def test_tiny_half_norm_(self):
        a = torch.arange(25).cuda().float()
        a /= 100000000
        b = a.half()
        self.assertGreater(b.norm().item(), 0)

    def test_norm_type_conversion(self):
        a = torch.ones(65536).cuda().half()
        self.assertEqual(a.norm(p=0, dtype=torch.float32), 65536)

    def test_cuda_memory_leak_detection_propagates_errors(self):
        with self.assertRaisesRegex(
            RuntimeError, r"The size of tensor a \(3\) must match"
        ):
            with self.assertLeaksNoCudaTensors():
                x = torch.randn(3, 1, device="cuda")
                y = torch.randn(2, 1, device="cuda")
                z = x + y

    @unittest.skipIf(not TEST_MEDIUM_TENSOR, "not enough memory")
    @serialTest()
    def test_cuda_kernel_loop_overflow(self):
        # Issue #24309: In extreme cases, the loop variable could overflow and continue
        # the kernel loop with a negative index, causing a RuntimeError (invalid write):
        x = torch.randn(1, 1, 1, 2**30 + 1, dtype=torch.float16, device="cuda")
        expected = x[0, 0, 0, 2**30]
        y = torch.nn.functional.avg_pool2d(x, kernel_size=1)
        torch.cuda.synchronize()
        self.assertEqual(y[0, 0, 0, 2**30], expected)

    @unittest.skipIf(not TEST_LARGE_TENSOR, "not enough memory")
    @gcIfJetson
    @serialTest()
    def test_cuda_kernel_loop_overflow_large(self):
        # Make sure input.numel() > INT_MAX is handled:
        x = torch.randn(1, 1, 1, 2**31, dtype=torch.float16, device="cuda")
        with self.assertRaisesRegex(RuntimeError, "integer out of range"):
            y = torch.nn.functional.avg_pool2d(x, kernel_size=1)

        # Issue #24309: In extreme cases, the loop variable could overflow and continue
        # the kernel loop with a negative index, causing a RuntimeError (invalid write):
        x = torch.randn(1, 1, 1, 2**31 - 1, dtype=torch.float16, device="cuda")
        expected = x[0, 0, 0, 2**31 - 2]
        y = torch.nn.functional.avg_pool2d(x, kernel_size=1)
        torch.cuda.synchronize()
        self.assertEqual(y[0, 0, 0, 2**31 - 2], expected)

    # this might create a reference cycle on self...
    def _make_multiply_in_stream(self):
        class MultiplyInStream(torch.autograd.Function):
            @staticmethod
            def forward(ctx, x, val):
                ctx.val = val
                ctx.stream = torch.cuda.current_stream()
                return x * val

            @staticmethod
            def backward(ctx, grad):
                self.assertEqual(torch.cuda.current_stream(), ctx.stream)
                # delays the operation in the background stream
                torch.cuda._sleep(1000 * 5000)
                return grad * ctx.val, None

        return MultiplyInStream

    @skipCUDANonDefaultStreamIf(True)
    def test_streaming_backwards_sync(self):
        default_stream = torch.cuda.current_stream()
        stream = torch.cuda.Stream()

        MultiplyInStream = self._make_multiply_in_stream()

        # Tests using grads outside the backward() stream context
        # See "Stream semantics of backward passes" on https://pytorch.org/docs/stable/notes/cuda.html
        x = torch.randn(5, 5, device="cuda", requires_grad=True)
        with torch.cuda.stream(stream):
            stream.wait_stream(default_stream)
            output = MultiplyInStream.apply(x, 2)
            output.sum().backward()
        # sync needed
        default_stream.wait_stream(stream)
        self.assertEqual(x.grad, torch.ones_like(x) * 2)
        self.assertEqual(torch.cuda.current_stream(), default_stream)

        # Tests that using grads in the same stream context as backward()
        # is safe regardless what streams bwd ops ran on
        bwd_ambient_stream = torch.cuda.Stream()
        x = torch.randn(5, 5, device="cuda", requires_grad=True)
        with torch.cuda.stream(stream):
            stream.wait_stream(default_stream)
            output = MultiplyInStream.apply(x, 3)
        with torch.cuda.stream(bwd_ambient_stream):
            bwd_ambient_stream.wait_stream(stream)
            output.sum().backward()
            # x was first used on "stream" so its AccumulateGrad leaf should run on "stream".
            # The end of backward() should have synced "bwd_ambient_stream" with "stream"
            # so it should be safe to use x.grad here without any syncs.
            self.assertEqual(x.grad, torch.ones_like(x) * 3)
            self.assertEqual(torch.cuda.current_stream(), bwd_ambient_stream)

    # Skip the test for ROCm as per https://github.com/pytorch/pytorch/issues/53190
    @skipIfRocm(msg="flakey on ROCm https://github.com/pytorch/pytorch/issues/53190")
    def test_streaming_backwards_multiple_streams(self):
        MultiplyInStream = self._make_multiply_in_stream()

        class StreamModel(torch.nn.Module):
            def __init__(self) -> None:
                super().__init__()
                self.event = torch.cuda.Event()
                self.stream0 = torch.cuda.Stream()
                self.stream1 = torch.cuda.Stream()

            def forward(self, x, x_first_use_on_ambient):
                if x_first_use_on_ambient:
                    x0 = x.clone()
                self.stream0.wait_stream(torch.cuda.current_stream())
                self.stream1.wait_stream(torch.cuda.current_stream())
                with torch.cuda.stream(self.stream0):
                    if not x_first_use_on_ambient:
                        x0 = x.clone()
                    y0 = MultiplyInStream.apply(x0, 2)
                    self.event.record(stream=torch.cuda.current_stream())

                with torch.cuda.stream(self.stream1):
                    y1 = MultiplyInStream.apply(x, 3)
                    self.stream1.wait_event(self.event)
                    return y0 + y1

        stream = torch.cuda.Stream()

        for x_first_use_on_ambient in (True, False):
            # the out_of_place=False, iters=1 case stresses if proper syncs are inserted
            # when grads are initially None and stolen by backward ops.
            for out_of_place, iters in ((True, 1), (False, 1), (False, 5)):
                with torch.cuda.stream(stream):
                    x = torch.randn(5, 5, device="cuda", requires_grad=True)
                    model = StreamModel().cuda()
                    x.register_hook(
                        lambda grad: self.assertEqual(
                            torch.cuda.current_stream(),
                            stream if x_first_use_on_ambient else model.stream0,
                        )
                    )
                    for p in model.parameters():
                        self.assertTrue(p.grad is None)
                    for i in range(iters):
                        loss = model(x, x_first_use_on_ambient).sum()
                        if out_of_place:
                            x_grad = torch.autograd.grad((loss,), (x,))[0]
                        else:
                            loss.backward()
                # See "Stream semantics of backward passes" on https://pytorch.org/docs/stable/notes/cuda.html
                torch.cuda.current_stream().wait_stream(stream)

                if out_of_place:
                    self.assertEqual(x_grad, torch.ones_like(x) * 5 * iters)
                else:
                    self.assertEqual(x.grad, torch.ones_like(x) * 5 * iters)

    def test_streaming_backwards_sync_graph_root(self):
        # This function tests if bwd ops running on a side stream properly sync with the GraphRoot.
        # The potential bug it targets is a race condition. The test uses multiple trials and
        # torch.cuda._sleep such that if the race condition exists, the test will almost certainly fail,
        # but there's a chance it may spuriously pass. Passing does not guarantee the backend is bug-free,
        # but failure does guarantee there is a bug.
        fwd_bwd_op_stream = torch.cuda.Stream()
        bwd_ambient_stream = torch.cuda.Stream()
        # We need these streams to be different otherwise the test is meaningless.
        self.assertTrue(fwd_bwd_op_stream != bwd_ambient_stream)

        size = int(1e3)

        a = torch.full((size,), 2.0, device="cuda", requires_grad=True)
        b = torch.full((size,), 3.0, device="cuda", requires_grad=True)

        # I don't think we need any manual record_streams below.
        # a and b remain in scope for the entire test.
        # c and grad remain in scope for each iteration, and there's a full sync between iterations.
        for trial in range(5):
            torch.cuda.synchronize()
            a.grad = b.grad = None
            with torch.cuda.stream(fwd_bwd_op_stream):
                c = a * b

            with torch.cuda.stream(bwd_ambient_stream):
                torch.cuda.synchronize()
                # Long-running dummy kernel on bwd_ambient_stream delays filling of grad
                torch.cuda._sleep(int(50 * get_cycles_per_ms()))
                # Fills grad on bwd_ambient_stream
                grad = torch.full((size,), float(trial + 1), device="cuda")

                # Bwd ops still run on fwd_bwd_ops_stream, so the following will likely fail if
                # bwd ops don't sync with bwd_ambient_stream before consuming grad.
                torch.autograd.backward(tensors=c, grad_tensors=grad)

                # See https://github.com/pytorch/pytorch/issues/47028
                # assertEquals below run on bwd_ambient_stream, so this test may also fail
                # if backward() fails to sync with bwd_ambient_stream at the end.
                # Synchronizing here works around the issue until a proper fix can be made.
                torch.cuda.synchronize()
                with torch.no_grad():
                    self.assertEqual(a.grad, grad * b)
                    self.assertEqual(b.grad, grad * a)

    def test_streaming_backwards_callback(self):
        # Tests if autograd callbacks sync properly with respect to leaf streams and
        # the user-facing stream surrounding backward(). If it fails, first suspect is
        # sync logic where  "final_callbacks_" are called in torch/csrc/autograd/engine.cpp
        MultiplyInStream = self._make_multiply_in_stream()

        size = int(1e3)
        a = torch.full((size,), 1, device="cuda", dtype=torch.float, requires_grad=True)
        b = torch.full((size,), 1, device="cuda", dtype=torch.float, requires_grad=True)

        s0 = torch.cuda.Stream()
        s1 = torch.cuda.Stream()
        s2 = torch.cuda.Stream()

        stash = []

        # sets up a nontrivial structure of leaf streams
        s0.wait_stream(torch.cuda.current_stream())
        with torch.cuda.stream(s0):
            c = MultiplyInStream.apply(a, 2)

        s1.wait_stream(torch.cuda.current_stream())
        with torch.cuda.stream(s1):
            d = MultiplyInStream.apply(b, 3)
            s1.wait_stream(s0)
            e = c * d

            def clone_leaf_grads():
                stash.append(a.grad.clone())
                stash.append(b.grad.clone())

            # Use a hook on e to install the callback
            e.register_hook(
                lambda grad: torch.autograd.Variable._execution_engine.queue_callback(
                    clone_leaf_grads
                )
            )

        s2.wait_stream(s1)
        with torch.cuda.stream(s2):
            e.sum().backward()
            # The autograd engine should sync s2 with all leaf streams then run the callback clone_leaf_grads on s2.
            # If those things happened properly, checking the values of the cloned grads on s2 should be safe:
            self.assertEqual(stash[0], torch.full_like(a, 6))
            self.assertEqual(stash[1], torch.full_like(a, 6))

    @unittest.skipIf(
        TEST_WITH_ROCM,
        "In ROCm, kernel asserts are disabled due to performance overhead",
    )
    def test_fixed_cuda_assert_async(self):
        with self.assertRaisesRegex(
            RuntimeError, "Boolean value of Tensor with no values is ambiguous"
        ):
            torch._assert_async(torch.tensor([], device="cuda"))
        with self.assertRaisesRegex(
            RuntimeError,
            "Boolean value of Tensor with more than one value is ambiguous",
        ):
            torch._assert_async(torch.tensor([0, 0], device="cuda"))

        torch._assert_async(torch.tensor(1, device="cuda"))
        torch._assert_async(torch.tensor(0.1, device="cuda"))
        torch._assert_async(torch.tensor(-0.1, device="cuda"))
        torch._assert_async(torch.tensor(True, device="cuda"))
        torch._assert_async(torch.tensor(0 + 0.1j, device="cuda"))

        fail_stmts = [
            "torch._assert_async(torch.tensor(0, device='cuda'))",
            "torch._assert_async(torch.tensor(0.0, device='cuda'))",
            "torch._assert_async(torch.tensor(False, device='cuda'))",
            "torch._assert_async(torch.tensor(0 + 0j, device='cuda'))",
        ]

        import subprocess

        for stmt in fail_stmts:
            with self.subTest(stmt=stmt):
                r = subprocess.call(
                    [
                        sys.executable,
                        "-c",
                        f"""\
import torch

{stmt}
torch.cuda.synchronize()
""",
                    ]
                )
                self.assertTrue(r != 0)

    @unittest.skipIf(TEST_CUDAMALLOCASYNC, "FAIL")
    def test_cublas_multiple_threads_same_device(self):
        # Note, these parameters should be very carefully tuned
        # Too small number makes it hard for the racing condition
        # to happen, while too large number sometimes cause hang
        size = 1024
        num_threads = 2
        trials = 3
        test_iters = 100

        weight = torch.ones((size, size), device="cuda")
        results = {}
        barrier = threading.Barrier(num_threads)

        def _worker(t):
            my_stream = torch.cuda.Stream()
            # Hard sync so we don't need to worry about creating and using tensors
            # across streams or the fact that default streams are thread-local.
            # Those issues are not the target of this test.
            torch.cuda.synchronize()
            # Line up threads to increase likelihood of race conditions.
            barrier.wait()
            with torch.cuda.stream(my_stream):
                for i in range(test_iters):
                    # If all threads are sharing the same cublas handle,
                    # the following sequence may occur:
                    # thread 0 calls cublasSetStream()
                    # thread 1 calls cublasSetStream()
                    # thread 0 launches its raw gemm, which it thinks is in
                    #          its own stream, but is actually in thread 1's stream.
                    # thread 0 enqueues its div_, which IS is its own stream,
                    #          but actually now races with its gemm.
                    results[t] = torch.mm(results[t], weight)
                    results[t].div_(float(size))
            torch.cuda.synchronize()

        for _ in range(trials):
            for t in range(num_threads):
                results[t] = torch.ones((size, size), device="cuda")

            threads = [
                threading.Thread(target=_worker, args=(t,)) for t in range(num_threads)
            ]

            for thread in threads:
                thread.start()
            for thread in threads:
                thread.join()

            for t in range(num_threads):
                self.assertEqual(results[t].sum().item(), size * size)

    # Test is flaky on Windows (https://github.com/pytorch/pytorch/issues/57401)
    @unittest.skipIf(IS_WINDOWS, "Test is flaky on Windows (see issue 57401)")
    @unittest.skipIf(not TEST_CUDNN, "CUDNN not available")
    @skipIfRocm
    def test_cudnn_multiple_threads_same_device(self):
        # This function is intended to test the lazy creation and reuse of per-thread
        # cudnn handles on each device in aten/src/ATen/cudnn/Handles.cpp.
        # Failure here likely indicates something wrong with that logic.
        weight = torch.ones((1, 1, 2, 2), device="cuda")

        results = {}

        num_threads = 2
        trials = 3
        test_iters = 1000
        barrier = threading.Barrier(num_threads)

        with torch.backends.cudnn.flags(enabled=True):

            def _worker(t):
                my_stream = torch.cuda.Stream()
                # Hard sync so we don't need to worry about creating and using tensors
                # across streams or the fact that default streams are thread-local.
                # Those issues are not the target of this test.
                torch.cuda.synchronize()
                # Line up threads to increase likelihood of race conditions.
                barrier.wait()
                with torch.cuda.stream(my_stream):
                    for _ in range(test_iters):
                        # If all threads are sharing the same cudnn handle,
                        # the following sequence may occur:
                        # thread 0 calls setCuDNNStreamToCurrent()
                        # thread 1 calls setCuDNNStreamToCurrent()
                        # thread 0 launches its raw convolution, which it thinks is in
                        #          its own stream, but is actually in thread 1's stream.
                        # thread 0 enqueues its div_, which IS is its own stream,
                        #          but now races with its convolution.
                        results[t] = torch.nn.functional.conv2d(
                            results[t], weight, padding=0
                        )
                        results[t].div_(4.0)
                torch.cuda.synchronize()

            for _ in range(trials):
                for t in range(num_threads):
                    results[t] = torch.ones((1, 1, 2048, 2048), device="cuda")

                threads = [
                    threading.Thread(target=_worker, args=(t,))
                    for t in range(num_threads)
                ]

                for thread in threads:
                    thread.start()
                for thread in threads:
                    thread.join()

                for t in range(num_threads):
                    self.assertEqual(
                        results[t].sum().item(),
                        (2048 - test_iters) * (2048 - test_iters),
                    )

    def test_cusparse_multiple_threads_same_device(self):
        size = 1024
        num_threads = 2
        trials = 3
        test_iters = 500

        def ones_sparse(size):
            a = torch.arange(size, device="cuda")
            indices = torch.cartesian_prod(a, a).t()
            values = torch.ones(size * size, device="cuda")
            return torch.sparse_coo_tensor(indices, values)

        weight = ones_sparse(size)
        results = {}
        barrier = threading.Barrier(num_threads)

        def _worker(t):
            my_stream = torch.cuda.Stream()
            # Hard sync so we don't need to worry about creating and using tensors
            # across streams or the fact that default streams are thread-local.
            # Those issues are not the target of this test.
            torch.cuda.synchronize()
            # Line up threads to increase likelihood of race conditions.
            barrier.wait()
            with torch.cuda.stream(my_stream):
                for i in range(test_iters):
                    # If all threads are sharing the same cublas handle,
                    # the following sequence may occur:
                    # thread 0 calls cublasSetStream()
                    # thread 1 calls cublasSetStream()
                    # thread 0 launches its raw gemm, which it thinks is in
                    #          its own stream, but is actually in thread 1's stream.
                    # thread 0 enqueues its div_, which IS is its own stream,
                    #          but actually now races with its gemm.
                    results[t] = weight.mm(results[t])
                    results[t].div_(float(size))
            torch.cuda.synchronize()

        for _ in range(trials):
            for t in range(num_threads):
                results[t] = torch.ones((size, size), device="cuda")

            threads = [
                threading.Thread(target=_worker, args=(t,)) for t in range(num_threads)
            ]

            for thread in threads:
                thread.start()
            for thread in threads:
                thread.join()

            for t in range(num_threads):
                self.assertEqual(results[t].sum().item(), size * size)

    @slowTest
    @unittest.skipIf(not TEST_LARGE_TENSOR, "not enough memory")
    @serialTest()
    def test_max_large_axis(self):
        x = torch.zeros(2**32, device="cuda", dtype=torch.int8)
        x[-1] = 1
        val, idx = x.max(0)
        self.assertEqual(val, 1)
        self.assertEqual(idx, x.shape[0] - 1)

    @unittest.skipIf(not TEST_NUMPY, "Numpy not found")
    def test_to_numpy(self):
        self.assertRaises(TypeError, lambda: torch.empty(1, device="cuda").numpy())

    def test_graph_is_current_stream_capturing(self):
        self.assertFalse(torch.cuda.is_current_stream_capturing())

        if TEST_CUDA and (not TEST_WITH_ROCM):
            s = torch.cuda.Stream()
            with torch.cuda.stream(s):
                g = torch.cuda.CUDAGraph()
                self.assertFalse(torch.cuda.is_current_stream_capturing())
                g.capture_begin()
                self.assertTrue(torch.cuda.is_current_stream_capturing())
                g.capture_end()

    @unittest.skipIf(
        not TEST_CUDA_GRAPH, "CUDA >= 11.0 or ROCM >= 5.3 required for graphs"
    )
    def test_graph_capture_simple(self):
        s = torch.cuda.Stream()

        with torch.cuda.stream(s):
            a = torch.full((1000,), 1, device="cuda")
            g = torch.cuda.CUDAGraph()
            torch.cuda.empty_cache()
            g.capture_begin()
            b = a
            for _ in range(10):
                b = b + 1
            g.capture_end()
        torch.cuda.current_stream().wait_stream(s)

        g.replay()

        self.assertEqual(b.sum().item(), 11000.0)

    @unittest.skipIf(
        not TEST_CUDA_GRAPH, "CUDA >= 11.0 or ROCM >= 5.3 required for graphs"
    )
    def test_graphsafe_set_get_rng_state(self):
        # Define a function to create generator states, with optional graph registration
        def create_states(generator):
            """Initializes generator states and registers them with a CUDA graph if provided."""
            # Ensure the CUDA generator is initialized
            torch.rand(1, device="cuda")
            generator.manual_seed(0)

            # Save the current state of the generator
            old_state = generator.graphsafe_get_state()
            # Create and save a cloned state of the generator
            new_state = generator.clone_state()
            # Return the original generator and its two states
            return generator, old_state, new_state

        def register_states_to_graph(generator_state, graph):
            generator, old_state, new_state = generator_state
            graph.register_generator_state(old_state)
            graph.register_generator_state(new_state)

        # Define a function to perform specific RNG actions using the generator's states
        def perform_random_generation_steps(generator_state):
            generator, old_state, new_state = generator_state
            random_values = []

            # Generate random numbers with the new generator state
            generator.graphsafe_set_state(new_state)
            random_values.append(torch.rand(5, device="cuda", generator=generator))

            # Generate random numbers twice with the old generator state
            generator.graphsafe_set_state(old_state)
            random_values.extend(
                [torch.rand(5, device="cuda", generator=generator) for _ in range(2)]
            )

            return random_values

        # Define a function to retrieve the final offsets of the original and new generator states
        def get_final_offsets_of_states(generator_state):
            generator, old_state, new_state = generator_state
            old_state_offset = old_state.get_offset()
            new_state_offset = new_state.get_offset()
            return old_state_offset, new_state_offset

        # Set up and test a new CUDA generator
        generator = torch.Generator(device="cuda")
        generator_state = create_states(generator)

        # Set up and test the default CUDA generator with a CUDA Graph
        g = torch.cuda.CUDAGraph()
        s = torch.cuda.Stream()
        default_generator = torch.cuda.default_generators[0]
        default_generator_state = create_states(default_generator)
        register_states_to_graph(default_generator_state, g)

        # Perform random number generation within a CUDA graph
        with torch.cuda.stream(s):
            g.capture_begin()
            graphed_random_values = perform_random_generation_steps(
                default_generator_state
            )
            g.capture_end()

        # Synchronize the streams and replay the graph
        torch.cuda.current_stream().wait_stream(s)
        for _ in range(3):
            random_values = perform_random_generation_steps(generator_state)
            g.replay()
            offset = get_final_offsets_of_states(generator_state)
            graph_offset = get_final_offsets_of_states(default_generator_state)

            # Compare the final offsets of states for both generators to ensure consistency
            self.assertEqual(offset, graph_offset)
            # Compare the states generated outside and inside the graph
            self.assertEqual(random_values, graphed_random_values)

    @unittest.skipIf(
        not TEST_CUDA_GRAPH, "CUDA >= 11.0 or ROCM >= 5.3 required for graphs"
    )
    def test_memory_stats_of_multiple_generators_and_graphs(self):
        # Function to clear CUDA cache and collect garbage
        def clear_cuda_cache():
            gc.collect()
            torch.cuda.empty_cache()

        # Executes a simple graph task which includes capturing and executing a random number generation within a CUDA graph.
        def simple_graph_task(graph):
            s = torch.cuda.Stream()
            with torch.cuda.stream(s):
                graph.capture_begin()
                torch.rand(1, device="cuda")
                graph.capture_end()
            torch.cuda.current_stream().wait_stream(s)
            graph.replay()  # Replays the captured operations

        def get_memory_stats():
            stats = torch.cuda.memory_stats()
            num_blocks = stats["active.all.current"]
            total_size = stats["active_bytes.all.current"]
            return num_blocks, total_size

        def test(num_graphs, num_generators):
            baseline = get_memory_stats()
            baseline_num_blocks, baseline_total_size = baseline

            # Allocate CUDA graphs
            graphs = [torch.cuda.CUDAGraph() for _ in range(num_graphs)]

            # Allocate and manage generator states
            default_generator = torch.cuda.default_generators[0]
            generators = [default_generator.graphsafe_get_state()]

            # Starts from 1 as one state is already added
            for _ in range(1, num_generators):
                generators.append(default_generator.clone_state())

            for graph in graphs:
                for generator_state in generators:
                    graph.register_generator_state(generator_state)
                simple_graph_task(graph)

            # Assert conditions after graph tasks
            num_blocks, total_size = get_memory_stats()
            # The allocated blocks should only be proportional to the number of generators
            expected_blocks_diff = 2 * num_generators
            expected_size_diff = 2 * 512 * num_generators  # Each block's size is 512

            self.assertEqual(
                (num_blocks - baseline_num_blocks),
                expected_blocks_diff,
                "Unexpected number of active blocks.",
            )
            self.assertEqual(
                (total_size - baseline_total_size),
                expected_size_diff,
                "Unexpected total memory size.",
            )

            # Cleanup graphs and clear CUDA cache
            while graphs:
                graph = graphs.pop()
                del graph
            clear_cuda_cache()

            # Assert that memory stats return to baseline after cleanup
            self.assertEqual(
                get_memory_stats(),
                baseline,
                "Memory stats do not match baseline after cleanup.",
            )

        # Running the test function with different parameters
        test(1, 1)
        test(3, 2)
        test(10, 20)

    @unittest.skipIf(
        not TEST_CUDA_GRAPH, "CUDA >= 11.0 or ROCM >= 5.3 required for graphs"
    )
    def test_graph_capture_reset_recapture(self):
        s = torch.cuda.Stream()

        with torch.cuda.stream(s):
            a = torch.full((1000,), 1, device="cuda")
            g = torch.cuda.CUDAGraph()
            torch.cuda.empty_cache()
            g.capture_begin()
            b = a
            for _ in range(10):
                b = b + 1
            g.capture_end()
        torch.cuda.current_stream().wait_stream(s)

        g.replay()

        self.assertEqual(b.sum().item(), 11000.0)

        g.reset()

        with torch.cuda.stream(s):
            g.capture_begin()
            b.fill_(2.0)
            for _ in range(10):
                b = b + 2
            g.capture_end()
        torch.cuda.current_stream().wait_stream(s)

        g.replay()
        self.assertEqual(b.sum().item(), 22000.0)

        g.reset()
        del g

    @unittest.skipIf(
        not TEST_CUDA_GRAPH, "CUDA >= 11.0 or ROCM >= 5.3 required for graphs"
    )
    def test_graph_debugdump(self):
        torch.cuda.empty_cache()
        x = torch.randn(10240000, device="cuda")
        y = torch.rand_like(x)
        g = torch.cuda.CUDAGraph()
        g.enable_debug_mode()
        s0 = torch.cuda.Stream()
        s1 = torch.cuda.Stream()
        s0.wait_stream(torch.cuda.current_stream())
        with torch.cuda.stream(s0):
            g.capture_begin()
            z = x + y
            with torch.cuda.stream(s1):
                s1.wait_stream(s0)
                w = z + y
            s0.wait_stream(s1)
            g.capture_end()
        s0.synchronize()
        torch.cuda.synchronize()
        with tempfile.TemporaryDirectory() as tempdir:
            g.debug_dump(os.path.join(tempdir, "out_multi_stream.dot"))

    @unittest.skipIf(
        not TEST_CUDA_GRAPH, "CUDA >= 11.0 or ROCM >= 5.3 required for graphs"
    )
    def test_graph_error(self):
        # We need to run this test in a separate thread as the error we trigger
        # puts the cuda context in a bad state
        script = """
import torch

g = torch.cuda.CUDAGraph()
try:
    g.capture_begin()
except RuntimeError as e:
    if "CUDA graphs must be captured on a non-default stream." in str(e):
        exit(0)
    else:
        exit(1)
exit(2)
"""
        try:
            a = subprocess.check_output(
                [sys.executable, "-c", script],
                stderr=subprocess.STDOUT,
                # On Windows, opening the subprocess with the default CWD makes `import torch`
                # fail, so just set CWD to this script's directory
                cwd=os.path.dirname(os.path.realpath(__file__)),
            )
        except subprocess.CalledProcessError as e:
            if e.returncode == 1:
                self.assertTrue(
                    False,
                    "Error raise by starting capture without a stream is not the expected one",
                )
            elif e.returncode == 2:
                self.assertTrue(
                    False,
                    "Error raised by starting capture without a stream was not caught",
                )

    @unittest.skipIf(
        (not TEST_CUDA) or TEST_WITH_ROCM or int(torch.version.cuda.split(".")[0]) < 11,
        "CUDA >= 11.0 required for graphs",
    )
    def test_graph_warn_if_has_zero_nodes(self):
        with warnings.catch_warnings(record=True) as caught:
            g = torch.cuda.CUDAGraph()
            s = torch.cuda.Stream()
            with torch.cuda.stream(s):
                g.capture_begin()
                g.capture_end()
        self.assertTrue(
            any("The CUDA Graph is empty" in str(w.message) for w in caught)
        )

    @unittest.skipIf(
        not TEST_CUDA_GRAPH, "CUDA >= 11.0 or ROCM >= 5.3 required for graphs"
    )
    @unittest.skipIf(
        IS_JETSON, "oom reporting has issues on jetson igx due to partial nvml support"
    )
    def test_graph_capture_oom(self):
        oom_regex = (
            "would exceed allowed memory" if TEST_CUDAMALLOCASYNC else "out of memory"
        )
        with self.assertRaisesRegex(RuntimeError, oom_regex):
            with torch.cuda.graph(torch.cuda.CUDAGraph()):
                torch.zeros(2**40, device="cuda")

    @unittest.skipIf(
        not TEST_CUDA_GRAPH, "CUDA >= 11.0 or ROCM >= 5.3 required for graphs"
    )
    @serialTest()
    def test_repeat_graph_capture_cublas_workspace_memory(self):
        (x, y, z) = 1024, 512, 64
        a = torch.rand((x, y), device="cuda")
        b = torch.rand((y, z), device="cuda")

        # warmup
        torch.mm(a, b)

        free_bytes_before, total_bytes = torch.cuda.mem_get_info()
        used_gb_before = (total_bytes - free_bytes_before) / 1e9

        for i in range(100):
            torch_graph = torch.cuda.CUDAGraph()
            with torch.cuda.graph(torch_graph):
                torch.mm(a, b)
            torch_graph.replay()

        free_bytes_after, _ = torch.cuda.mem_get_info()
        used_gb_after = (total_bytes - free_bytes_after) / 1e9

        self.assertFalse(used_gb_before + 0.1 < used_gb_after)

    @unittest.skipIf(
        not TEST_CUDA_GRAPH, "CUDA >= 11.0 or ROCM >= 5.3 required for graphs"
    )
    def test_graph_rng_functional(self):
        ops_with_kwargs = (
            (torch.nn.functional.dropout, {"p": 0.1}),
            (torch.nn.functional.rrelu, {"training": True}),
        )
        size = 10000

        def run(op, kwargs):
            a = torch.randn((size,), device="cuda", dtype=torch.float)

            # Control
            torch.cuda.manual_seed(5)
            eager_out = a
            for _ in range(6):
                eager_out = op(eager_out, **kwargs)

            graph_in = a.clone()
            stream = torch.cuda.Stream()
            stream.wait_stream(torch.cuda.current_stream())
            with torch.cuda.stream(stream):
                torch.cuda.manual_seed(5)

                g = torch.cuda.CUDAGraph()
                torch.cuda.empty_cache()
                g.capture_begin()
                graph_out = graph_in
                for _ in range(2):
                    graph_out = op(graph_out, **kwargs)
                g.capture_end()
            torch.cuda.current_stream().wait_stream(stream)

            # Runs a graphed->eager->graphed sequence of RNG ops.
            # replay() plays 2 invocations of the op, so the sequence has 6
            # invocations total, matching Control.
            # replay() reads from graph_in and writes to graph_out.
            g.replay()
            out = op(graph_out, **kwargs)
            out = op(out, **kwargs)
            graph_in.copy_(out)
            g.replay()

            # If replay() updated RNG state correctly, graph_out
            # should now hold data equal to eager_out.
            try:
                self.assertEqual(eager_out, graph_out)
            except Exception as e:
                raise RuntimeError("Failed on ", op) from e

            # Do the same operations varying seeds
            seeds = [6, 128, 9999]

            for seed in seeds:
                torch.cuda.manual_seed(seed)
                graph_in.copy_(a)
                for _ in range(3):
                    g.replay()

                # If the random seed was not updated then the graph would
                # generate the same output as in previous check.
                try:
                    self.assertNotEqual(eager_out, graph_out)
                except Exception as e:
                    raise RuntimeError("Failed on ", op) from e

                # Now repeat the same operations in non-graphed mode.
                torch.cuda.manual_seed(seed)
                for _ in range(3):
                    eager_out.copy_(a)
                    eager_out = op(eager_out, **kwargs)
                    eager_out = op(eager_out, **kwargs)

                # In the end, graph_out and eager_out must be equal
                # as they went under the same set of operations.
                try:
                    self.assertEqual(eager_out, graph_out)
                except Exception as e:
                    raise RuntimeError("Failed on ", op) from e

            # We hold references to all tensors used across streams up til this sync,
            # so no need to call record_stream on those tensors.
            torch.cuda.synchronize()

        for op, kwargs in ops_with_kwargs:
            run(op, kwargs)

    @unittest.skipIf(
        not TEST_CUDA_GRAPH, "CUDA >= 11.0 or ROCM >= 5.3 required for graphs"
    )
    def test_graph_rng_distributions(self):
        size = 10000
        input = torch.rand((size,), device="cuda", dtype=torch.float)
        alloc = torch.empty((size,), device="cuda", dtype=torch.float)

        # Torch ops to test with sample args (tuple) and kwargs (dict)
        torch_with_args = (
            ("bernoulli", (input.clone(),), {}),
            # multinomial uses some uncapturable CUDA calls.
            # TODO: reenable multinomial tests if/when the implementation is capturable.
            # ("multinomial", (input.clone(), size, True), {}),
            # ("multinomial", (input.clone(), size // 2, False), {}),
            # TODO: reenable normal test, where std is a device
            # tensor, when graph test failures are fixed
            # ("normal", (input.clone() + 1, input.clone()), {}),
            ("normal", (input.clone() + 1, 1.0), {}),
            ("poisson", (input.clone(),), {}),
            ("rand", (size,), {"device": "cuda", "dtype": torch.float}),
            ("randint", (0, 3, (size,)), {"device": "cuda", "dtype": torch.float}),
            ("randn", (size,), {"device": "cuda", "dtype": torch.float}),
        )

        # Tensor methods to test with sample args (tuple)
        tensor_with_args = (
            ("bernoulli_", (input.clone(),)),
            ("cauchy_", ()),
            ("exponential_", ()),
            ("geometric_", (0.3,)),
            ("log_normal_", ()),
            ("normal_", ()),
            ("random_", ()),
            ("uniform_", ()),
        )

        def run(module, op, args, kwargs):
            torch.cuda.manual_seed(5)

            # Each path runs a dummy op to increment the state a bit before creating controls.
            if module == "torch":
                dummy = getattr(torch, op)(*args, **kwargs)
                control1 = getattr(torch, op)(*args, **kwargs)
                control2 = getattr(torch, op)(*args, **kwargs)
            else:
                dummy = alloc.clone()
                control1 = alloc.clone()
                control2 = alloc.clone()
                getattr(dummy, op)(*args)
                getattr(control1, op)(*args)
                getattr(control2, op)(*args)

            stream = torch.cuda.Stream()
            stream.wait_stream(torch.cuda.current_stream())
            with torch.cuda.stream(stream):
                torch.cuda.manual_seed(5)

                g = torch.cuda.CUDAGraph()
                torch.cuda.empty_cache()
                if module == "torch":
                    g.capture_begin()
                    t1 = getattr(torch, op)(*args, **kwargs)
                    t2 = getattr(torch, op)(*args, **kwargs)
                    g.capture_end()
                else:
                    t1 = alloc.clone()
                    t2 = alloc.clone()
                    g.capture_begin()
                    getattr(t1, op)(*args)
                    getattr(t2, op)(*args)
                    g.capture_end()
            torch.cuda.current_stream().wait_stream(stream)

            if not TEST_CUDAMALLOCASYNC:
                # Makes sure values haven't been populated yet
                # (in other words, makes sure capture didn't actually run ops).
                # We can only try this with the native allocator, for which captured
                # addresses are already backed by cudaMalloced memory.
                # If we try it with cudaMallocAsync, CUDA won't event consider
                # the captured addresses allocated until replay(), and if we
                # access them before replay() we get IMAs.
                try:
                    self.assertNotEqual(control1, t1)
                    self.assertNotEqual(control2, t2)
                except Exception as e:
                    raise RuntimeError("Failed on " + module + "." + op) from e

            # Set a new seed to check if graph would use it
            for seed in [6, 314, 271]:
                torch.cuda.manual_seed(seed)
                # Runs a dummy op prelude, as for controls, to make sure replay()
                # picks up the dummy op's state increment.
                if module == "torch":
                    dummy = getattr(torch, op)(*args, **kwargs)
                    control1 = getattr(torch, op)(*args, **kwargs)
                    control2 = getattr(torch, op)(*args, **kwargs)
                else:
                    getattr(dummy, op)(*args)
                    getattr(control1, op)(*args)
                    getattr(control2, op)(*args)

                torch.cuda.manual_seed(seed)
                if module == "torch":
                    dummy = getattr(torch, op)(*args, **kwargs)
                else:
                    getattr(dummy, op)(*args)

                # see above comment on TEST_CUDAMALLOCASYNC
                if not TEST_CUDAMALLOCASYNC:
                    t1.copy_(alloc)
                    t2.copy_(alloc)

                # Runs RNG ops that fill t1 and t2.
                g.replay()

                try:
                    self.assertEqual(control1, t1)
                    self.assertEqual(control2, t2)
                except Exception as e:
                    raise RuntimeError("Failed on " + module + "." + op) from e

            # We hold references to all tensors used across streams up til this sync,
            # so no need to call record_stream on those tensors.
            torch.cuda.synchronize()

        for op_with_args in torch_with_args:
            run("torch", *op_with_args)

        for meth_with_args in tensor_with_args:
            # Adds an empty dict for kwargs, which none of the Tensor methods use
            run("Tensor", *(meth_with_args + ({},)))

    @unittest.skipIf(
        not TEST_CUDA_GRAPH, "CUDA >= 11.0 or ROCM >= 5.3 required for graphs"
    )
    def test_graph_two_successive(self):
        torch.cuda.empty_cache()

        size = 1000
        kSmallBuffer = 2097152

        def func_with_temps(t, val):
            x = t.clone() + val
            y = t.clone() + val
            return x + y

        s = torch.cuda.Stream()

        for share_mem in ("Don't share", "via pool()", "via graph_pool_handle()"):
            g0 = torch.cuda.CUDAGraph()
            g1 = torch.cuda.CUDAGraph()

            a = torch.ones((size,), device="cuda")

            s.wait_stream(torch.cuda.current_stream())
            with torch.cuda.stream(s):
                g0_args = (
                    (torch.cuda.graph_pool_handle(),)
                    if share_mem == "via graph_pool_handle()"
                    else ()
                )
                g0.capture_begin(*g0_args)
                b = a.clone()
                for _ in range(5):
                    b = func_with_temps(b, 1)
                g0.capture_end()

                g1_args = (g0.pool(),) if share_mem == "via pool()" else g0_args
                g1.capture_begin(*g1_args)
                for _ in range(5):
                    b = func_with_temps(b, 1)
                g1.capture_end()
            torch.cuda.current_stream().wait_stream(s)

            # mixes unrelated eager ops with replays
            c = a.clone()
            for _ in range(2):
                c = func_with_temps(c, 3)
            g0.replay()
            for _ in range(2):
                c = func_with_temps(c, 3)
            g1.replay()
            for _ in range(2):
                c = func_with_temps(c, 3)

            self.assertEqual(b.sum().item(), size * 3070)
            self.assertEqual(c.sum().item(), size * 442)

            if not TEST_CUDAMALLOCASYNC:
                # These stat checks are specific to the native allocator.
                if share_mem != "Don't share":
                    self.assertEqual(
                        reserved_no_sharing  # noqa: F821
                        - torch.cuda.memory_stats()["reserved_bytes.all.current"],
                        kSmallBuffer,
                    )
                else:
                    reserved_no_sharing = torch.cuda.memory_stats()[
                        "reserved_bytes.all.current"
                    ]

            del a, b, c, g0, g1
            # Tensors used across streams (a and b) were held until just now, so no need to call record_stream on them.
            torch.cuda.synchronize()
            torch.cuda.empty_cache()

    @unittest.skipIf(
        (not TEST_CUDA_GRAPH)
        or IS_WINDOWS
        or (  # appears to still be broken on Windows as of 11.4+
            torch.version.cuda
            and int(torch.version.cuda.split(".")[0]) == 11
            and int(torch.version.cuda.split(".")[1]) < 4
        ),
        "Graph bindings disallow concurrent replay for CUDA < 11.4, see "
        + "https://github.com/pytorch/pytorch/pull/57556",
    )
    @unittest.skipIf(
        not TEST_CUDA_GRAPH, "CUDA >= 11.0 or ROCM >= 5.3 required for graphs"
    )
    def test_graph_concurrent_replay(self):
        torch.cuda.empty_cache()

        size = 1000000  # largeish to help expose race conditions

        def func_with_temps(t, val):
            x = t.clone() + val
            y = t.clone() + val
            return x + y

        s = torch.cuda.Stream()

        for share_mem in ("Don't share", "via pool()", "via graph_pool_handle()"):
            g0 = torch.cuda.CUDAGraph()
            g1 = torch.cuda.CUDAGraph()

            s0 = torch.cuda.Stream()
            s1 = torch.cuda.Stream()

            a = torch.ones((size,), device="cuda")

            s.wait_stream(torch.cuda.current_stream())
            with torch.cuda.stream(s):
                g0_args = (
                    (torch.cuda.graph_pool_handle(),)
                    if share_mem == "via graph_pool_handle()"
                    else ()
                )
                g0.capture_begin(*g0_args)
                b = a.clone()
                for _ in range(5):
                    b = func_with_temps(b, 1)
                g0.capture_end()

                g1_args = (g0.pool(),) if share_mem == "via pool()" else g0_args
                g1.capture_begin(*g1_args)
                c = a.clone()
                for _ in range(5):
                    c = func_with_temps(c, 2)
                g1.capture_end()

            # To reproduce data corruption, I need g0 and g1's kernels to run concurrently.
            # But replay() (especially cudaGraphLaunch) can incur significant CPU overhead.
            # The following pattern helps align device-side execution of g0 and g1's kernels.
            torch.cuda.synchronize()
            with torch.cuda.stream(s0):
                torch.cuda._sleep(1000000)
                s1.wait_stream(s0)
                g0.replay()
            with torch.cuda.stream(s1):
                g1.replay()
            torch.cuda.current_stream().wait_stream(s0)
            torch.cuda.current_stream().wait_stream(s1)

            if (not TEST_CUDAMALLOCASYNC) and (share_mem != "Don't share"):
                # If we used the native allocator and shared mempools,
                # we expect the concurrent replays corrupted each other.
                self.assertNotEqual(b.sum().item(), size * 94)
                self.assertNotEqual(c.sum().item(), size * 156)
            else:
                # If we EITHER
                #   - used the native allocator without sharing mempools, OR
                #   - used cudaMallocAsync, which ignores graph pool-sharing hints and should always be safe
                # we don't expect memory corruption.
                self.assertEqual(b.sum().item(), size * 94)
                self.assertEqual(c.sum().item(), size * 156)

            del a, b, c, g0, g1
            # Tensors used across streams (a, b, c) were held until just now, so no need to call record_stream on them.
            torch.cuda.synchronize()
            torch.cuda.empty_cache()

    @unittest.skipIf(
        not TEST_CUDA_GRAPH, "CUDA >= 11.0 or ROCM >= 5.3 required for graphs"
    )
    def test_graph_three_successive(self):
        torch.cuda.empty_cache()

        size = 1000

        s = torch.cuda.Stream()

        for share_mem in ("Don't share", "via pool()", "via graph_pool_handle()"):
            a = torch.ones((size,), device="cuda")

            g0 = torch.cuda.CUDAGraph()
            g1 = torch.cuda.CUDAGraph()
            g2 = torch.cuda.CUDAGraph()

            s.wait_stream(torch.cuda.current_stream())
            with torch.cuda.stream(s):
                g0_args = (
                    (torch.cuda.graph_pool_handle(),)
                    if share_mem == "via graph_pool_handle()"
                    else ()
                )
                g0.capture_begin(*g0_args)
                b = a.clone()
                c = b + 1
                d = b + 2
                g0.capture_end()

                args = (g0.pool(),) if share_mem == "via pool()" else g0_args

                g1.capture_begin(*args)
                e = c + 3
                del c
                g1.capture_end()

                g2.capture_begin(*args)
                f = d + 4
                g2.capture_end()
            torch.cuda.current_stream().wait_stream(s)

            # Tests that replaying in capture order is valid
            g0.replay()
            g1.replay()
            g2.replay()

            self.assertEqual(e.sum().item(), size * 5)
            self.assertEqual(f.sum().item(), size * 7)

            # Tests that replaying as g0, g2, g1 is only valid if they don't share a pool
            g0.replay()
            g2.replay()
            g1.replay()

            expect_corruption = (not TEST_CUDAMALLOCASYNC) and (
                share_mem != "Don't share"
            )
            # If we used the native allocator and shared mempools, g2's capture should have reused c's memory for f.
            # We replayed g2 then g1, so we expect g1's captured "e = c + 3" mistakenly filled e with "f's vals + 3".
            self.assertEqual(
                e.sum().item(), size * (7 + 3) if expect_corruption else size * 5
            )
            self.assertEqual(f.sum().item(), size * 7)

            del a, b, d, e, f, g0, g1, g2
            # Tensors used across streams (a, e, f) were held until just now, so no need to call record_stream on them.
            torch.cuda.synchronize()
            torch.cuda.empty_cache()

    @unittest.skipIf(
        (not TEST_CUDA_GRAPH) or TEST_CUDAMALLOCASYNC,
        "CUDA >= 11.0 or ROCM >= 5.3 required for graphs",
    )
    def test_graph_memory_stats_and_use_result_after_destroy_graph(self):
        kSmallSize = 1048576
        kSmallBuffer = 2097152
        kLargeBuffer = 20971520
        kMinLargeAlloc = 10485760
        kRoundLarge = 2097152

        elem = 4

        # this was annoying to write but stresses the expectations pretty rigorously
        cases = (
            (512 // elem, 1, kSmallBuffer, kSmallBuffer, "small_pool"),
            (kSmallSize // elem, 2, 2 * kSmallBuffer, kSmallBuffer, "small_pool"),
            ((kSmallSize + 512) // elem, 1, kLargeBuffer, kLargeBuffer, "large_pool"),
            (
                (kMinLargeAlloc - 512) // elem,
                2,
                2 * kLargeBuffer,
                kLargeBuffer,
                "large_pool",
            ),
            (
                (kMinLargeAlloc + 512) // elem,
                3,
                3
                * (
                    kRoundLarge
                    * ((kMinLargeAlloc + 512 + kRoundLarge - 1) // kRoundLarge)
                ),
                kRoundLarge * ((kMinLargeAlloc + 512 + kRoundLarge - 1) // kRoundLarge),
                "large_pool",
            ),
        )

        stats_to_check = ("segment.", "reserved_bytes.", "active.", "active_bytes.")

        gc.collect()
        torch.cuda.empty_cache()

        s = torch.cuda.Stream()

        for (
            numel,
            delta_cudaMallocs,
            delta_cudaMalloc_bytes,
            delta_cudaMalloc_bytes_post_del_g,
            pool_string,
        ) in cases:
            if pool_string == "small_pool":
                delta_active_blocks = 3  # one from "b" plus a sneaky two from CUDAGraph's one-element rng seed and offset holders
                delta_active_bytes = (
                    numel * elem + 1024
                )  # + 1024 for CUDAGraph's rng seed and offset holders each
            else:
                delta_active_blocks = 1  # We only check the large pool, which isn't affected by rng offset holder
                delta_active_bytes = numel * elem

            g = torch.cuda.CUDAGraph()
            s.wait_stream(torch.cuda.current_stream())
            with torch.cuda.stream(s):
                # Allocation stat estimates assume input is created on the same stream as capture_begin()
                # (in other words, the same stream silo as the rng offset holder, which is not allocated from the
                # capture's private pool).
                a = torch.ones((numel,), device="cuda")

                precapture_stats = torch.cuda.memory_stats()

                g.capture_begin()
                b = a.clone()
                for _ in range(5):
                    b = b.clone() + 1
                g.capture_end()
            torch.cuda.current_stream().wait_stream(s)

            gc.collect()

            postcapture_stats = torch.cuda.memory_stats()

            expecteds = (
                delta_cudaMallocs,
                delta_cudaMalloc_bytes,
                delta_active_blocks,
                delta_active_bytes,
            )
            # Double checks replay and stats before and after a call to empty_cache
            for i in range(2):
                for stat, expected in zip(stats_to_check, expecteds):
                    stat = stat + pool_string + ".current"
                    current = postcapture_stats[stat] - precapture_stats[stat]

                    # There will only ever be one expandable segment in each of the small and large pools. The way the
                    # bookeeping is done in the allocator means that we never increment the number of segments.
                    if self.expandable_segments and "segment" in stat:
                        expected = 0
                    # These two cases hit an edge case where the PyTorch allocator won't immediately unmap part of an
                    # expandable segment (and as a result reduce the number of reserved bytes) if the block to unmap is
                    # smaller than the page size
                    if (
                        self.expandable_segments
                        and "reserved" in stat
                        and (numel == cases[3][0] or numel == cases[4][0])
                    ):
                        expected = 2 * kLargeBuffer

                    self.assertEqual(
                        current,
                        expected,
                        "Pre to post capture delta of "
                        + stat
                        + f" = {current}, expected = {expected}, numel = {numel}",
                    )

                g.replay()
                self.assertEqual(b.sum().item(), 6 * numel)
                if i == 0:
                    torch.cuda.empty_cache()

            del g
            gc.collect()
            torch.cuda.empty_cache()
            postdel_stats = torch.cuda.memory_stats()

            # Uses graph result b after graph has been deleted
            self.assertEqual(b.sum().item(), 6 * numel)

            # b should be the only live reference remaining from the graph's private pool
            expecteds = (1, delta_cudaMalloc_bytes_post_del_g, 1, numel * elem)
            for stat, expected in zip(stats_to_check, expecteds):
                stat = stat + pool_string + ".current"
                current = postdel_stats[stat] - precapture_stats[stat]

                # There will only ever be one expandable segment in each of the small and large pools. The way the
                # bookeeping is done in the allocator means that we never increment the number of segments.
                if self.expandable_segments and "segment" in stat:
                    expected = 0
                # These two cases hit an edge case where the PyTorch allocator won't immediately unmap part of an
                # expandable segment (and as a result reduce the number of reserved bytes) if the block to unmap is
                # smaller than the page size
                if (
                    self.expandable_segments
                    and "reserved" in stat
                    and numel == cases[3][0]
                ):
                    expected = 2 * kLargeBuffer
                if (
                    self.expandable_segments
                    and "reserved" in stat
                    and numel == cases[4][0]
                ):
                    expected = kLargeBuffer

                self.assertEqual(
                    current,
                    expected,
                    "Pre capture to post graph delete delta of "
                    + stat
                    + f" = {current}, expected = {expected}, numel = {numel}",
                )

            # del a, b before the next case is essential, otherwise overwriting a and b in the next case
            # can throw off its allocation/deallocation counts.
            del a, b
            # Tensors used across streams (a and b) were held until just now, so no need to call record_stream on them.
            torch.cuda.synchronize()
            torch.cuda.empty_cache()

    @unittest.skipIf(
        not TEST_CUDA_GRAPH, "CUDA >= 11.0 or ROCM >= 5.3 required for graphs"
    )
    def test_graph_record_stream(self):
        # Makes sure graph capture defers attempting to reclaim allocations used across streams. See
        # "Q. Why skip process_events if a capture might be underway?" in c10/cuda/CUDACachingAllocator.cpp
        torch.cuda.empty_cache()

        potential_problem = torch.zeros((3,), device="cuda")
        a = torch.zeros((3,), device="cuda")
        s0 = torch.cuda.Stream()
        s1 = torch.cuda.Stream()
        s2 = torch.cuda.Stream()
        g = torch.cuda.CUDAGraph()

        torch.cuda.synchronize()
        with torch.cuda.stream(s0):
            potential_problem.record_stream(s0)
            torch.cuda._sleep(TestCuda.FIFTY_MIL_CYCLES)
            potential_problem.fill_(1.0)
        del potential_problem

        with torch.cuda.stream(s1):
            g.capture_begin()
            # potential_problem's allocation should still be outstanding. if DeviceCachingAllocator::malloc
            # mistakenly calls process_events, it will trigger cudaEventQueries on potential_problem's end-of-life
            # event, which will cause the capture to error.
            b = a.clone()

            # Let's also see what happens if we record_stream on a tensor during capture.
            s2.wait_stream(s1)
            with torch.cuda.stream(s2):
                b.fill_(1.0)
                b.record_stream(s2)  # dummy record_stream
                del b
            s1.wait_stream(s2)
            g.capture_end()
        torch.cuda.synchronize()

        # dummy allocation triggers process_events, Hopefully successfully processes b's end-of-life event.
        c = torch.zeros((3,), device="cuda")

    @skipIfRocm
    @unittest.skipIf(
        not TEST_CUDA_GRAPH, "CUDA >= 11.0 or ROCM >= 5.3 required for graphs"
    )
    # If this test is the first in the process to try cudnn rnns with dropout, it'll initialize
    # DropoutState's long-lived internal buffer. Calling code perceives this (correct) behavior
    # as a memory leak unless we skip the leak check.
    @skipCUDAMemoryLeakCheckIf(True)
    @serialTest()
    def test_graph_cudnn_dropout(self):
        # Tests the interaction of cuda graph capture with DropoutState's syncs in ATen/native/cudnn/RNN.cpp.
        # In particular, if user runs a sequence of captured and noncaptured cudnn rnns, DropoutState should
        # avoid syncing noncapturing streams with captured events or vice versa.
        torch.cuda.empty_cache()

        model = torch.nn.LSTM(512, 512, 2, dropout=0.5).cuda()
        x = torch.ones(100, 192, 512, device="cuda")

        y = model(x)

        g = torch.cuda.CUDAGraph()
        s = torch.cuda.Stream()
        s.wait_stream(torch.cuda.current_stream())
        with torch.cuda.stream(s):
            g.capture_begin()
            y = model(x)
            g.capture_end()
        torch.cuda.current_stream().wait_stream(s)

        g.replay()

        y = model(x)

    @unittest.skipIf(
        not TEST_CUDA_GRAPH, "CUDA >= 11.0 or ROCM >= 5.3 required for graphs"
    )
    @parametrize(
        "with_amp,cache_enabled,allow_unused_input",
        [
            subtest((False, False, True), decorators=[skipIfRocm]),
            subtest((True, False, True), decorators=[skipIfRocm]),
            subtest((True, True, True), decorators=[unittest.expectedFailure]),
            subtest((False, False, False), decorators=[unittest.expectedFailure]),
        ],
        name_fn=lambda x, y, z: "{}{}{}".format(
            {True: "with_amp", False: "without_amp"}[x],
            {True: "_cache_enabled", False: "_cache_disabled"}[y] if x else "",
            {True: "_allow_unused_input", False: "_not_allow_unused_input"}[z],
        ),
    )
    @serialTest()
    def test_graph_make_graphed_callables(
        self, with_amp, cache_enabled, allow_unused_input
    ):
        torch.manual_seed(5)
        torch.cuda.manual_seed(5)

        N, D_in, H, D_out = 640, 4096, 2048, 1024

        class MLP1(torch.nn.Module):
            def __init__(self, D_in: int, H: int, D_out: int):
                super().__init__()
                self.net_1 = torch.nn.Sequential(
                    torch.nn.Linear(D_in, H), torch.nn.Dropout(p=0.1)
                ).cuda()
                self.net_2 = torch.nn.Sequential(
                    torch.nn.Linear(H, D_out), torch.nn.Dropout(p=0.2)
                ).cuda()

            def forward(self, input_dict: dict):
                x = input_dict["x"]
                return self.net_2(self.net_1(x))

        class MLP2(torch.nn.Module):
            def __init__(self, D_in: int, H: int, D_out: int):
                super().__init__()
                self.net_1 = torch.nn.Sequential(
                    torch.nn.Linear(D_in, H), torch.nn.Dropout(p=0.1)
                ).cuda()
                self.net_2 = torch.nn.Sequential(
                    torch.nn.Linear(H, D_out), torch.nn.Dropout(p=0.2)
                ).cuda()

            def forward(self, x):
                return self.net_2(self.net_1(x))

        class ParameterlessModule(torch.nn.Module):
            def forward(self, x):
                idx = (
                    torch.arange(x.size(0), device=x.device)
                    .view(-1, 1)
                    .repeat(1, x.size(1))
                )
                return {"output": torch.gather(x, 0, idx)}

        models = []
        for _ in range(2):
            model_section1 = MLP1(D_in, H, H).cuda()
            model_section2 = MLP2(H, H, D_out).cuda()
            model_section3 = ParameterlessModule().cuda()
            models.append(
                torch.nn.Sequential(model_section1, model_section2, model_section3)
            )

        model_graphed = models[0]
        model_control = models[1]

        model_graphed.load_state_dict(model_control.state_dict())

        opt_graphed = torch.optim.SGD(model_graphed.parameters(), lr=0.1)
        opt_control = torch.optim.SGD(model_control.parameters(), lr=0.1)

        x = torch.randn(N, D_in, device="cuda")
        h = torch.randn(N, H, device="cuda", requires_grad=True)
        h2 = torch.randn(N, D_out, device="cuda", requires_grad=True)
        unused_input = torch.randn(N, H, device="cuda", requires_grad=True)
        y_pred = torch.randn(N, D_out, device="cuda", requires_grad=True)
        y = torch.randn(N, D_out, device="cuda")

        loss_fn_control = torch.nn.functional.mse_loss
        relu_control = torch.nn.functional.relu

        # This is a good stress test. It graphs four callables: two Modules and two python functions.
        with torch.amp.autocast(
            device_type="cuda", enabled=with_amp, cache_enabled=cache_enabled
        ):
            (
                model_graphed[0],
                model_graphed[1],
                model_graphed[2],
                relu_graphed,
                loss_fn_graphed,
            ) = torch.cuda.make_graphed_callables(
                (
                    model_graphed[0],
                    model_graphed[1],
                    model_graphed[2],
                    relu_control,
                    loss_fn_control,
                ),
                (
                    ({"x": x, "unused_input": unused_input},),
                    (h,),
                    (h2,),
                    (y_pred,),
                    (y_pred, y),
                ),
                allow_unused_input=allow_unused_input,
            )

        real_inputs = [torch.rand_like(x) for _ in range(10)]
        real_targets = [torch.rand_like(y) for _ in range(10)]

        for m, opt, relu, loss_fn in zip(
            (model_graphed, model_control),
            (opt_graphed, opt_control),
            (relu_graphed, relu_control),
            (loss_fn_graphed, loss_fn_control),
        ):
            # Resets RNC states before iterations for graphed and ungraphed models,
            # so dropout math should be bitwise identical for both.
            torch.manual_seed(5)
            torch.cuda.manual_seed(5)
            for data, target in zip(real_inputs, real_targets):
                opt.zero_grad(set_to_none=True)
                with torch.amp.autocast(
                    device_type="cuda", enabled=with_amp, cache_enabled=cache_enabled
                ):
                    y_pred = m({"x": data, "unused_input": unused_input})["output"]
                    y_pred = relu(y_pred)
                    loss = loss_fn(y_pred, target)
                    loss.backward()
                opt.step()

        for p, pc in zip(model_graphed.parameters(), model_control.parameters()):
            self.assertEqual(p, pc)

        # We graphed the models in training mode. Eval should still run ungraphed.
        model_graphed.eval()
        model_control.eval()
        self.assertEqual(
            model_graphed({"x": real_inputs[0]}), model_control({"x": real_inputs[0]})
        )

    @unittest.skipIf(
        not TEST_CUDA_GRAPH, "CUDA >= 11.0 or ROCM >= 5.3 required for graphs"
    )
    @parametrize(
        "with_amp,cache_enabled,allow_unused_input",
        [
            subtest((False, False, True), decorators=[skipIfRocm]),
            subtest((True, False, True), decorators=[skipIfRocm]),
            subtest((True, True, True), decorators=[unittest.expectedFailure]),
            subtest((False, False, False), decorators=[skipIfRocm]),
        ],
        name_fn=lambda x, y, z: "{}{}{}".format(
            {True: "with_amp", False: "without_amp"}[x],
            {True: "_cache_enabled", False: "_cache_disabled"}[y] if x else "",
            {True: "_allow_unused_input", False: "_not_allow_unused_input"}[z],
        ),
    )
    @serialTest()
    def test_graph_make_graphed_callables_parameterless_nograd_module(
        self, with_amp, cache_enabled, allow_unused_input
    ):
        torch.manual_seed(5)
        torch.cuda.manual_seed(5)

        N, D_in, H, D_out = 640, 4096, 2048, 1024

        class ParameterlessModule(torch.nn.Module):
            def forward(self, input_dict: dict):
                x = input_dict["x"]
                idx = (
                    torch.arange(x.size(0), device=x.device)
                    .view(-1, 1)
                    .repeat(1, x.size(1))
                )
                return {"output": torch.gather(x, 0, idx)}

        models = []
        for _ in range(2):
            model_section1 = ParameterlessModule().cuda()
            models.append(torch.nn.Sequential(model_section1))

        model_graphed = models[0]
        model_control = models[1]

        model_graphed.load_state_dict(model_control.state_dict())

        x = torch.randn(N, D_in, device="cuda", requires_grad=False)
        unused_input = torch.randn(N, H, device="cuda", requires_grad=False)
        y_pred = torch.randn(N, D_in, device="cuda", requires_grad=False)
        y = torch.randn(N, D_in, device="cuda")

        # This is a good stress test. It graphs four callables: two Modules and two python functions.
        with torch.amp.autocast(
            device_type="cuda", enabled=with_amp, cache_enabled=cache_enabled
        ):
            model_graphed[0] = torch.cuda.make_graphed_callables(
                model_graphed[0],
                ({"x": x, "unused_input": unused_input},),
                allow_unused_input=allow_unused_input,
            )

        real_inputs = [torch.rand_like(x, requires_grad=True) for _ in range(10)]
        real_targets = [torch.rand_like(y) for _ in range(10)]

        for m in (model_graphed, model_control):
            # Resets RNC states before iterations for graphed and ungraphed models,
            # so dropout math should be bitwise identical for both.
            torch.manual_seed(5)
            torch.cuda.manual_seed(5)
            for data, _ in zip(real_inputs, real_targets):
                with torch.amp.autocast(
                    device_type="cuda", enabled=with_amp, cache_enabled=cache_enabled
                ):
                    out = m({"x": data, "unused_input": unused_input})["output"]

        # We graphed the models in training mode. Eval should still run ungraphed.
        model_graphed.eval()
        model_control.eval()
        self.assertEqual(
            model_graphed({"x": real_inputs[0]}), model_control({"x": real_inputs[0]})
        )

    @unittest.skipIf(
        not TEST_CUDA_GRAPH, "CUDA >= 11.0 or ROCM >= 5.3 required for graphs"
    )
    def test_graph_make_graphed_callables_same_pool(self):
        torch.manual_seed(5)
        torch.cuda.manual_seed(5)
        models = []
        num_models = 3
        for _ in range(num_models):
            models.append(
                torch.nn.Sequential(
                    torch.nn.Linear(32, 128),
                    torch.nn.ReLU(),
                    torch.nn.Linear(128, 128),
                ).cuda()
            )
        # we will reuse the same pool for all graph captures
        mempool = torch.cuda.graph_pool_handle()
        graphed_models = []
        for model in models:
            x = torch.randn([64, 32], device="cuda")
            graphed_model = deepcopy(model)
            graphed_model = torch.cuda.make_graphed_callables(
                graphed_model, (x,), pool=mempool
            )
            graphed_models.append(graphed_model)

        for model, graphed_model in zip(models, graphed_models):
            x = torch.randn([64, 32], device="cuda")
            y = model(x)
            yg = graphed_model(x)
            l = y.norm()
            lg = yg.norm()
            l.backward()
            lg.backward()

            self.assertEqual(y, yg)
            self.assertEqual(l, lg)
            for p, pg in zip(model.parameters(), graphed_model.parameters()):
                self.assertEqual(p, pg)
                self.assertEqual(p.grad, pg.grad)
                self.assertNotEqual(p.data_ptr(), pg.data_ptr())
                self.assertNotEqual(p.grad.data_ptr(), pg.grad.data_ptr())

    def _test_graphed_optimizer(
        self, steps_warmup, steps_train, optimizer_ctor, kwargs
    ):
        for actually_do_graphs in (True, False):
            params = [torch.randn((i + 5, i + 5), device="cuda") for i in range(2)] + [
                torch.randn((), device="cuda")
            ]
            params_control = [p.clone().requires_grad_() for p in params]
            params_graphed = [p.clone().requires_grad_() for p in params]

            grads = [
                [torch.randn_like(p) for p in params]
                for _ in range(steps_warmup + steps_train)
            ]

            # Control (capturable=False)

            opt = optimizer_ctor(params_control, capturable=False, **kwargs)

            for i in range(steps_warmup + steps_train):
                for j, p in enumerate(params_control):
                    p.grad = grads[i][j]
                opt.step()

            # capturable=True

            opt = optimizer_ctor(params_graphed, capturable=True, **kwargs)

            for i in range(steps_warmup):
                for j, p in enumerate(params_graphed):
                    p.grad = grads[i][j]
                opt.step()

            if actually_do_graphs:
                g = torch.cuda.CUDAGraph()
                with torch.cuda.graph(g):
                    opt.step()

            for i in range(steps_train):
                if actually_do_graphs:
                    for j, p in enumerate(params_graphed):
                        p.grad.copy_(grads[i + steps_warmup][j])
                    g.replay()
                else:
                    # Passing capturable=True to the constructor and running without graphs should still be
                    # numerically correct, even if it's not ideal for performance.
                    for j, p in enumerate(params_graphed):
                        p.grad = grads[i + steps_warmup][j]
                    opt.step()

            for p_control, p_graphed in zip(params_control, params_graphed):
                self.assertEqual(p_control, p_graphed)

    @unittest.skipIf(
        not TEST_CUDA_GRAPH, "CUDA >= 11.0 or ROCM >= 5.3 required for graphs"
    )
    def test_graph_optims_with_explicitly_capturable_param_groups(self):
        # mimicking `_test_graphed_optimizer` maladroitly to pass two param_groups to optimizer.__init__
        n_warmup, n_replay = 3, 2
        for optimizer, second_param_group_capturable in product(
            (
                torch.optim.Adam,
                torch.optim.AdamW,
                torch.optim.ASGD,
                torch.optim.Adamax,
                torch.optim.NAdam,
                torch.optim.RAdam,
                torch.optim.Adadelta,
                torch.optim.RMSprop,
                torch.optim.Rprop,
            ),
            (True, False),
        ):
            ref_p1, param1 = (
                torch.nn.Parameter(torch.ones(1, device="cuda")) for _ in range(2)
            )
            ref_p2, param2 = (
                torch.nn.Parameter(torch.ones(1, device="cuda")) for _ in range(2)
            )
            grads1, grads2 = (
                [torch.randn_like(param1) for _ in range(n_warmup + n_replay)]
                for _ in range(2)
            )
            ref_grads1, ref_grads2 = (
                [t.clone() for t in tensors] for tensors in (grads1, grads2)
            )
            params = [
                {"params": [param1], "capturable": True},
                {"params": [param2], "capturable": second_param_group_capturable},
            ]
            opt = optimizer(params)
            opt_ = optimizer(
                [
                    {"params": [ref_p1], "capturable": False},
                    {"params": [ref_p2], "capturable": False},
                ]
            )

            for i in range(n_warmup + n_replay):
                ref_p1.grad = ref_grads1[i]
                ref_p2.grad = ref_grads2[i]
                opt_.step()

            for i in range(n_warmup):
                param1.grad = grads1[i]
                param2.grad = grads2[i]
                opt.step()

            g = torch.cuda.CUDAGraph()
            if not second_param_group_capturable:
                with self.assertRaisesRegex(RuntimeError, "Attempting CUDA graph"):
                    with torch.cuda.graph(g):
                        opt.step()
            else:
                with torch.cuda.graph(g):
                    opt.step()

                for i in range(n_replay):
                    param1.grad.copy_(grads1[n_warmup + i])
                    param2.grad.copy_(grads2[n_warmup + i])
                    g.replay()
                self.assertEqual(ref_p1, param1)
                self.assertEqual(ref_p2, param2)

    @unittest.skipIf(
        not TEST_CUDA_GRAPH, "CUDA >= 11.0 or ROCM >= 5.3 required for graphs"
    )
    def test_cuda_graph_error_options(self):
        def fn():
            x = torch.zeros([2000], device="cuda")
            y = x + x + x
            return y

        mem = None

        def raw_malloc():
            global mem
            mem = None
            stream = torch.cuda.Stream()
            try:
                with torch.cuda.stream(stream):
                    mem = torch.cuda.caching_allocator_alloc(1024)
            except BaseException:
                if mem is None:
                    return
            try:
                torch.cuda.caching_allocator_delete(mem)
                mem = None
                return None
            except BaseException:
                pass

        def throws_on_cuda_event(capture_error_mode):
            graph = torch.cuda.CUDAGraph()
            torch.cuda.synchronize()
            stream = torch.cuda.Stream()
            stream.wait_stream(torch.cuda.current_stream())
            with torch.cuda.stream(stream):
                fn()
            stream.synchronize()
            torch.cuda.current_stream().wait_stream(stream)
            torch.cuda.synchronize()
            try:
                with torch.cuda.graph(
                    graph, stream=stream, capture_error_mode=capture_error_mode
                ):
                    out = fn()
                    thread = threading.Thread(target=raw_malloc)
                    thread.start()
                    thread.join()
            except Exception:
                if mem is not None:
                    torch.cuda.caching_allocator_delete(mem)
                return True

            return False

        self.assertFalse(throws_on_cuda_event("thread_local"))
        self.assertFalse(throws_on_cuda_event("relaxed"))

        # Exception would Corrupt Process and make other tests fail
        # self.assertTrue(throws_on_cuda_event("global"))

    @unittest.skipIf(
        not TEST_CUDA_GRAPH, "CUDA >= 11.0 or ROCM >= 5.3 required for graphs"
    )
    def test_cuda_graph_allocator_propagates_stream(self):
        segments = torch.cuda.memory_snapshot()
        existing_pools = {s["segment_pool_id"] for s in segments}
        x = torch.randn(10240000, device="cuda")
        y = torch.rand_like(x)
        g = torch.cuda.CUDAGraph()
        s0 = torch.cuda.Stream()
        s1 = torch.cuda.Stream()
        s0.wait_stream(torch.cuda.current_stream())
        with torch.cuda.stream(s0):
            g.capture_begin()
            z = x + y
        with torch.cuda.stream(s1):
            s1.wait_stream(s0)
            w = z + y
        s0.wait_stream(s1)
        with torch.cuda.stream(s0):
            g.capture_end()
        segments = torch.cuda.memory_snapshot()
        x = [
            s["segment_pool_id"]
            for s in segments
            if s["segment_pool_id"] not in existing_pools
        ]
        self.assertEqual(len(x), 2)
        self.assertEqual(x[0], x[1])

    def test_batch_norm_gather_stats(self):
        input = torch.randn(1, 3, 3, 3, device="cuda")
        mean, invstd = torch.batch_norm_gather_stats(
            input,
            mean=torch.ones(2, 3, device="cuda"),
            invstd=torch.ones(2, 3, device="cuda"),
            running_mean=None,
            running_var=None,
            momentum=0.1,
            eps=1e-5,
            count=2,
        )
        self.assertEqual(mean, torch.ones(3, device="cuda"))
        self.assertEqual(invstd, torch.ones(3, device="cuda"))

    def test_matmul_memory_use(self):
        def get_max_used():
            torch.cuda.synchronize()
            val = torch.cuda.max_memory_allocated()
            torch.cuda.reset_peak_memory_stats()
            return val

        a = torch.rand(1, 32, 32, device="cuda")
        b = torch.rand(24, 32, 1, device="cuda")

        get_max_used()

        torch.matmul(a, b)

        matmul_mem = get_max_used()

        a = a.expand(24, 32, 32)
        torch.matmul(a, b)

        matmul_expand_mem = get_max_used()

        torch.bmm(a, b)

        bmm_mem = get_max_used()

        self.assertEqual(matmul_expand_mem, matmul_mem)
        self.assertEqual(bmm_mem, matmul_mem)

    @unittest.skipIf(not TEST_WITH_ROCM, "ROCm-only test")
    def test_rocm_backward_pass_guard(self):
        # The test exercises a ROCm-specific feature.

        class MyFunction(torch.autograd.Function):
            @staticmethod
            def forward(ctx, tensor, constant):
                self.assertFalse(torch._C._rocm_is_backward_pass())
                ctx.constant = constant
                return tensor * constant

            @staticmethod
            def backward(ctx, grad_output):
                self.assertTrue(torch._C._rocm_is_backward_pass())
                return grad_output * ctx.constant, None

        class MyModule(torch.nn.Module):
            def __init__(self) -> None:
                super().__init__()
                self.a = torch.nn.Parameter(torch.randn(()))

            def forward(self, x):
                return MyFunction.apply(x, self.a)

        model = MyModule()
        criterion = torch.nn.MSELoss(reduction="sum")
        optimizer = torch.optim.SGD(model.parameters(), lr=1e-6)

        x = torch.randn(5, 5)
        result = model(x)
        loss = criterion(result, x)
        optimizer.zero_grad()
        loss.backward()
        optimizer.step()

    def test_matmul_device_mismatch(self):
        cpu = torch.rand((10, 10))
        cuda = cpu.cuda()
        with self.assertRaisesRegex(
            RuntimeError, "Expected all tensors to be on the same device"
        ):
            cpu @ cuda
        with self.assertRaisesRegex(
            RuntimeError, "Expected all tensors to be on the same device"
        ):
            cuda @ cpu

        for s, m1, m2 in product((cpu, cuda), repeat=3):
            if s.device == m1.device == m2.device:
                torch.addmm(s, m1, m2)
            else:
                with self.assertRaisesRegex(
                    RuntimeError, "Expected all tensors to be on the same device"
                ):
                    torch.addmm(s, m1, m2)

    @unittest.skipIf(TEST_MULTIGPU, "Testing on one GPU is sufficient")
    def test_lazy_init(self):
        """Validate that no CUDA calls are made during `import torch` call"""

        def check_output(script: str) -> str:
            return (
                subprocess.check_output([sys.executable, "-c", script])
                .decode("ascii")
                .strip()
            )

        VISIBLE_DEVICES = (
            "HIP_VISIBLE_DEVICES" if TEST_WITH_ROCM else "CUDA_VISIBLE_DEVICES"
        )
        test_script = f"import os; import torch;os.environ['{VISIBLE_DEVICES}']='32';print(torch.cuda.device_count())"
        rc = check_output(test_script)
        self.assertEqual(rc, "0")
        if not TEST_WITH_ROCM:
            # Check that `cuInit` was not called during the import
            # By using ctypes and calling cuDeviceCountGet() and expect CUDA_ERROR_NOT_INITIALIZED == 3
            # See https://github.com/pytorch/pytorch/issues/116276 for more details
            libcuda_name = "libcuda.so.1" if not IS_WINDOWS else "nvcuda.dll"
            cuda_driver_api_call = (
                f"ctypes.CDLL('{libcuda_name}').cuDeviceGetCount(ctypes.byref(x))"
            )
            rc = check_output(
                f"import torch; import ctypes;x=ctypes.c_int(-1);print({cuda_driver_api_call})"
            )
            self.assertEqual(rc, "3")

    @unittest.skipIf(not TEST_WITH_ROCM, "not relevant for CUDA testing")
    def test_hip_device_count(self):
        """Validate device_count works with both CUDA/HIP visible devices"""
        test_script = """\
import torch
import os
print(f"{torch.cuda.device_count()}")
"""
        custom_envs = [
            {"CUDA_VISIBLE_DEVICES": "0", "HIP_VISIBLE_DEVICES": None},
            {"CUDA_VISIBLE_DEVICES": None, "HIP_VISIBLE_DEVICES": "0"},
            {"CUDA_VISIBLE_DEVICES": "0,1,2,3", "HIP_VISIBLE_DEVICES": "0"},
        ]

        for env_config in custom_envs:
            env = os.environ.copy()
            for key, value in env_config.items():
                if value is None:
                    env.pop(key, None)
                else:
                    env[key] = value
            r = (
                subprocess.check_output([sys.executable, "-c", test_script], env=env)
                .decode("ascii")
                .strip()
            )
            self.assertEqual("1", r)

    @unittest.skipIf(not TEST_MULTIGPU, "requires multiple devices")
    def test_device_count_not_cached_pre_init(self):
        visible_devices = (
            "HIP_VISIBLE_DEVICES" if torch.version.hip else "CUDA_VISIBLE_DEVICES"
        )
        test_script = f"""\
import torch
import os
r1 = torch.cuda.device_count()
os.environ['{visible_devices}'] = '0'
r2 = torch.cuda.device_count()
torch.empty(10, device='cuda')
print(f"{{r1}}, {{r2}}")
"""

        r = (
            subprocess.check_output([sys.executable, "-c", test_script])
            .decode("ascii")
            .strip()
        )

        x = torch.cuda.device_count()
        self.assertEqual(f"{x}, 1", r)

    @unittest.skip("Disabling as USE_CUFILE=0 by default in builds")
    def test_gds_fails_in_ci(self):
        if IS_WINDOWS or TEST_WITH_ROCM:
            error_msg = "is not supported on this platform"
        else:
            error_msg = "cuFileHandleRegister failed"
        with TemporaryFileName() as f:
            with self.assertRaisesRegex(RuntimeError, error_msg):
                file = torch.cuda.gds._GdsFile(f, os.O_CREAT | os.O_RDWR)


@unittest.skipIf(not TEST_CUDA, "CUDA not available, skipping tests")
@torch.testing._internal.common_utils.markDynamoStrictTest
class TestCudaMallocAsync(TestCase):
    @unittest.skipIf(
        TEST_CUDAMALLOCASYNC, "setContextRecorder not supported by CUDAMallocAsync"
    )
    def test_memory_snapshot(self):
        try:
            torch.cuda.memory.empty_cache()
            torch.cuda.memory._record_memory_history("state", stacks="python")
            # make x the second block in a segment
            torch.rand(2 * 311, 411, device="cuda")
            unused = torch.rand(310, 410, device="cuda")
            x = torch.rand(311, 411, device="cuda")

            # create a bunch of tensors that all will tile into the
            # same segment to  exercise the history merging code
            # 512B is the minimum block size,
            # so we allocate all the tensors to this size to make sure
            # they tile evenly
            tensors = [torch.rand(128, device="cuda") for _ in range(1000)]
            while tensors:
                del tensors[randint(0, len(tensors) - 1)]

            # exercise the history trimming code
            torch.rand(128 * 5, device="cuda")

            ss = torch.cuda.memory._snapshot()
            found_it = False
            for seg in ss["segments"]:
                self.assertTrue("frames" in seg)
                for b in seg["blocks"]:
                    if b["requested_size"] == 311 * 411 * 4:
                        self.assertTrue("test_cuda" in b["frames"][0]["filename"])
                        found_it = True
                        self.assertEqual(x.untyped_storage().data_ptr(), b["address"])
            self.assertTrue(found_it)

            if not IS_WINDOWS:
                with tempfile.NamedTemporaryFile() as f:
                    torch.cuda.memory._save_segment_usage(f.name)
                    with open(f.name) as f2:
                        self.assertTrue("test_cuda.py" in f2.read())
            del unused
            del x
            torch.cuda.empty_cache()
            ss = torch.cuda.memory._snapshot()
            self.assertTrue(
                ss["device_traces"][0][-1]["action"]
                in ("segment_free", "segment_unmap")
            )

        finally:
            torch.cuda.memory._record_memory_history(None)

    @unittest.skipIf(IS_ARM64 or not IS_LINUX, "x86 linux only cpp unwinding")
    def test_direct_traceback(self):
        from torch._C._profiler import gather_traceback, symbolize_tracebacks  # @manual

        c = gather_traceback(True, True, True)
        (r,) = symbolize_tracebacks([c])
        r = str(r)
        self.assertTrue("test_cuda.py" in r)
        self.assertTrue("unwind" in r)

    @unittest.skipIf(
        TEST_CUDAMALLOCASYNC, "setContextRecorder not supported by CUDAMallocAsync"
    )
    @unittest.skipIf(IS_ARM64 or not IS_LINUX, "cpp contexts are x86 linux only")
    def test_memory_snapshot_with_cpp(self):
        try:
            torch.cuda.memory.empty_cache()
            torch.cuda.memory._record_memory_history("state", stacks="all")
            x = torch.rand(311, 411, device="cuda")

            ss = torch.cuda.memory._snapshot()["segments"]
            found_it = False
            for seg in ss:
                for b in seg["blocks"]:
                    if b["requested_size"] == 311 * 411 * 4:
                        self.assertTrue("::rand" in str(b["frames"]))
                        found_it = True
            self.assertTrue(found_it)

        finally:
            torch.cuda.memory._record_memory_history(None)

    @skipIfRocm
    def test_memory_profiler_viz(self):
        with torch.profiler.profile(
            with_stack=True, profile_memory=True, record_shapes=True
        ) as prof:
            x = torch.rand(128, 128, device="cuda")
            x * x + x * x
        plot = profile_plot(prof)
        plot = json.dumps(_profile_to_snapshot(prof))
        self.assertTrue("test_cuda.py" in plot)
        self.assertTrue("test_memory_profiler_viz" in plot)
        self.assertTrue("category" in plot)

    @unittest.skipIf(
        TEST_CUDAMALLOCASYNC, "setContextRecorder not supported by CUDAMallocAsync"
    )
    @unittest.skipIf(IS_ARM64 or not IS_LINUX, "cpp contexts are x86 linux only")
    def test_cycles(self):
        fired = False

        def observer(html):
            nonlocal fired
            fired = True
            self.assertTrue("torch.Tensor" in html)
            self.assertTrue("test_cuda" in html)
            self.assertTrue("cell_contents" in html)

        disarm = observe_tensor_cycles(observer)

        def noop():
            pass

        try:

            def create():
                x = torch.empty(3, 4, device="cuda")

                def foo(p):
                    if p:
                        return foo(not p)
                    else:
                        return x

                return foo

            create()
            gc.collect()
            # the callback has to run outside of the collect
            # call so it doesn't actual fire until the next
            # method call after a gc.collect
            noop()
            self.assertTrue(fired)
        finally:
            disarm()

    @unittest.skipIf(
        TEST_CUDAMALLOCASYNC, "setContextRecorder not supported by CUDAMallocAsync"
    )
    @unittest.skipIf(IS_ARM64 or not IS_LINUX, "cpp contexts are x86 linux only")
    def test_memory_plots(self):
        for context, stacks in (
            ("all", "all" if IS_LINUX else "python"),
            ("all", "python"),
            (None, "python"),
        ):
            try:
                torch.cuda.memory.empty_cache()
                torch.cuda.memory._record_memory_history(
                    "all", context=context, stacks=stacks
                )

                def run():
                    x = torch.rand(128, 128, device="cuda")
                    x * x + x * x

                run()
                cpp = stacks == "all"
                record_context = context is not None
                ss = torch.cuda.memory._snapshot()

                tplot = trace_plot(ss)
                splot = segment_plot(ss)
                text = json.dumps(ss)

                self.assertTrue(record_context == ("test_memory_plots" in text))
                self.assertTrue(cpp == ("::rand" in text))
                self.assertTrue(str(128 * 128 * 4) in text)

            finally:
                torch.cuda.memory._record_memory_history(None)

    @unittest.skipIf(
        TEST_CUDAMALLOCASYNC, "setContextRecorder not supported by CUDAMallocAsync"
    )
    @unittest.skipIf(IS_ARM64 or not IS_LINUX, "cpp contexts are x86 linux only")
    def test_memory_plots_free_stack(self):
        for context in ["alloc", "all", "state"]:
            try:
                torch.cuda.memory.empty_cache()
                torch.cuda.memory._record_memory_history(context=context)
                x = None

                def thealloc():
                    nonlocal x
                    x = torch.rand(3, 4, device="cuda")

                def thefree():
                    nonlocal x
                    del x

                thealloc()
                thefree()
                ss = json.dumps(torch.cuda.memory._snapshot())
                self.assertEqual(("thefree" in ss), (context == "all"))
                self.assertEqual(("thealloc" in ss), (context != "state"))
            finally:
                torch.cuda.memory._record_memory_history(None)

    @unittest.skipIf(
        TEST_CUDAMALLOCASYNC, "setContextRecorder not supported by CUDAMallocAsync"
    )
    @unittest.skipIf(IS_ARM64 or not IS_LINUX, "cpp contexts are x86 linux only")
    def test_memory_plots_history_context(self):
        try:
            torch.cuda.memory.empty_cache()
            x = None

            def should_capture1():
                nonlocal x
                x = torch.rand(4, 4, device="cuda")

            def should_not_capture():
                nonlocal x
                x = torch.rand(3, 4, device="cuda")

            def should_capture2():
                nonlocal x
                x = torch.rand(4, 4, device="cuda")

            # Recording with context and python call stacks should capture the call stack.
            torch.cuda.memory._record_memory_history(context="all", stacks="python")
            should_capture1()
            # Recording with context=None should not capture the call stack.
            torch.cuda.memory._record_memory_history(context=None)
            should_not_capture()
            # Recording with context and python call stacks should capture the call stack.
            torch.cuda.memory._record_memory_history(context="all", stacks="python")
            should_capture2()

            ss = json.dumps(torch.cuda.memory._snapshot())
            self.assertTrue("should_capture1" in ss)
            self.assertTrue("should_not_capture" not in ss)
            self.assertTrue("should_capture2" in ss)
        finally:
            torch.cuda.memory._record_memory_history(None)

    @unittest.skipIf(
        TEST_CUDAMALLOCASYNC, "setContextRecorder not supported by CUDAMallocAsync"
    )
    @unittest.skipIf(IS_ARM64 or not IS_LINUX, "cpp contexts are x86 linux only")
    def test_memory_plots_free_segment_stack(self):
        for context in ["alloc", "all", "state"]:
            try:
                torch.cuda.memory.empty_cache()
                torch.cuda.memory._record_memory_history(context=context)
                x = torch.rand(3, 4, device="cuda")
                del x
                torch.cuda.memory.empty_cache()

                ss = json.dumps(torch.cuda.memory._snapshot())
                self.assertEqual(("empty_cache" in ss), (context == "all"))
            finally:
                torch.cuda.memory._record_memory_history(None)

    @unittest.skipIf(
        TEST_CUDAMALLOCASYNC, "setContextRecorder not supported by CUDAMallocAsync"
    )
    def test_memory_snapshot_script(self):
        try:
            torch.cuda.memory.empty_cache()
            torch.cuda.memory._record_memory_history("state", stacks="python")

            @torch.jit.script
            def foo():
                return torch.rand(311, 411, device="cuda")

            x = foo()

            ss = torch.cuda.memory._snapshot()["segments"]
            found_it = False
            for seg in ss:
                for b in seg["blocks"]:
                    if b["requested_size"] == 311 * 411 * 4:
                        self.assertEqual(b["frames"][0]["name"], "foo")
                        found_it = True
            self.assertTrue(found_it)

        finally:
            torch.cuda.memory._record_memory_history(None)

    def test_max_split_expandable(self):
        torch.cuda.memory.empty_cache()
        mb = 1024 * 1024
        _, all_memory = torch.cuda.memory.mem_get_info()
        pre_reserved = torch.cuda.memory_reserved()
        total_allowed = 120 * mb + pre_reserved
        fraction_allowed = total_allowed / all_memory
        self.assertEqual(int(fraction_allowed * all_memory), total_allowed)
        torch.cuda.memory.set_per_process_memory_fraction(fraction_allowed)

        def alloc(n):
            return torch.ones(n * mb, dtype=torch.int8, device="cuda")

        torch.cuda.memory._set_allocator_settings(
            "expandable_segments:False,max_split_size_mb:40"
        )
        a = alloc(40)
        torch.cuda.memory._set_allocator_settings(
            "expandable_segments:True,max_split_size_mb:40"
        )
        b = alloc(40)
        torch.cuda.memory._set_allocator_settings(
            "expandable_segments:False,max_split_size_mb:40"
        )
        c = alloc(40)
        with self.assertRaises(torch.OutOfMemoryError):
            alloc(40)
        del a, b, c
        # force release_cached_blocks to run with some expandable segments in the free list
        alloc(120)

    def test_garbage_collect_expandable(self):
        torch.cuda.memory.empty_cache()
        mb = 1024 * 1024
        _, all_memory = torch.cuda.memory.mem_get_info()
        pre_reserved = torch.cuda.memory_reserved()
        total_allowed = 120 * mb + pre_reserved
        fraction_allowed = total_allowed / all_memory
        self.assertEqual((fraction_allowed * all_memory), total_allowed)
        torch.cuda.memory.set_per_process_memory_fraction(fraction_allowed)

        def alloc(n):
            return torch.ones(n * mb, dtype=torch.int8, device="cuda")

        torch.cuda.memory._set_allocator_settings(
            "expandable_segments:False,garbage_collection_threshold:0.5"
        )
        a = alloc(40)
        torch.cuda.memory._set_allocator_settings(
            "expandable_segments:True,garbage_collection_threshold:0.5"
        )
        b = alloc(40)
        del a, b
        # causes GC to run. The expandable segment block will be split
        # so GC would not attempt to free it anyway, but this at least makes sure
        # expandable_segment blocks can be in the free list when this is called.
        alloc(80)

    def test_allocator_settings(self):
        def power2_div(size, div_factor):
            pow2 = 1
            while pow2 < size:
                pow2 = pow2 * 2
            if pow2 == size:
                return pow2
            step = pow2 / 2 / div_factor
            ret = pow2 / 2
            while ret < size:
                ret = ret + step
            return ret

        torch.cuda.memory.empty_cache()
        key_allocated = (
            "active_bytes.all.allocated"
            if not TEST_CUDAMALLOCASYNC
            else "allocated_bytes.all.current"
        )
        key_requested = "requested_bytes.all.allocated"

        nelems = 21 * 1024 * 1024
        nbytes = 4 * nelems  # floats are 4 bytes

        nelems_big = 100 * 1024 * 1024
        nbytes_big = 4 * nelems_big  # floats are 4 bytes

        start_mem = torch.cuda.memory_stats()[key_allocated]
        torch.cuda.memory._set_allocator_settings("")
        x = torch.rand(nelems, device="cuda")

        # test roundup_power2_divisions single value syntax
        reg_mem = torch.cuda.memory_stats()[key_allocated]
        start_requested = torch.cuda.memory_stats()[key_requested]
        torch.cuda.memory._set_allocator_settings("roundup_power2_divisions:4")
        y = torch.rand(nelems, device="cuda")

        pow2_div4_mem = torch.cuda.memory_stats()[key_allocated]
        current_requested = torch.cuda.memory_stats()[key_requested]

        self.assertEqual(reg_mem - start_mem, nbytes)
        if not TEST_CUDAMALLOCASYNC:
            # not supported with the cudaMallocAsync backend
            self.assertEqual(pow2_div4_mem - reg_mem, power2_div(nbytes, 4))
            self.assertEqual(current_requested - start_requested, nbytes)

        torch.cuda.memory._set_allocator_settings("garbage_collection_threshold:0.5")
        torch.cuda.memory._set_allocator_settings(
            "garbage_collection_threshold:0.5,max_split_size_mb:40"
        )

        # should have reset the power2 divisions now
        torch.cuda.memory.empty_cache()
        start_mem = torch.cuda.memory_stats()[key_allocated]
        z = torch.rand(nelems, device="cuda")
        reg_mem = torch.cuda.memory_stats()[key_allocated]
        self.assertEqual(reg_mem - start_mem, nbytes)

        # roundup_power2_divisions knob array syntax
        torch.cuda.memory.empty_cache()
        torch.cuda.memory._set_allocator_settings(
            "garbage_collection_threshold:0.5,roundup_power2_divisions:[64:8,128:2,256:2,512:2,1024:1,>:1]"
        )
        start_mem = torch.cuda.memory_stats()[key_allocated]
        w = torch.rand(nelems, device="cuda")

        pow2_div8_mem = torch.cuda.memory_stats()[key_allocated]
        if not TEST_CUDAMALLOCASYNC:
            # not supported with the cudaMallocAsync backend
            self.assertEqual(pow2_div8_mem - start_mem, power2_div(nbytes, 8))

        torch.cuda.memory.empty_cache()
        start_mem = torch.cuda.memory_stats()[key_allocated]
        v = torch.rand(nelems_big, device="cuda")

        pow2_div2_mem = torch.cuda.memory_stats()[key_allocated]
        if not TEST_CUDAMALLOCASYNC:
            # not supported with the cudaMallocAsync backend
            self.assertEqual(pow2_div2_mem - start_mem, power2_div(nbytes_big, 2))

        torch.cuda.memory.empty_cache()
        torch.cuda.memory._set_allocator_settings("release_lock_on_cudamalloc:True")
        start_mem = torch.cuda.memory_stats()[key_allocated]
        w = torch.rand(nelems, device="cuda")
        reg_mem = torch.cuda.memory_stats()[key_allocated]
        self.assertEqual(reg_mem - start_mem, nbytes)

        with self.assertRaises(RuntimeError):
            torch.cuda.memory._set_allocator_settings("foo:1,bar:2")

        with self.assertRaises(RuntimeError):
            torch.cuda.memory._set_allocator_settings(
                "garbage_collection_threshold:1.2"
            )

        with self.assertRaises(RuntimeError):
            torch.cuda.memory._set_allocator_settings("max_split_size_mb:2")

        with self.assertRaises(RuntimeError):
            torch.cuda.memory._set_allocator_settings("release_lock_on_cudamalloc:none")

        with self.assertRaises(RuntimeError):
            torch.cuda.memory._set_allocator_settings(
                "pinned_use_cuda_host_register:none"
            )

        with self.assertRaises(RuntimeError):
            torch.cuda.memory._set_allocator_settings(
                "pinned_num_register_threads:none"
            )

        with self.assertRaises(RuntimeError):
            torch.cuda.memory._set_allocator_settings(
                "pinned_num_register_threads:1024"
            )

    def test_cachingAllocator_raw_alloc(self):
        # Test that raw_alloc respects the setting that
        # activates/deactivates the caching allocator

        # Helper function that calls raw_alloc and returns
        # relevant field in data structure
        def requested_bytes_alloc_stats(raw_alloc_size, stream):
            start = torch.cuda.memory_stats()["requested_bytes.all.allocated"]
            torch._C._cuda_cudaCachingAllocator_raw_alloc(raw_alloc_size, stream)
            finish = torch.cuda.memory_stats()["requested_bytes.all.allocated"]
            return finish - start

        torch.cuda.empty_cache()
        device = torch._C._cuda_getDevice()
        stream = torch._C._cuda_getCurrentRawStream(device)
        torch._C._cuda_resetAccumulatedMemoryStats(device)

        # size of allocation
        raw_alloc_size = 1024 * 1024  # 1 MB

        try:
            # Deactivate the caching allocator
            torch.cuda.caching_allocator_enable(False)

            # For a deactivated caching allocator, result is zero
            cuda_alloc_size = requested_bytes_alloc_stats(raw_alloc_size, stream)
            self.assertEqual(cuda_alloc_size, 0)

        finally:
            # Make sure we get back to the default state that is
            # an activated caching allocator
            torch.cuda.caching_allocator_enable(True)

            # For an active caching allocator, result matches raw_alloc_size
            cuda_alloc_size = requested_bytes_alloc_stats(raw_alloc_size, stream)
            self.assertEqual(cuda_alloc_size, raw_alloc_size)

    @parametrize("max_split_size_mb_setting", [False, True])
    def test_raises_oom(self, max_split_size_mb_setting):
        if max_split_size_mb_setting:
            # CudaCachingAllocator does early return when searching available blocks
            # if max_split_size_mb is not set
            # Setting this triggers more parts of the code
            torch.cuda.memory._set_allocator_settings("max_split_size_mb:1024")
            torch.cuda.memory.empty_cache()
        with self.assertRaises(torch.cuda.OutOfMemoryError):
            torch.empty(1024 * 1024 * 1024 * 1024, device="cuda")

    @unittest.skipIf(
        not (IS_LINUX and os.uname().machine == "x86_64"), "cpp traces only on linux"
    )
    @unittest.skipIf(
        TEST_CUDAMALLOCASYNC, "setContextRecorder not supported by CUDAMallocAsync"
    )
    def test_cpp_memory_snapshot_pickle(self):
        from torch.utils.cpp_extension import load_inline

        source = """
        #include <torch/csrc/cuda/memory_snapshot.h>
        py::object do_snapshot() {
            std::string data = torch::cuda::_memory_snapshot_pickled();
            return py::bytes(data);
        }
        void record(bool e, bool ctx) {
            torch::cuda::_record_memory_history(e, ctx, 10, ctx, ctx);
        }
        """
        m = load_inline(
            name="snapshot", cpp_sources=[source], functions=["do_snapshot", "record"]
        )
        for ctx in (False, True):
            try:
                m.record(True, ctx)

                @torch.jit.script
                def the_script_fn():
                    return torch.rand(311, 411, device="cuda")

                def run():
                    t = the_script_fn()
                    return pickle.loads(m.do_snapshot())

                mem = run()
                found = False
                for s in mem["segments"]:
                    for b in s["blocks"]:
                        if b["state"] == "active_allocated":
                            if b["requested_size"] == 311 * 411 * 4:
                                if ctx:
                                    frame_text = str(b["frames"])
                                    # C++ frame
                                    self.assertTrue("::rand" in frame_text)
                                    # script frame
                                    self.assertTrue("the_script_fn" in frame_text)
                                    # python frame
                                    self.assertTrue("case.py" in frame_text)
                                found = True
                last_action = mem["device_traces"][0][-1]
                self.assertEqual(last_action["action"], "alloc")
                self.assertEqual(last_action["size"], 311 * 411 * 4)
                self.assertTrue(found)
            finally:
                m.record(False, False)

    @unittest.skipIf(TEST_CUDAMALLOCASYNC, "temporarily disabled")
    def test_notifies_oom(self):
        x = False

        def cb(device, alloc, device_alloc, device_free):
            nonlocal x
            x = True

        torch._C._cuda_attach_out_of_memory_observer(cb)
        with self.assertRaises(torch.cuda.OutOfMemoryError):
            torch.empty(1024 * 1024 * 1024 * 1024, device="cuda")
        self.assertTrue(x)

    def test_allocator_fuzz(self):
        # fuzz
        state = random.getstate()
        random.seed(123)
        N = 10000
        try:
            mem = []
            total = 0
            c = 0

            def alloc():
                nonlocal total, c
                b = random.randrange(2 * 1024 * 1024 // 4, 20 * 1024 * 1024 // 4)
                mem.append((c, torch.full((b,), c, dtype=torch.int32, device="cuda")))
                c += 1
                total += b

            def free():
                nonlocal total
                idx = random.randrange(0, len(mem))
                v, x = mem.pop(idx)
                self.assertTrue(torch.all(v == x))
                total -= x.numel()

            choices = [alloc, free, torch.cuda.memory.empty_cache]
            for i in range(N):
                while total >= 1024 * 1024 * 1024 / (4 * 10):
                    free()
                (action,) = random.choices(choices, weights=[1, 1 if mem else 0, 0.1])
                action()
        finally:
            random.setstate(state)

    @unittest.skipIf(TEST_PYNVML, "pynvml/amdsmi is not available")
    def test_nvml_get_handler(self):
        if not torch.version.hip:
            self.assertTrue(torch.cuda._get_pynvml_handler() is not None)
        else:
            self.assertTrue(torch.cuda._get_amdsmi_handler() is not None)

    @unittest.skipIf(TEST_PYNVML, "pynvml/amdsmi is not available")
    def test_temperature(self):
        self.assertTrue(0 <= torch.cuda.temperature() <= 150)

    @unittest.skipIf(TEST_PYNVML, "pynvml/amdsmi is not available")
    def test_power_draw(self):
        self.assertTrue(torch.cuda.power_draw() >= 0)

    @unittest.skipIf(TEST_PYNVML, "pynvml/amdsmi is not available")
    def test_clock_speed(self):
        self.assertTrue(torch.cuda.clock_rate() >= 0)

    @unittest.skipIf(TEST_PYNVML, "pynvml/amdsmi is not available")
    @unittest.skipIf(not TEST_WITH_ROCM, "amdsmi specific test")
    def test_raw_amdsmi_device_count(self):
        """
        This unit test will verify if the number of GPUs shown in `amd-smi
        list` is equivalent to the count returned by `_raw_device_count_amdsmi`.
        This should be unaffected by visible device settings.
        """
        raw_device_cnt = int(
            subprocess.check_output(
                "amd-smi list | grep 'GPU' | wc -l", shell=True
            ).strip()
        )
        self.assertEqual(torch.cuda._raw_device_count_amdsmi(), raw_device_cnt)

    @unittest.skipIf(TEST_PYNVML, "pynvml/amdsmi is not available")
    @unittest.skipIf(not TEST_WITH_ROCM, "amdsmi specific test")
    def test_raw_amdsmi_device_uuids(self):
        """
        This unit test will extract a list of UUIDs for each GPU using
        rocminfo information, and check whether each UUID is present in
        the output from `_raw_device_uuid_amdsmi` this allows us to test
        that the pytorch call is returning a correct list of UUIDs.
        """
        cmd = "rocminfo | grep -o 'Uuid:.*GPU-.*' | sed 's/Uuid:.*GPU-//'"
        uuids = (
            subprocess.check_output(cmd, shell=True, universal_newlines=True)
            .strip()
            .split("\n")
        )
        uuids = [s.strip() for s in uuids]
        raw_uuids = torch.cuda._raw_device_uuid_amdsmi()
        for uuid in uuids:
            matching = True
            if not any(uuid in raw_id for raw_id in raw_uuids):
                matching = False
        self.assertEqual(True, matching)

    @unittest.skipIf(TEST_PYNVML, "pynvml/amdsmi is not available")
    @unittest.skipIf(not TEST_WITH_ROCM, "amdsmi specific test")
    def test_uuid_visible_devices(self):
        """
        This unit test will simulate an environment where a UUID is passed
        via CUDA/HIP_VISIBLE_DEVICES and ensure that the correct device count
        is returned. This allows us to test that the visible device functionality
        is operating as expected.
        """
        test_script = """\
import torch
import os
print(f"{torch.cuda.device_count()}")
        """
        cmd = "rocminfo | grep -o 'Uuid:.*GPU-.*' | sed 's/Uuid://'"
        uuids = (
            subprocess.check_output(cmd, shell=True, universal_newlines=True)
            .strip()
            .split("\n")
        )
        uuids = [s.strip() for s in uuids]

        custom_envs = []
        for uuid in uuids:
            custom_envs.append(
                {"CUDA_VISIBLE_DEVICES": f"{uuid}", "HIP_VISIBLE_DEVICES": None}
            )
            custom_envs.append(
                {"HIP_VISIBLE_DEVICES": f"{uuid}", "CUDA_VISIBLE_DEVICES": None}
            )

        for env_config in custom_envs:
            env = os.environ.copy()
            for key, value in env_config.items():
                if value is None:
                    env.pop(key, None)
                else:
                    env[key] = value
            r = (
                subprocess.check_output([sys.executable, "-c", test_script], env=env)
                .decode("ascii")
                .strip()
            )
            self.assertEqual("1", r)


MIN_BLOCK_SIZE = 512
SMALL_SIZE = 1048576
SMALL_BUFFER = 2097152
LARGE_BUFFER = 20971520


def get_cudagraph_segments(pool_id):
    segments = torch.cuda.memory_snapshot()
    return [segment for segment in segments if segment["segment_pool_id"] == pool_id]


def get_all_cudagraph_segments():
    segments = torch.cuda.memory_snapshot()
    return [segment for segment in segments if segment["segment_pool_id"] != (0, 0)]


def cudagraphify(fn, inputs, pool=None):
    if not TEST_CUDA_GRAPH:
        raise unittest.SkipTest("cuda graph test is skipped")

    torch.cuda.synchronize()
    stream = torch.cuda.Stream()
    stream.wait_stream(torch.cuda.current_stream())
    with torch.cuda.stream(stream):
        fn(*inputs)
    stream.synchronize()
    torch.cuda.current_stream().wait_stream(stream)
    torch.cuda.synchronize()

    graph = torch.cuda.CUDAGraph()
    with torch.cuda.graph(graph, stream=stream, pool=pool):
        static_outputs = fn(*inputs)

    return graph, static_outputs


def int8_cuda(size):
    return torch.ones([size], device="cuda", dtype=torch.uint8)


def live_blocks(pool_id):
    blocks = 0
    seg = get_cudagraph_segments(pool_id)
    for segment in get_cudagraph_segments(pool_id):
        for block in segment["blocks"]:
            blocks += block["state"] == "active_allocated"
    return blocks


def tensor_metadata(x):
    return {
        "nbytes": x.untyped_storage().nbytes(),
        "data_ptr": x.untyped_storage().data_ptr(),
        "size": x.shape,
        "stride": x.stride(),
        "dtype": x.dtype,
        "device": x.device,
        "storage_offset": x.storage_offset(),
    }


def reconstruct_from_tensor_metadata(metadata):
    s = torch._C._construct_storage_from_data_pointer(
        metadata["data_ptr"], metadata["device"], metadata["nbytes"]
    )
    t = torch.empty([0], device=metadata["device"], dtype=metadata["dtype"])
    t.set_(
        source=s,
        storage_offset=metadata["storage_offset"],
        size=metadata["size"],
        stride=metadata["stride"],
    )
    return t


@unittest.skipIf(not TEST_CUDA or TEST_CUDAMALLOCASYNC or TEST_WITH_ROCM, "NYI")
@torch.testing._internal.common_utils.markDynamoStrictTest
class TestBlockStateAbsorption(TestCase):
    @property
    def expandable_segments(self):
        return EXPANDABLE_SEGMENTS

    def checkCheckpointedBlock(self, before_block, after_block):
        for field in ("size", "state"):
            self.assertEqual(before_block[field], after_block[field])

    def checkCheckpointedState(self, before_segments, after_segments):
        # after may contain additional segments, but all of the segments in before
        # should be exactly equivalent to after
        after_ptr_to_segment = {
            segment["address"]: segment for segment in after_segments
        }

        for before_segment in before_segments:
            self.assertTrue(before_segment["address"] in after_ptr_to_segment)
            after_segment = after_ptr_to_segment[before_segment["address"]]

            for field in (
                "device",
                "total_size",
                "allocated_size",
                "active_size",
                "segment_type",
                "segment_pool_id",
            ):
                self.assertEqual(before_segment[field], after_segment[field])

            self.assertEqual(
                len(before_segment["blocks"]), len(after_segment["blocks"])
            )
            for before_block, after_block in zip(
                before_segment["blocks"], after_segment["blocks"]
            ):
                self.checkCheckpointedBlock(before_block, after_block)

    @staticmethod
    def setCheckpointPoolState(
        device, state, stale_storages_ptr, storages_deleters=None
    ):
        stale_storages_ptr = [t.untyped_storage()._cdata for t in stale_storages_ptr]
        storages_deleters = (
            []
            if not storages_deleters
            else [t.untyped_storage()._cdata for t in storages_deleters]
        )
        torch._C._cuda_setCheckpointPoolState(
            device, state, stale_storages_ptr, storages_deleters
        )

    def checkFunction(self, fn, inputs, pool=None):
        graph, outputs = cudagraphify(fn, inputs, pool=pool)

        pool_id = graph.pool()
        device = outputs[0].device.index

        segments_before_checkpoint = get_cudagraph_segments(pool_id)

        state = torch._C._cuda_getCheckpointState(device, pool_id)
        self.setCheckpointPoolState(device, state, [], [])

        self.checkCheckpointedState(
            segments_before_checkpoint, get_cudagraph_segments(pool_id)
        )

    def setUp(self):
        super().setUp()
        self.segment_length = len(get_all_cudagraph_segments())

    def tearDown(self):
        torch.cuda.synchronize()
        gc.collect()
        torch.cuda.empty_cache()

        self.assertEqual(len(get_all_cudagraph_segments()), self.segment_length)

        super().tearDown()

    def test_simple(self):
        def foo():
            x = torch.zeros([SMALL_SIZE * 8], device="cuda", dtype=torch.uint8)
            x = x + x
            x1 = int8_cuda(SMALL_SIZE) + int8_cuda(SMALL_SIZE) + int8_cuda(SMALL_SIZE)
            y = int8_cuda(SMALL_SIZE) + x1
            z = int8_cuda(SMALL_SIZE)
            return x, y, z

        self.checkFunction(foo, [])

    def test_allocated_in_middle_of_segment(self):
        def foo():
            small_buffers = [int8_cuda(MIN_BLOCK_SIZE) for _ in range(11)]
            return small_buffers[5].add_(2)

        self.checkFunction(foo, [])

    def test_multiple_middle_allocations(self):
        def foo():
            small_buffers = [int8_cuda(MIN_BLOCK_SIZE) for _ in range(11)]
            return small_buffers[5], small_buffers[8]

        self.checkFunction(foo, [])

    def test_middle_allocations_contiguous(self):
        def foo():
            small_buffers = [int8_cuda(MIN_BLOCK_SIZE) for _ in range(11)]
            return small_buffers[5], small_buffers[6]

        self.checkFunction(foo, [])

    def test_additional_free_following_checkpoint(self):
        def foo():
            return (int8_cuda(MIN_BLOCK_SIZE),)

        def foo2():
            return (int8_cuda(MIN_BLOCK_SIZE),)

        graph, outputs = cudagraphify(foo, [])
        pool_id = graph.pool()

        segments_before_checkpoint = get_cudagraph_segments(pool_id)

        state = torch._C._cuda_getCheckpointState(outputs[0].device.index, pool_id)

        graph2, outputs2 = cudagraphify(foo2, [], pool=graph.pool())

        self.setCheckpointPoolState(outputs[0].device.index, state, outputs2, [])

        del outputs2

        self.checkCheckpointedState(
            segments_before_checkpoint, get_cudagraph_segments(pool_id)
        )

    # TODO: re-enable
    # def test_additional_free_error(self):
    #     def foo():
    #         return int8_cuda(MIN_BLOCK_SIZE),

    #     def foo2():
    #         return int8_cuda(MIN_BLOCK_SIZE),

    #     graph, outputs = cudagraphify(foo, [])
    #     pool_id = graph.pool()

    #     segments_before_checkpoint = get_cudagraph_segments(pool_id)

    #     state = torch._C._cuda_getCheckpointState(outputs[0].device.index, pool_id)

    # graph2, outputs2 = cudagraphify(foo2, [], pool=graph.pool())
    # with self.assertRaisesRegex(Exception, "being manually freed must be passed"):
    #     self.setCheckpointPoolState(outputs[0].device.index, state, [], [])

    def test_tensor_dies_after_checkpoint(self):
        def foo():
            return int8_cuda(MIN_BLOCK_SIZE), int8_cuda(MIN_BLOCK_SIZE)

        graph, outputs = cudagraphify(foo, [])
        pool_id = graph.pool()
        device = outputs[0].device.index

        segments_before_checkpoint = get_cudagraph_segments(pool_id)
        state = torch._C._cuda_getCheckpointState(outputs[0].device.index, pool_id)

        output_data_ptrs = [output.data_ptr() for output in outputs]

        del outputs

        self.setCheckpointPoolState(device, state, [], [])

        self.assertEqual(live_blocks(pool_id), 2)
        torch._C._cuda_cudaCachingAllocator_raw_delete(output_data_ptrs[0])
        self.assertEqual(live_blocks(pool_id), 1)
        torch._C._cuda_cudaCachingAllocator_raw_delete(output_data_ptrs[1])
        self.assertEqual(live_blocks(pool_id), 0)

    def test_assigning_back_deleter_fns_to_tensor(self):
        def foo(x):
            return (
                int8_cuda(SMALL_BUFFER) + x,
                int8_cuda(SMALL_BUFFER) + x,
                int8_cuda(LARGE_BUFFER) + x,
            )

        inp = torch.tensor([1], device="cuda")
        graph, outputs = cudagraphify(foo, [inp])
        pool_id = graph.pool()
        graph.replay()

        device = outputs[0].device.index

        for i in range(len(outputs)):
            self.assertEqual(outputs[i].mean(dtype=torch.float), 2)

        state = torch._C._cuda_getCheckpointState(outputs[0].device.index, pool_id)

        output_ptrs = [output.untyped_storage().data_ptr() for output in outputs]
        ten_metadata = [tensor_metadata(t) for t in outputs]

        self.assertEqual(live_blocks(pool_id), 3)

        del outputs

        self.assertEqual(live_blocks(pool_id), 0)

        reconstructed_tensors = [
            reconstruct_from_tensor_metadata(metadata) for metadata in ten_metadata
        ]

        for i in range(len(reconstructed_tensors)):
            self.assertEqual(reconstructed_tensors[i].mean(dtype=torch.float), 2)

        inp.add_(1)
        graph.replay()

        for i in range(len(reconstructed_tensors)):
            self.assertEqual(reconstructed_tensors[i].mean(dtype=torch.float), 3)

        self.setCheckpointPoolState(
            device, state, [], [reconstructed_tensors[0], reconstructed_tensors[1]]
        )

        self.assertEqual(live_blocks(pool_id), 3)

        reconstructed_tensors[0] = None
        self.assertEqual(live_blocks(pool_id), 2)

        reconstructed_tensors[1] = None
        self.assertEqual(live_blocks(pool_id), 1)

        # should not change, we did not pass it in to swap data ptrs
        reconstructed_tensors[2] = None
        self.assertEqual(live_blocks(pool_id), 1)

        torch._C._cuda_cudaCachingAllocator_raw_delete(output_ptrs[2])

        self.assertEqual(live_blocks(pool_id), 0)

    @skipIfNoTorchVision
    def test_resnet(self):
        import torchvision

        m = torchvision.models.resnet50()
        m.eval()
        m = m.cuda()

        inp = torch.rand([1, 3, 255, 255], device="cuda")
        self.checkFunction(m, [inp])

    def test_check_pool_live_allocations(self):
        def foo():
            return torch.ones([4], device="cuda")

        pool = torch.cuda.graph_pool_handle()
        graph, outputs = cudagraphify(foo, [], pool=pool)

        index = outputs[0].device.index

        def check(live_dps):
            return torch._C._cuda_checkPoolLiveAllocations(index, pool, live_dps)

        self.assertTrue(check({outputs[0].data_ptr()}))

        self.assertFalse(check({outputs[0].data_ptr(), 0}))
        self.assertFalse(check(set()))

        del outputs
        self.assertTrue(check(set()))

    def test_allocate_in_thread_to_pool(self):
        def foo():
            return torch.rand([4], device="cuda")

        pool = torch.cuda.graph_pool_handle()
        graph, outputs = cudagraphify(foo, [], pool=pool)
        device = outputs[0].device.index
        del outputs

        @contextlib.contextmanager
        def _use_cuda_memory_pool_manager(device, mem_pool):
            """
            Context manager to use cuda graph pool for new allocations. If you use this manager
            all cudagraph tensors in use should be reflected in the allocator or they will be overwritten.
            existing_graph should already have been used in a capture, and the mem_pool must already exist.
            """
            torch.cuda.synchronize()
            stream = torch.cuda.Stream()
            stream.wait_stream(torch.cuda.current_stream())
            stream_context = torch.cuda.stream(stream)
            stream_context.__enter__()
            torch._C._cuda_beginAllocateCurrentStreamToPool(device, mem_pool)
            try:
                yield
            finally:
                torch._C._cuda_endAllocateCurrentStreamToPool(device, mem_pool)
                torch._C._cuda_releasePool(device, mem_pool)
                stream_context.__exit__(None, None, None)

        segments = get_cudagraph_segments(pool)
        self.assertEqual(len(get_cudagraph_segments(pool)), 1)

        def use_pool():
            def alloc_three():
                a = int8_cuda(LARGE_BUFFER)
                b = int8_cuda(LARGE_BUFFER)
                c = a + b

            with _use_cuda_memory_pool_manager(device, pool):
                # three allocations
                for _ in range(10):
                    alloc_three()

            # three more allocations not in pool
            alloc_three()

        def no_pool():
            # two allocations
            for _ in range(10):
                a = int8_cuda(LARGE_BUFFER)
                b = int8_cuda(LARGE_BUFFER)
                del a, b

        graph_thread = threading.Thread(target=use_pool)
        no_graph_thread = threading.Thread(target=no_pool)
        graph_thread.start()
        no_graph_thread.start()

        graph_thread.join()
        no_graph_thread.join()

        self.assertEqual(
            len(get_cudagraph_segments(pool)), 2 if self.expandable_segments else 4
        )

        del graph

        torch.cuda.synchronize()
        gc.collect()
        torch.cuda.empty_cache()

        self.assertEqual(len(get_cudagraph_segments(pool)), 0)

    def test_no_triton_on_import(self):
        """Test that Trition is not imported on first GPU use"""
        script = "import sys; import torch; torch.rand(2, device='cuda'); print('triton' in sys.modules)"

        rc = (
            subprocess.check_output(
                [sys.executable, "-c", script],
                # On Windows, opening the subprocess with the default CWD makes `import torch`
                # fail, so just set CWD to this script's directory
                cwd=os.path.dirname(os.path.realpath(__file__)),
            )
            .strip()
            .decode("ascii")
        )
        self.assertEqual(rc, "False", "Triton was imported when importing torch!")


@unittest.skipIf(not TEST_CUDA, "CUDA not available, skipping tests")
class TestMemPool(TestCase):
    def test_mempool_id(self):
        pool1 = torch.cuda.graph_pool_handle()
        pool2 = torch.cuda.MemPool().id

        # first value of id in a user created pool is always zero
        self.assertEqual(pool1[0] == 0, pool2[0] == 0)

        # each call to torch.cuda.graph_pool_handle() or torch.cuda.MemPool()
        # increments the id
        self.assertTrue(abs(pool2[1] - pool1[1]) > 0)

    def test_mempool_with_allocator(self):
        pool = torch.cuda.MemPool()

        # MemPool doesn't have an allocator by default
        self.assertEqual(pool.allocator, None)

        from torch.utils.cpp_extension import load_inline

        dummy_allocator_source = """
        #include <torch/extension.h>
        #include <ATen/cuda/Exceptions.h>
        #include <cuda_runtime_api.h>

        extern "C" {
          C10_EXPORT int called_dummy_alloc = 0;
          C10_EXPORT int called_dummy_free = 0;

          // Note that windows needs __declspec(dllexport): https://stackoverflow.com/a/24575865
          C10_EXPORT void* dummy_alloc(size_t size, int device, void* stream) {
            called_dummy_alloc = 123;
            void* ptr;
            C10_CUDA_CHECK(cudaMallocManaged(&ptr, size));
            return ptr;
          }

          C10_EXPORT void dummy_free(void* ptr, size_t size, int device, void* stream) {
            called_dummy_free = 321;
            C10_CUDA_CHECK(cudaFree(ptr));
          }
        }
        """
        dummy_allocator_libname = "dummy_allocator"
        dummy_allocator = load_inline(
            name=dummy_allocator_libname,
            cpp_sources=dummy_allocator_source,
            is_python_module=False,
            keep_intermediates=False,
            verbose=True,
            with_cuda=True,
        )
        allocator = torch.cuda.memory.CUDAPluggableAllocator(
            dummy_allocator,
            "dummy_alloc",
            "dummy_free",
        )
        pool = torch.cuda.MemPool(allocator.allocator())

        # pool should point to the same allocator as the one passed into it
        self.assertEqual(allocator.allocator(), pool.allocator)

        # pool's use count should be 1 at this point as MemPool object
        # holds a reference
        self.assertEqual(pool.use_count(), 1)

        # no allocations happened yet, so called_dummy_alloc should be 0
        alloc_lib = ctypes.CDLL(dummy_allocator)
        called_dummy_alloc = ctypes.c_int.in_dll(alloc_lib, "called_dummy_alloc")
        self.assertEqual(called_dummy_alloc.value, 0)
        nelem_1mb = 1024 * 1024 // 4

        with torch.cuda.use_mem_pool(pool):
<<<<<<< HEAD
            out_0 = torch.randn(nelem_1mb, device="cuda")
=======
            out_0 = torch.randn(1, device="cuda")
>>>>>>> dbd6ada8

            # pool's use count should be 2 at this point as use_mem_pool
            # holds a reference
            self.assertEqual(pool.use_count(), 2)

        # pool's use count should be back to 1 at this point as use_mem_pool
        # released its reference
        self.assertEqual(pool.use_count(), 1)

        # called_dummy_alloc should be 123 if dummy_alloc was used to allocate
        # out tensor
        self.assertEqual(called_dummy_alloc.value, 123)

        with torch.cuda.use_mem_pool(pool):
            # pool should have 1 segment since we made a small allocation (1 MB)
            # above and so the CUDACachingAllocator packed it into a 2 MB buffer
            self.assertEqual(len(pool.snapshot()), 1)

            out_1 = torch.randn(nelem_1mb, device="cuda")

            # pool should still have 1 segment since we made another small allocation
            # (1 MB) that got packed into the existing 2 MB buffer
            self.assertEqual(len(pool.snapshot()), 1)

            out_2 = torch.randn(nelem_1mb, device="cuda")

            # pool now should have 2 segments since the CUDACachingAllocator had
            # to make a new 2 MB buffer to accomodate out_2
            self.assertEqual(len(pool.snapshot()), 2)

    def test_mempool_context(self):
        active_pool = torch.cuda.MemPoolContext.active_pool()

        # there is no active pool if none was made active
        self.assertEqual(active_pool, None)

        pool = torch.cuda.MemPool()
        ctx = torch.cuda.MemPoolContext(pool)
        active_pool = torch.cuda.MemPoolContext.active_pool()

        # pool was made active
        self.assertEqual(active_pool, pool)

        del ctx
        active_pool = torch.cuda.MemPoolContext.active_pool()

        # ctx was deleted, so active pool is the previous one
        self.assertEqual(active_pool, None)

    def test_mempool_multithread(self):
        pool_ids = []
        active_pool_ids = []

        def create_mempool_and_make_active():
            pool = torch.cuda.MemPool()
            pool_ids.extend([pool.id])

            ctx = torch.cuda.MemPoolContext(pool)
            active_pool = torch.cuda.MemPoolContext.active_pool()
            active_pool_ids.extend([active_pool.id])
            del ctx

        num_threads = 4
        threads = [
            threading.Thread(target=create_mempool_and_make_active)
            for t in range(num_threads)
        ]
        for thread in threads:
            thread.start()
        for thread in threads:
            thread.join()

        # each thread should create a unique mempool, since
        # mempool id creation is atomic
        self.assertEqual(len(set(pool_ids)), 4)

        # each thread should have different active mempool, since
        # the pointer to the mempool is thread local
        self.assertEqual(len(set(active_pool_ids)), 4)


@unittest.skipIf(not TEST_CUDA, "CUDA not available, skipping tests")
@torch.testing._internal.common_utils.markDynamoStrictTest
class TestCudaOptims(TestCase):
    # These tests will be instantiate with instantiate_device_type_tests
    # to apply the new OptimizerInfo structure.

    @onlyCUDA
    @unittest.skipIf(
        not TEST_CUDA_GRAPH, "CUDA >= 11.0 or ROCM >=5.3 required for graphs"
    )
    @optims(
        [optim for optim in optim_db if optim.has_capturable_arg],
        dtypes=[torch.float32],
    )
    def test_graph_optims(self, device, dtype, optim_info):
        optim_cls = optim_info.optim_cls
        all_optim_inputs = _get_optim_inputs_including_global_cliquey_kwargs(
            device, dtype, optim_info, skip=("differentiable",)
        )

        steps_warmup = 3
        steps_train = 2

        for optim_input in all_optim_inputs:
            kwargs = optim_input.kwargs

            # lr as a Tensor is not supported when capturable=False and foreach=True for torch.optim.adam
            # and torch.optim.adamw
            kwargs["lr"] = 0.1

            for actually_do_graphs in (True, False):
                params = [
                    torch.randn((i + 5, i + 5), device=device) for i in range(2)
                ] + [torch.randn((), device=device)]
                params_control = [p.clone().requires_grad_() for p in params]
                params_graphed = [p.clone().requires_grad_() for p in params]

                grads = [
                    [torch.randn_like(p) for p in params]
                    for _ in range(steps_warmup + steps_train)
                ]

                # Control (capturable=False)
                kwargs["capturable"] = False

                opt = optim_cls(params_control, **kwargs)
                for i in range(steps_warmup + steps_train):
                    for j, p in enumerate(params_control):
                        p.grad = grads[i][j]
                    opt.step()

                # capturable=True
                kwargs["capturable"] = True
                opt = optim_cls(params_graphed, **kwargs)

                for i in range(steps_warmup):
                    for j, p in enumerate(params_graphed):
                        p.grad = grads[i][j]
                    opt.step()

                if actually_do_graphs:
                    g = torch.cuda.CUDAGraph()
                    with torch.cuda.graph(g):
                        opt.step()

                for i in range(steps_train):
                    if actually_do_graphs:
                        for j, p in enumerate(params_graphed):
                            p.grad.copy_(grads[i + steps_warmup][j])
                        g.replay()
                    else:
                        # Passing capturable=True to the constructor and running without graphs should still be
                        # numerically correct, even if it's not ideal for performance.
                        for j, p in enumerate(params_graphed):
                            p.grad = grads[i + steps_warmup][j]
                        opt.step()

                for p_control, p_graphed in zip(params_control, params_graphed):
                    self.assertEqual(p_control, p_graphed)

    @onlyCUDA
    @unittest.skipIf(
        not TEST_CUDA_GRAPH, "CUDA >= 11.0 or ROCM >= 5.3 required for graphs"
    )
    @optims(
        [
            optim
            for optim in optim_db
            if "fused" in optim.supported_impls and "cuda" in optim.supports_fused_on
        ],
        dtypes=[torch.float32],
    )
    def test_graph_scaling_fused_optimizers(self, device, dtype, optim_info):
        optim_cls = optim_info.optim_cls

        steps_warmup = 3
        steps_train = 2

        optim_inputs = optim_info.optim_inputs_func(device=device)

        for optim_input in optim_inputs:
            kwargs = optim_input.kwargs
            kwargs["fused"] = True

            for actually_do_graphs in (
                (True, False) if optim_info.has_capturable_arg else (True,)
            ):
                params = [torch.randn((i + 5, i + 5), device=device) for i in range(2)]
                params_control = [p.clone().requires_grad_() for p in params]
                params_graphed = [p.clone().requires_grad_() for p in params]

                # `GradScaler` in-place updates gradients thus it's necessary to duplicate gradients.
                grads = [
                    [torch.randn_like(p) for p in params]
                    for _ in range(steps_warmup + steps_train)
                ]
                with torch.no_grad():
                    grads_control = [[g.clone() for g in gs] for gs in grads]
                    grads_graphed = [[g.clone() for g in gs] for gs in grads]

                # Gradient Scaler
                scaler_for_control = torch.cuda.amp.GradScaler(init_scale=128.0)
                with torch.no_grad():
                    scaler_for_control._lazy_init_scale_growth_tracker(device)

                scaler_for_graphed = torch.cuda.amp.GradScaler()
                scaler_for_graphed.load_state_dict(scaler_for_control.state_dict())
                with torch.no_grad():
                    scaler_for_graphed._lazy_init_scale_growth_tracker(device)

                # Control (capturable=False)
                if optim_info.has_capturable_arg:
                    kwargs["capturable"] = False
                opt = optim_cls(params_control, **kwargs)

                for i in range(steps_warmup + steps_train):
                    for j, p in enumerate(params_control):
                        p.grad = grads_control[i][j]
                    scaler_for_control.step(opt)
                    scaler_for_control.update()

                # capturable=True
                if optim_info.has_capturable_arg:
                    kwargs["capturable"] = True
                opt = optim_cls(params_graphed, **kwargs)

                for i in range(steps_warmup):
                    for j, p in enumerate(params_graphed):
                        p.grad = grads_graphed[i][j]
                    scaler_for_graphed.step(opt)
                    scaler_for_graphed.update()

                if actually_do_graphs:
                    g = torch.cuda.CUDAGraph()
                    with torch.cuda.graph(g):
                        scaler_for_graphed.step(opt)
                        scaler_for_graphed.update()

                for i in range(steps_train):
                    if actually_do_graphs:
                        for j, p in enumerate(params_graphed):
                            p.grad.copy_(grads_graphed[i + steps_warmup][j])
                        g.replay()
                    else:
                        # Passing capturable=True to the constructor and running without graphs should still be
                        # numerically correct, even if it's not ideal for performance.
                        for j, p in enumerate(params_graphed):
                            p.grad = grads_graphed[i + steps_warmup][j]
                        scaler_for_graphed.step(opt)
                        scaler_for_graphed.update()

                for p_control, p_graphed in zip(params_control, params_graphed):
                    self.assertEqual(p_control, p_graphed)

    @onlyNativeDeviceTypes
    @optims(
        [optim for optim in optim_db if "fused" in optim.supported_impls],
        dtypes=[torch.float32],
    )
    def test_grad_scaling_autocast_fused_optimizers(self, device, dtype, optim_info):
        device = device.split(":")[0]
        if device not in optim_info.supports_fused_on:
            self.skipTest(
                f"{device} is not supported for fused on {optim_info.optim_cls.__name__}"
            )
        optim_inputs = optim_info.optim_inputs_func(device=device)
        optim_cls = optim_info.optim_cls
        for optim_input in optim_inputs:
            for _separate_unscale in (True, False):
                kwargs = optim_input.kwargs
                kwargs["fused"] = True
                torch.manual_seed(20)
                (
                    mod_control,
                    mod_scaling,
                    opt_control,
                    opt_scaling,
                    data,
                    loss_fn,
                    _,
                ) = _create_scaling_case(
                    optimizer_ctor=optim_cls, optimizer_kwargs=kwargs, device=device
                )
                optimizer_kwargs = deepcopy(kwargs)
                optimizer_kwargs["fused"] = False
                if "lr" not in kwargs:
                    # _create_scaling_case will set lr = 1.0 if optimizer_kwargs do not set lr
                    optimizer_kwargs["lr"] = 1.0
                opt_control = optim_cls(mod_control.parameters(), **optimizer_kwargs)
                scaler_scaling = torch.amp.GradScaler(device, init_scale=128.0)
                scaler_control = torch.amp.GradScaler(device, init_scale=128.0)
                tracker = TensorTracker()
                for input, target in data:
                    opt_control.zero_grad()
                    with torch.autocast(device_type=device, dtype=torch.half):
                        output_control = mod_control(input)
                        loss_control = loss_fn(output_control, target)
                    scaler_control.scale(loss_control).backward()
                    scaler_control.step(opt_control)
                    scaler_control.update()

                    opt_scaling.zero_grad()
                    with torch.autocast(device_type=device, dtype=torch.half):
                        output_scaling = mod_scaling(input)
                        loss_scaling = loss_fn(output_scaling, target)
                    scaler_scaling.scale(loss_scaling).backward()
                    if _separate_unscale:
                        scaler_scaling.unscale_(opt_scaling)
                    scaler_scaling.step(opt_scaling)
                    scaler_scaling.update()

                    tracker.add(loss_control)
                    tracker.pop_check_set(loss_scaling, self)
                    for param_control, param_scaling in zip(
                        mod_control.parameters(), mod_scaling.parameters()
                    ):
                        tracker.add(param_control.grad)
                        tracker.pop_check_set(param_scaling.grad, self)
                        tracker.add(param_control)
                        tracker.pop_check_set(param_scaling, self)

                        state_control, state_scaling = (
                            opt_control.state[param_control],
                            opt_scaling.state[param_scaling],
                        )

                        for k in state_control:
                            actual = state_scaling[k]
                            if k == "step":
                                actual = actual.squeeze()
                            tracker.add(state_control[k])
                            tracker.pop_check_set(actual, self)

    @onlyCUDA
    @parametrize("in_place_unscale", [False, True])
    @optims(
        [optim for optim in optim_db if "cuda" in optim.supports_fused_on],
        dtypes=[torch.float32],
    )
    def test_grad_scaler_with_preset_grad_scale(
        self, device, dtype, optim_info, in_place_unscale
    ):
        weight = torch.ones((5, 5), device="cuda", requires_grad=True)
        weight.grad = torch.full_like(weight, fill_value=15)
        opt = optim_info.optim_cls([weight], lr=0.1, fused=True)
        scaler = torch.amp.GradScaler(init_scale=5)

        # simulate scaling a loss
        scaler.scale(torch.ones(5))

        if in_place_unscale:
            scaler.unscale_(opt)
            # the gradient should have been divided in-place
            self.assertEqual(weight.grad, torch.full_like(weight, fill_value=3))

        # the user sets a `grad_scale` value which should be fused with the optimizer step
        opt.grad_scale = torch.Tensor([3]).cuda()
        scaler.step(opt)

        # check that the user's grad_scale was respected (i.e. the gradient was divided by 5 * 3)
        self.assertEqual(weight.grad, torch.full_like(weight, fill_value=1))

    @onlyCUDA
    @unittest.skipIf(
        not TEST_CUDA_GRAPH, "CUDA >= 11.0 or ROCM >= 5.3 required for graphs"
    )
    @parametrize("foreach, fused", [(False, False), (True, False), (False, True)])
    @optims(
        [
            optim
            for optim in optim_db
            if "foreach" in optim.supported_impls and "cuda" in optim.supports_fused_on
        ],
        dtypes=[torch.float32],
    )
    def test_graph_grad_scaling(self, device, dtype, optim_info, foreach, fused):
        torch.cuda.empty_cache()

        scaler = torch.amp.GradScaler(device="cuda", init_scale=4.0)
        g = torch.cuda.CUDAGraph()
        s = torch.cuda.Stream()

        weight = torch.ones((100,), device="cuda", requires_grad=True)
        opt = optim_info.optim_cls([weight], lr=0.1, foreach=foreach, fused=fused)
        static_input = torch.ones_like(weight)
        static_grad = torch.ones_like(weight)

        # warmup
        s = torch.cuda.Stream()
        s.wait_stream(torch.cuda.current_stream())
        with torch.cuda.stream(s):
            loss = (weight.half() * static_input).sum()
            scaler.scale(loss).backward()
        torch.cuda.current_stream().wait_stream(s)

        opt.zero_grad(set_to_none=True)

        # capture
        with torch.cuda.stream(s):
            g.capture_begin()
            loss = (weight.half() * static_input).sum()
            scaler.scale(loss).backward()
            g.capture_end()

        input_vals = [5, 20000, 5, 40000]
        # If the scale gets updated properly, these are the scale, growth tracker,
        # and grad values we expect.
        expected_scales = [4, 2, 2, 1]
        expected_growth_trackers = [1, 0, 1, 0]
        expected_grad_vals = [5 * 4, float("inf"), 5 * 2, float("inf")]

        for data, scale, growth_tracker, grad_val in zip(
            input_vals, expected_scales, expected_growth_trackers, expected_grad_vals
        ):
            static_input.fill_(data)
            g.replay()
            self.assertEqual(weight.grad, torch.full_like(weight.grad, grad_val))
            scaler.step(opt)
            scaler.update()
            self.assertEqual(scaler._scale, scale)
            self.assertEqual(scaler._growth_tracker, growth_tracker)


@unittest.skipIf(not TEST_CUDA, "CUDA not available, skipping tests")
class TestGDS(TestCase):
    def _get_tmp_dir_fs_type(self):
        my_path = os.path.realpath("/tmp")
        root_type = ""
        for part in psutil.disk_partitions():
            if part.mountpoint == "/":
                root_type = part.fstype
                continue
            if part.mountpoint == my_path:
                return part.fstype
        return root_type

    @unittest.skip("Disabling as USE_CUFILE=0 by default in builds")
    def test_gds_read_write_tensors(self):
        if self._get_tmp_dir_fs_type() not in ("ext4", "xfs"):
            self.skipTest("GPUDirect Storage requires ext4/xfs for local filesystem")
        src1 = torch.randn(1024, device="cuda")
        src2 = torch.randn(2, 1024, device="cuda")
        torch.cuda.gds._gds_register_buffer(src1.untyped_storage())
        torch.cuda.gds._gds_register_buffer(src2.untyped_storage())
        dest1 = torch.empty(1024, device="cuda")
        dest2 = torch.empty(2, 1024, device="cuda")
        with TemporaryFileName() as f:
            file = torch.cuda.gds._GdsFile(f, os.O_CREAT | os.O_RDWR)
            file.save_storage(src1.untyped_storage(), offset=0)
            file.save_storage(src2.untyped_storage(), offset=src1.nbytes)
            file.load_storage(dest1.untyped_storage(), offset=0)
            file.load_storage(dest2.untyped_storage(), offset=src1.nbytes)
        self.assertEqual(src1, dest1)
        self.assertEqual(src2, dest2)
        torch.cuda.gds._gds_deregister_buffer(src1.untyped_storage())
        torch.cuda.gds._gds_deregister_buffer(src2.untyped_storage())


@unittest.skipIf(not TEST_CUDA, "CUDA not available, skipping tests")
class TestCudaAutocast(TestAutocast):
    def setUp(self):
        super().setUp()
        self.autocast_lists = AutocastTestLists(torch.device("cuda:0"))

    def tearDown(self):
        del self.autocast_lists
        super().tearDown()

    @unittest.skipIf(not TEST_CUDNN, "CUDNN not available")
    def test_autocast_torch_fp16(self):
        with torch.backends.cudnn.flags(enabled=True, deterministic=True):
            for op_with_args in self.autocast_lists.torch_fp16:
                skip_test = False
                op, args = op_with_args[0], op_with_args[1]
                if len(op_with_args) == 3:
                    skip_test = op_with_args[2]  # TEST_WITH_ROCM
                if not skip_test:
                    self._run_autocast_outofplace(
                        op, args, torch.float16, device="cuda", amp_dtype=torch.float16
                    )

    @unittest.skipIf(not TEST_CUDNN, "CUDNN not available")
    def test_autocast_torch_bf16(self):
        with torch.backends.cudnn.flags(enabled=True, deterministic=True):
            for op_with_args in self.autocast_lists.torch_fp16:
                skip_test = False
                op, args = op_with_args[0], op_with_args[1]
                if len(op_with_args) == 3:
                    skip_test = op_with_args[2]  # TEST_WITH_ROCM
                should_error_from_cudnn = "cudnn" in op and (
                    "TORCH_CUDNN_V8_API_DISABLED" in os.environ
                    and int(os.environ["TORCH_CUDNN_V8_API_DISABLED"])
                    or torch.cuda.get_device_capability() < (8, 0)
                )
                should_error_from_not_implemented = should_error_from_cudnn
                if not skip_test:
                    if should_error_from_not_implemented:
                        with self.assertRaises(
                            RuntimeError,
                            msg=str(op) + " should not be supported for bfloat16!",
                        ):
                            self._run_autocast_outofplace(
                                op, args, torch.bfloat16, device="cuda"
                            )
                    else:
                        if torch.cuda.is_bf16_supported():
                            self._run_autocast_outofplace(
                                op, args, torch.bfloat16, device="cuda"
                            )
                        else:
                            with self.assertRaisesRegex(
                                RuntimeError, "Device does not support bfloat16"
                            ):
                                self._run_autocast_outofplace(
                                    op, args, torch.bfloat16, device="cuda"
                                )

    @unittest.skipIf(not TEST_CUDNN, "CUDNN not available")
    def test_autocast_torch_fp32(self):
        for op_with_args in self.autocast_lists.torch_fp32:
            op, args, maybe_kwargs = self.args_maybe_kwargs(op_with_args)
            self._run_autocast_outofplace(
                op,
                args,
                torch.float32,
                device="cuda",
                add_kwargs=maybe_kwargs,
                amp_dtype=torch.float16,
            )

    @unittest.skipIf(not TEST_CUDNN, "CUDNN not available")
    def test_autocast_torch_need_autocast_promote(self):
        for op, args in self.autocast_lists.torch_need_autocast_promote:
            self._run_autocast_outofplace(
                op, args, torch.float32, device="cuda", amp_dtype=torch.float16
            )

    @unittest.skipIf(not TEST_CUDNN, "CUDNN not available")
    def test_autocast_torch_expect_builtin_promote(self):
        for op, args, out_type in self.autocast_lists.torch_expect_builtin_promote:
            self._run_autocast_outofplace(
                op,
                args,
                torch.float32,
                device="cuda",
                out_type=out_type,
                amp_dtype=torch.float16,
            )

    @unittest.skipIf(not TEST_CUDNN, "CUDNN not available")
    def test_autocast_nn_fp16(self):
        with torch.backends.cudnn.flags(enabled=True, deterministic=True):
            for op, args in self.autocast_lists.nn_fp16:
                self._run_autocast_outofplace(
                    op,
                    args,
                    torch.float16,
                    device="cuda",
                    module=torch._C._nn,
                    amp_dtype=torch.float16,
                )

    @unittest.skipIf(not TEST_CUDNN, "CUDNN not available")
    def test_autocast_nn_bf16(self):
        with torch.backends.cudnn.flags(enabled=True, deterministic=True):
            for op, args in self.autocast_lists.nn_fp16:
                if torch.cuda.is_bf16_supported():
                    self._run_autocast_outofplace(
                        op, args, torch.bfloat16, device="cuda", module=torch._C._nn
                    )
                else:
                    with self.assertRaisesRegex(
                        RuntimeError, "Device does not support bfloat16"
                    ):
                        self._run_autocast_outofplace(
                            op, args, torch.bfloat16, device="cuda", module=torch._C._nn
                        )

    @unittest.skipIf(not TEST_CUDNN, "CUDNN not available")
    def test_autocast_nn_fp32(self):
        for op, args in self.autocast_lists.nn_fp32:
            self._run_autocast_outofplace(
                op,
                args,
                torch.float32,
                device="cuda",
                module=torch._C._nn,
                amp_dtype=torch.float16,
            )

    @unittest.skipIf(not TEST_CUDNN, "CUDNN not available")
    def test_autocast_linalg_fp16(self):
        with torch.backends.cudnn.flags(enabled=True, deterministic=True):
            for op, args in self.autocast_lists.linalg_fp16:
                self._run_autocast_outofplace(
                    op,
                    args,
                    torch.float16,
                    device="cuda",
                    module=torch._C._linalg,
                    amp_dtype=torch.float16,
                )

    @unittest.skipIf(not TEST_CUDNN, "CUDNN not available")
    def test_autocast_methods_fp16(self):
        with torch.backends.cudnn.flags(enabled=True, deterministic=True):
            for op, args in self.autocast_lists.methods_fp16:
                self._run_autocast_outofplace(
                    op,
                    args,
                    torch.float16,
                    device="cuda",
                    module=None,
                    amp_dtype=torch.float16,
                )

    @unittest.skipIf(not TEST_CUDNN, "CUDNN not available")
    def test_autocast_methods_fp32(self):
        for op, args in self.autocast_lists.methods_fp32:
            self._run_autocast_outofplace(
                op,
                args,
                torch.float32,
                device="cuda",
                module=None,
                amp_dtype=torch.float16,
            )

    @unittest.skipIf(not TEST_CUDNN, "CUDNN not available")
    def test_autocast_methods_expect_builtin_promote(self):
        for op, args, out_type in self.autocast_lists.methods_expect_builtin_promote:
            self._run_autocast_outofplace(
                op,
                args,
                torch.float32,
                device="cuda",
                module=None,
                out_type=out_type,
                amp_dtype=torch.float16,
            )

    def test_autocast_banned(self):
        with torch.autocast("cuda"):
            for op, args, module in self.autocast_lists.banned:
                with self.assertRaises(RuntimeError):
                    getattr(module, op)(*args)

    def test_autocast_ignored_types(self):
        with torch.autocast("cuda"):
            for ignore_type in (torch.double, torch.int32):
                a_ignore = torch.ones((8, 8), dtype=ignore_type, device="cuda:0")
                b_ignore = torch.ones((8, 8), dtype=ignore_type, device="cuda:0")
                c_16 = torch.ones((8, 8), dtype=torch.float16, device="cuda:0")

                # Tests if CastPolicy::fp16 ops ignore double and int
                # Currently, no ops belonging to this policy support integer inputs.
                if ignore_type is torch.double:
                    with self.assertRaises(RuntimeError):
                        torch.mm(a_ignore, c_16)
                    with torch.autocast("cuda", enabled=False):
                        type_no_autocast = torch.mm(a_ignore, b_ignore).dtype
                    self.assertTrue(
                        torch.mm(a_ignore, b_ignore).dtype is type_no_autocast
                    )

                # Tests if CastPolicy::fp32 ops ignore double and int
                with torch.autocast("cuda", enabled=False):
                    type_no_autocast = torch.pow(a_ignore, 2.0).dtype
                self.assertTrue(torch.pow(a_ignore, 2.0).dtype is type_no_autocast)

                # Tests if CastPolicy::fp32_set_opt_dtype ops ignore double and int
                with torch.autocast("cuda", enabled=False):
                    type_no_autocast = torch.sum(a_ignore).dtype
                self.assertTrue(torch.sum(a_ignore).dtype is type_no_autocast)

                # Tests if CastPolicy::fp32_append_dtype ops ignore double and int
                # Currently, no ops belonging to this policy support integer inputs.
                if ignore_type is torch.double:
                    with torch.autocast("cuda", enabled=False):
                        type_no_autocast = torch.norm(a_ignore).dtype
                    self.assertTrue(torch.norm(a_ignore).dtype is type_no_autocast)

    def test_autocast_custom_enabled(self):
        class MyMM(torch.autograd.Function):
            @staticmethod
            @torch.amp.custom_fwd(device_type="cuda")
            def forward(ctx, a, b):
                self.assertTrue(a.dtype is torch.float32)
                self.assertTrue(b.dtype is torch.float32)
                self.assertTrue(torch.is_autocast_enabled())
                ctx.save_for_backward(a, b)
                return a.mm(b)

            @staticmethod
            @torch.amp.custom_bwd(device_type="cuda")
            def backward(ctx, grad):
                self.assertTrue(torch.is_autocast_enabled())
                a, b = ctx.saved_tensors
                a_grad, b_grad = grad.mm(b.t()), a.t().mm(grad)
                self.assertTrue(a_grad.dtype is dtype and b_grad.dtype is dtype)
                return a_grad, b_grad

        mymm = MyMM.apply

        x = torch.randn((8, 8), device="cuda", dtype=torch.float32, requires_grad=True)
        y = torch.randn((8, 8), device="cuda", dtype=torch.float32, requires_grad=True)

        dtypes = (torch.float16, torch.bfloat16) if TEST_BF16 else (torch.float16,)
        for dtype in dtypes:
            with torch.autocast(device_type="cuda", dtype=dtype):
                output = mymm(x, y)
                self.assertTrue(output.dtype is dtype)
                loss = output.sum()
            loss.backward()

    def test_autocast_custom_cast_inputs(self):
        class MyMM(torch.autograd.Function):
            @staticmethod
            @torch.amp.custom_fwd(device_type="cuda", cast_inputs=torch.float32)
            def forward(ctx, a, container, expect_type):
                b = container[1][0]
                self.assertTrue(a.dtype is expect_type)
                self.assertTrue(b.dtype is expect_type)
                self.assertFalse(torch.is_autocast_enabled())
                ctx.save_for_backward(a, b)
                return a.mm(b)

            @staticmethod
            @torch.amp.custom_bwd(device_type="cuda")
            def backward(ctx, grad):
                self.assertFalse(torch.is_autocast_enabled())
                a, b = ctx.saved_tensors
                return grad.mm(b.t()), None, None

        mymm = MyMM.apply

        x = torch.randn((8, 8), device="cuda", dtype=torch.float16, requires_grad=True)
        # Puts one input tensor in a nested container.  y's contained Tensor won't receive a gradient,
        # because torch.autograd.Function can't hand gradients back to non-Tensor forward arguments.
        # Sets requires_grad=False explicitly so we don't lie about expecting a gradient.
        y = (
            0,
            {
                0: torch.randn(
                    (8, 8), device="cuda", dtype=torch.float16, requires_grad=False
                )
            },
        )

        with torch.autocast("cuda"):
            output = mymm(x, y, torch.float32)
            self.assertTrue(output.dtype is torch.float32)
            loss = output.sum()
        loss.backward()

        # Tests if custom_fwd becomes a no-op when mymm runs outside an autocast-enabled region.
        output = mymm(x, y, torch.float16)
        self.assertTrue(output.dtype is torch.float16)
        loss = output.sum()
        loss.backward()

    def test_autocast_custom_deprecated_warning(self):
        with warnings.catch_warnings(record=True) as w:

            class MyMM(torch.autograd.Function):
                @staticmethod
                @torch.cuda.amp.custom_fwd(cast_inputs=torch.float32)
                def forward(ctx, x, y):
                    ctx.save_for_backward(x, y)
                    self.assertFalse(torch.is_autocast_enabled())
                    return x + y

                @staticmethod
                @torch.cuda.amp.custom_bwd
                def backward(ctx, grad):
                    _, _ = ctx.saved_tensors
                    self.assertFalse(torch.is_autocast_enabled())
                    return grad, grad

        self.assertRegex(
            str(w[0].message), r"`torch.cuda.amp.custom_fwd\(args...\)` is deprecated."
        )
        self.assertRegex(
            str(w[1].message), r"`torch.cuda.amp.custom_bwd\(args...\)` is deprecated."
        )

        mymm = MyMM.apply
        x = torch.randn(3, 3, requires_grad=True)
        y = torch.randn(3, 3, requires_grad=True)
        with torch.amp.autocast("cuda"):
            output = mymm(x, y)
            loss = output.sum()
        loss.backward()

    def test_autocast_cat_jit(self):
        # Reported at https://github.com/pytorch/pytorch/issues/38958

        class Model(torch.nn.Module):
            def forward(self):
                a = torch.randn(1)
                b = torch.randn(1)
                c = torch.cat((a, b), 0)
                d = torch.stack([c, c], 0)
                return d

        # The JIT here doesn't really matter, we just need to call
        # cat via the boxed API
        model = Model()
        model_jit_script = torch.jit.script(model)

        with torch.autocast("cuda", enabled=True):
            model()
            model_jit_script()

    # cudnn RNNs require special backend handling (weights are cast to FP16 and reflattened)
    # so they get a dedicated test.
    # Despite the large number of RNN cases it tries, the test takes < 15 seconds on a Titan V (similar to V100).
    @unittest.skipIf(not TEST_CUDNN, "CUDNN not available")
    def test_autocast_rnn(self):
        with torch.backends.cudnn.flags(enabled=True, deterministic=True):
            # seq, batch, features, hidden size
            clses = ("RNN", "GRU", "LSTM")
            T, B, F, H = 3, 4, 5, 6
            dtypes = (torch.float16, torch.float32)
            input_layouts = ("seq_first", "batch_first", "packed")

            for (
                cls,
                num_layers,
                bias,
                input_layout,
                bidirectional,
                try_nonpreflattened_weights,
                input_dtype,
                hidden_dtype,
                weight_dtype,
            ) in product(
                clses,
                (1, 2),
                (True, False),
                input_layouts,
                (True, False),
                (True, False),
                dtypes,
                dtypes,
                dtypes,
            ):
                if input_layout == "seq_first":
                    batch_first = False
                    x = torch.randn((T, B, F), device="cuda", dtype=input_dtype)
                elif input_layout == "batch_first":
                    batch_first = True
                    x = torch.randn((B, T, F), device="cuda", dtype=input_dtype)
                elif input_layout == "packed":
                    batch_first = False
                    x = torch.nn.utils.rnn.pack_padded_sequence(
                        torch.randn((T, B, F), device="cuda", dtype=input_dtype),
                        lengths=(3, 2, 1, 3),
                        enforce_sorted=False,
                    )

                rnn = (
                    getattr(torch.nn, cls)(
                        F,
                        H,
                        num_layers=num_layers,
                        bidirectional=bidirectional,
                        bias=bias,
                        batch_first=batch_first,
                    )
                    .cuda()
                    .to(dtype=weight_dtype)
                )

                if try_nonpreflattened_weights:
                    for p in rnn.parameters():
                        with torch.no_grad():
                            p.set_(p.clone())

                h = torch.randn(
                    (num_layers * (2 if bidirectional else 1), B, H),
                    device="cuda",
                    dtype=hidden_dtype,
                )
                if cls == "LSTM":
                    c = torch.randn(
                        (num_layers * (2 if bidirectional else 1), B, H),
                        device="cuda",
                        dtype=hidden_dtype,
                    )
                    h = (h, c)

                with torch.autocast("cuda"):
                    out, h_out = rnn(x, h)
                out = out.data if input_layout == "packed" else out
                self.assertEqual(out.dtype, torch.float16)
                # Autocast wrapper requires at::_cudnn_rnn is autograd-exposed.  This check can't guarantee
                # at::_cudnn_rnn is autograd-exposed, but if it fires, it indicates some funny business has
                # occurred and we should double check that at::_cudnn_rnn remains autograd-exposed.
                self.assertEqual(
                    out.grad_fn.name(),
                    "MiopenRnnBackward0" if torch.version.hip else "CudnnRnnBackward0",
                )
                out.sum().backward()
                grads = [p.grad.clone() for p in rnn.parameters()]

                rnn.zero_grad()

                if cls == "LSTM":
                    out_control, h_out_control = rnn.to(dtype=torch.float16)(
                        x.half(), (h[0].half(), h[1].half())
                    )
                else:
                    out_control, h_out_control = rnn.to(dtype=torch.float16)(
                        x.half(), h.half()
                    )
                out_control = (
                    out_control.data if input_layout == "packed" else out_control
                )
                out_control.sum().backward()
                grads_control = [p.grad.clone() for p in rnn.parameters()]

                # Compares with default tolerances, even for FP16 execution.  Barring nondeterminism,
                # autocast and control results should be bitwise identical.
                self.assertEqual(out, out_control)

                if cls == "LSTM":
                    self.assertTrue(
                        h_out[0].dtype is torch.float16
                        and h_out[1].dtype is torch.float16
                    )
                    self.assertEqual(h_out[0], h_out_control[0])
                    self.assertEqual(h_out[1], h_out_control[1])
                else:
                    self.assertEqual(h_out.dtype, torch.float16)
                    self.assertEqual(h_out, h_out_control)
                for grad, grad_control in zip(grads, grads_control):
                    self.assertEqual(grad.half(), grad_control)

    def test_autocast_cache_leak(self):
        # Reported at https://github.com/pytorch/pytorch/issues/48049
        # Test is used to check, if autocast recaches the same parameters
        # when executed in a `torch.no_grad()` block.

        linear = torch.nn.Linear(10, 10).to("cuda")
        data = torch.randn(1, 10, device="cuda")

        with torch.autocast("cuda"):
            with torch.no_grad():
                out = linear(data)
                first_iter_mem = torch.cuda.memory_allocated()
                for _ in range(3):
                    out = linear(data)
                self.assertTrue(first_iter_mem == torch.cuda.memory_allocated())

    def test_autocast_checkpointing(self):
        model = torch.nn.Sequential(
            torch.nn.Linear(8, 8), torch.nn.Linear(8, 8), torch.nn.Linear(8, 8)
        ).cuda()
        input = torch.rand(
            (8, 8), device="cuda", dtype=torch.float16, requires_grad=True
        )
        for reentrant in (True, False):
            with torch.autocast("cuda"):
                output = checkpoint_sequential(model, 2, input, use_reentrant=reentrant)
            self.assertTrue(output.requires_grad)
            self.assertTrue(output.dtype is torch.float16)
            output.sum().backward()

    def test_cuda_autocast_deprecated_warning(self):
        with self.assertWarnsRegex(
            FutureWarning,
            r"`torch.cuda.amp.autocast\(args...\)` is deprecated. Please use `torch.amp.autocast\('cuda', args...\)` instead.",
        ):
            with torch.cuda.amp.autocast():
                _ = torch.ones(10)

    def test_cuda_module_loading_env(self):
        torch.cuda.init()
        val = os.environ.get("CUDA_MODULE_LOADING", "")
        self.assertEqual(val, "LAZY")


instantiate_parametrized_tests(TestCuda)
instantiate_parametrized_tests(TestCudaMallocAsync)
instantiate_device_type_tests(TestCudaOptims, globals())

if __name__ == "__main__":
    run_tests()<|MERGE_RESOLUTION|>--- conflicted
+++ resolved
@@ -4550,11 +4550,7 @@
         nelem_1mb = 1024 * 1024 // 4
 
         with torch.cuda.use_mem_pool(pool):
-<<<<<<< HEAD
             out_0 = torch.randn(nelem_1mb, device="cuda")
-=======
-            out_0 = torch.randn(1, device="cuda")
->>>>>>> dbd6ada8
 
             # pool's use count should be 2 at this point as use_mem_pool
             # holds a reference
