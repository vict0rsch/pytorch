--- conflicted
+++ resolved
@@ -394,13 +394,9 @@
     def tearDown(self):
         dist.destroy_process_group()
 
-<<<<<<< HEAD
-    @unittest.skip("TypeError: unhashable type: non-nested SymInt")
-=======
     @unittest.skip(
         "Temporarily disabled due to SymInt error: `unhashable type: non-nested SymInt`"
     )
->>>>>>> de2fec9c
     @unittest.skipIf(not HAS_GPU, "Inductor+gpu needs triton and recent GPU arch")
     @skipIfRocm
     def test_ddp_tp(self):
