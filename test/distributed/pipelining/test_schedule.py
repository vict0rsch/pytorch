# Copyright (c) Meta Platforms, Inc. and affiliates
# Owner(s): ["oncall: distributed"]
import logging
from typing import List

import torch
from torch.distributed.pipelining import (
    ScheduleInterleaved1F1B,
    ScheduleInterleavedZeroBubble,
    ScheduleLoopedBFS,
)
from torch.distributed.pipelining.schedules import (
    _Action,
    _add_send_recv,
    _add_unshard_reshard,
    _dump_chrometrace,
    _format_pipeline_order,
    _merge_bw,
    _PipelineSchedule,
    _simulate_comms_compute,
    _validate_pipeline_order,
    B,
    BW,
    F,
    get_schedule_class,
    RECV_F,
    RESHARD,
    SEND_B,
    SEND_B_RECV_F,
    UNSHARD,
    W,
)
from torch.distributed.pipelining.stage import _PipelineStageBase
from torch.testing._internal.common_utils import (
    instantiate_parametrized_tests,
    parametrize,
    run_tests,
    TestCase,
)


logger = logging.getLogger(__name__)
torch.manual_seed(0)


class MockPipelineStage(_PipelineStageBase):
    def __init__(self, *args, **kwargs):
        # Mock the necessary attributes
        self.num_stages = kwargs.get("num_stages", 1)
        self.group_size = kwargs.get("group_size", 1)
        self.group_rank = kwargs.get("group_rank", 0)
        self.group = kwargs.get("group", None)
        self.stage_index_to_group_rank = kwargs.get("stage_index_to_group_rank", None)

    def _create_grad_recv_info(self, *args, **kwargs):
        return None

    def _prepare_forward_infra(self, n_microbatches):
        pass

    def _prepare_backward_infra(self, n_microbatches):
        pass


class ScheduleTest(TestCase):
    def test_get_schedule_class(self):
        # List of all expected schedule names
        schedule_names = [
            "1F1B",
            "1f1b",
            "Interleaved1F1B",
            "INTERLEAVED1F1B",
            "GPipe",
            "LoopedBFS",
            "PipelineScheduleSingle",
            "PipelineScheduleMulti",
        ]

        # Test each schedule name
        for name in schedule_names:
            with self.subTest(name=name):
                schedule_class = get_schedule_class(name)
                self.assertIsNotNone(
                    schedule_class, f"Class for {name} should not be None"
                )
                self.assertTrue(
                    issubclass(schedule_class, _PipelineSchedule),
                    f"{name} should be a subclass of _PipelineSchedule",
                )

        error_case = ["ScheduleThatDoesNotExist"]
        for name in error_case:
            # Test that the original name is included in the error message
            with self.assertRaisesRegex(ValueError, f"{name}"):
                get_schedule_class(name)


class TestSchedulePlan(TestCase):
    def setUp(self):
        # Define a list of test cases with varying num_local_stages, num_microbatches, and group_size
        # These should succeed since num_microbatches % group_size == 0
        self.test_cases = [
            # small number of stages
            (2, 2, 2),
            (2, 4, 4),
            (2, 8, 2),
            (2, 8, 4),
            (2, 8, 8),
            (4, 4, 4),
            (4, 8, 4),
            (4, 8, 8),
            # large microbatches
            (4, 16, 4),
            (4, 32, 4),
            (4, 64, 4),
            # large groups
            (4, 16, 16),
            (4, 32, 32),
            (4, 128, 64),
            # odd num pipeline stages
            (3, 2, 2),
            (3, 8, 2),
            (3, 12, 4),
            # odd group_sizes
            (4, 6, 3),
            (4, 10, 5),
            # n_mb non divisible by group_size
            (2, 3, 4),
            (2, 4, 4),
            (2, 10, 4),
            (2, 15, 4),
        ]

    @parametrize(
        "ScheduleClass",
        [ScheduleInterleaved1F1B, ScheduleLoopedBFS],
    )
    def test_pipeline_order(self, ScheduleClass):
        for num_local_stages, num_microbatches, group_size in self.test_cases:
            with self.subTest(
                num_local_stages=num_local_stages,
                num_microbatches=num_microbatches,
                group_size=group_size,
            ):
                if num_microbatches % group_size != 0:
                    continue

                logger.info(
                    "num_local_stages=%d num_microbatches=%d group_size=%d",
                    num_local_stages,
                    num_microbatches,
                    group_size,
                )
                num_stages = num_local_stages * group_size
                stages = [
                    MockPipelineStage(group_size=group_size, num_stages=num_stages)
                    for i in range(num_local_stages)
                ]

                schedule = ScheduleClass(stages, num_microbatches)
                formatted_pipeline_order = _format_pipeline_order(
                    schedule.pipeline_order
                )
                # print(formatted_pipeline_order)
                _validate_pipeline_order(
                    schedule.pipeline_order, num_microbatches, num_stages
                )

    @parametrize(
        "ScheduleClass",
        [ScheduleInterleaved1F1B, ScheduleInterleavedZeroBubble],
    )
    def test_pipeline_order_flex_and_zero_bubble(self, ScheduleClass):
        for num_local_stages, num_microbatches, group_size in self.test_cases:
            with self.subTest(
                num_local_stages=num_local_stages,
                num_microbatches=num_microbatches,
                group_size=group_size,
            ):
                warmups_ops_last_stage = (num_local_stages - 1) * (
                    num_microbatches // max(1, num_microbatches // group_size)
                )
                warmup_ops = warmups_ops_last_stage + 2 * (group_size - 1)
                warmup_ops = min(warmup_ops, num_microbatches * num_local_stages)

                num_stages = num_local_stages * group_size
                stages = [
                    MockPipelineStage(group_size=group_size, num_stages=num_stages)
                    for i in range(num_local_stages)
                ]
                schedule = ScheduleClass(stages, num_microbatches)
                formatted_pipeline_order = _format_pipeline_order(
                    schedule.pipeline_order
                )
                # print(formatted_pipeline_order)
                _validate_pipeline_order(
                    schedule.pipeline_order,
                    num_microbatches,
                    num_stages,
                    enable_zero_bubble=(ScheduleClass is ScheduleInterleavedZeroBubble),
                )


instantiate_parametrized_tests(TestSchedulePlan)


class TestScheduleLowering(TestCase):
    """Tests lowering passes that convert simple compute-only (FBW) schedules into compute+comms schedules"""

    def _parse_actions(self, actions: List[str]) -> List[_Action]:
        return [_Action.from_str(s) for s in actions]

    @parametrize(
        "action_str_and_ref",
        [
            ("1F0", _Action(1, F, 0)),
            ("2B1", _Action(2, B, 1)),
            ("0W3", _Action(0, W, 3)),
            ("0BW3", _Action(0, BW, 3)),
            ("1UNSHARD", _Action(1, UNSHARD, None)),
            ("3RESHARD", _Action(3, RESHARD, None)),
            ("2SEND_B2", _Action(2, SEND_B, 2)),
            ("1RECV_F1", _Action(1, RECV_F, 1)),
            ("1SEND_B2_0RECV_F4", _Action(1, SEND_B_RECV_F, 2, 0, 4)),
            ("17SEND_B0_1RECV_F14", _Action(17, SEND_B_RECV_F, 0, 1, 14)),
        ],
    )
    def test_action_parse(self, action_str_and_ref):
        """Test that actions can be parsed from strings and round-tripped back to the same strings."""
        act_str, ref = action_str_and_ref
        act = _Action.from_str(act_str)
        self.assertEqual(act, ref)
        self.assertEqual(act_str, act.__repr__())

    @parametrize(
        "test_info",
        [
            {
                "compute": ["0F0", "0F1", "   ", "0B0", "0B1"],
                "comms": ["0UNSHARD", "0F0", "0F1", "0B0", "0B1", "0RESHARD"],
            },
        ],
    )
    def test_unshard_reshard(self, test_info):
        """Test the lowering pass that takes a 'compute only' schedule (with only F,B,W ops) and adds
        FSDP unshard/reshard operations to the schedule.  This is just part of the process of adding communication
        ops and producing a complete schedule.
        """
        compute_sch = self._parse_actions(test_info["compute"])
        expected_comms_sch = self._parse_actions(test_info["comms"])

        comms_sch = _add_unshard_reshard(compute_sch)
        for expected, actual in zip(expected_comms_sch, comms_sch):
            self.assertEqual(
                expected,
                actual,
                (
                    f"Mismatch: expected action {expected} but found {actual}."
                    f"\nWhole Schedule: {comms_sch}"
                ),
            )

    @parametrize(
        "test_info",
        [
            {
                "compute": [
                    "0F0",
                    "0F1",
                    "0F2",
                    "0B0",
                    "0B1",
                    "0W0",
                    "0B2",
                    "0W2",
                    "0W1",
                ],
                "comms": ["0F0", "0F1", "0F2", "0B0", "0B1", "0W0", "0BW2", "0W1"],
            },
        ],
    )
    def test_merge_bw(self, test_info):
        """Test the pass that merges adjacent B and W operations into a BW operation."""
        compute_sch = self._parse_actions(test_info["compute"])
        expected_merged_sch = self._parse_actions(test_info["comms"])

        merged_sch = _merge_bw(compute_sch)
        for expected, actual in zip(expected_merged_sch, merged_sch):
            self.assertEqual(
                expected,
                actual,
                (
                    f"Mismatch: expected action {expected} but found {actual}."
                    f"\nWhole Schedule: {merged_sch}"
                ),
            )

    @parametrize(
        "test_info",
        [
            {
                "compute": {
                    0: ["0F0", "0F1", "   ", "0B0", "   ", "0B1"],
                    1: ["   ", "1F0", "1B0", "1F1", "1B1", "   "],
                },
                "comms": {
                    0: [
                        "0F0",
                        "0SEND_F0",
                        "0F1",
                        "0SEND_F1",
                        "0RECV_B0",
                        "0B0",
                        "0RECV_B1",
                        "0B1",
                    ],
                    1: [
                        "1RECV_F0",
                        "1F0",
                        "1RECV_F1",
                        "1B0",
                        "1SEND_B0",
                        "1F1",
                        "1B1",
                        "1SEND_B1",
                    ],
                },
                "stage_to_rank": lambda stage_idx: stage_idx,
                "num_stages": 2,
            },
        ],
    )
    def test_send_recv(self, test_info):
        """Tests the lowering pass that adds send/recv ops to a compute-only schedule."""
        compute_sch = {
            rank: self._parse_actions(test_info["compute"][rank])
            for rank in test_info["compute"]
        }
        expected_comms_sch = {
            rank: self._parse_actions(test_info["comms"][rank])
            for rank in test_info["comms"]
        }

        comms_sch = _add_send_recv(
            compute_sch,
            test_info["stage_to_rank"],
            test_info["num_stages"],
            enable_batching=True,
        )
        for rank in expected_comms_sch:
            for i, (expected, actual) in enumerate(
                zip(expected_comms_sch[rank], comms_sch[rank])
            ):
                self.assertEqual(
                    expected,
                    actual,
                    (
                        f"Mismatch on rank {rank} at position {i}."
                        f"\nExpected: {expected_comms_sch[rank]}"
                        f"\nActual:   {comms_sch[rank]}"
                    ),
                )
            self.assertEqual(len(comms_sch[rank]), len(expected_comms_sch[rank]))

    def test_csv(self):
        def _dump_csv(pipeline_order_with_comms, filename: str):
            """Dump a CSV representation of the compute + comms schedule into a file with the provided filename."""
            with open(filename, "w", newline="") as csvfile:
                writer = csv.writer(csvfile)
                for rank in pipeline_order_with_comms:
                    writer.writerow(pipeline_order_with_comms[rank])

        import csv

        compute_sch = {}
        with open("lowered_compute.csv", newline="") as csvfile:
            for rank, row in enumerate(csv.reader(csvfile)):
                compute_sch[rank] = [_Action.from_str(s) for s in row]
        # print(_format_pipeline_order(compute_sch))
        num_model_chunks = 3
        pipeline_parallel_size = 8
        num_stages = num_model_chunks * pipeline_parallel_size
<<<<<<< HEAD

        for rank in compute_sch:
            compute_sch[rank] = _merge_bw(compute_sch[rank])

=======
>>>>>>> adade312e0f ([pipelining] Batch send/recv between adjacent ranks)
        comms_sch = _add_send_recv(
            compute_sch,
            stage_to_rank=lambda chunk_index: chunk_index % pipeline_parallel_size,
            num_stages=num_stages,
            enable_batching=True,
        )

<<<<<<< HEAD
=======
        simulated_schedule = _simulate_comms_compute(
            comms_sch,
            stage_to_rank=lambda s: s % pipeline_parallel_size,
            num_stages=num_stages,
        )
        _dump_chrometrace(simulated_schedule, "lowered_comms.json")
>>>>>>> adade312e0f ([pipelining] Batch send/recv between adjacent ranks)
        # _dump_csv(comms_sch, "lowered_comms.csv")

        sch_ref = {}
        with open("lowered_comms.csv", newline="") as ref:
            for rank, row in enumerate(csv.reader(ref)):
                sch_ref[rank] = [_Action.from_str(s) for s in row]

        for rank in sch_ref:
            for timestep, (a, b) in enumerate(zip(comms_sch[rank], sch_ref[rank])):
                self.assertEqual(a, b, f"Mismatch at {timestep=}, {a=}, expected {b}")

        num_steps = max([len(simulated_schedule[rank]) for rank in simulated_schedule])
        # print(_format_pipeline_order(simulated_schedule))
<<<<<<< HEAD
        self.assertEqual(num_steps, 271)
=======
        self.assertEqual(num_steps, 336)
>>>>>>> adade312e0f ([pipelining] Batch send/recv between adjacent ranks)


instantiate_parametrized_tests(TestScheduleLowering)

if __name__ == "__main__":
    run_tests()<|MERGE_RESOLUTION|>--- conflicted
+++ resolved
@@ -380,13 +380,10 @@
         num_model_chunks = 3
         pipeline_parallel_size = 8
         num_stages = num_model_chunks * pipeline_parallel_size
-<<<<<<< HEAD
 
         for rank in compute_sch:
             compute_sch[rank] = _merge_bw(compute_sch[rank])
 
-=======
->>>>>>> adade312e0f ([pipelining] Batch send/recv between adjacent ranks)
         comms_sch = _add_send_recv(
             compute_sch,
             stage_to_rank=lambda chunk_index: chunk_index % pipeline_parallel_size,
@@ -394,15 +391,12 @@
             enable_batching=True,
         )
 
-<<<<<<< HEAD
-=======
         simulated_schedule = _simulate_comms_compute(
             comms_sch,
             stage_to_rank=lambda s: s % pipeline_parallel_size,
             num_stages=num_stages,
         )
         _dump_chrometrace(simulated_schedule, "lowered_comms.json")
->>>>>>> adade312e0f ([pipelining] Batch send/recv between adjacent ranks)
         # _dump_csv(comms_sch, "lowered_comms.csv")
 
         sch_ref = {}
@@ -416,11 +410,7 @@
 
         num_steps = max([len(simulated_schedule[rank]) for rank in simulated_schedule])
         # print(_format_pipeline_order(simulated_schedule))
-<<<<<<< HEAD
-        self.assertEqual(num_steps, 271)
-=======
         self.assertEqual(num_steps, 336)
->>>>>>> adade312e0f ([pipelining] Batch send/recv between adjacent ranks)
 
 
 instantiate_parametrized_tests(TestScheduleLowering)
