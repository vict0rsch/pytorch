--- conflicted
+++ resolved
@@ -33,8 +33,6 @@
     # Ignored because they have manual rules defined at `trace_rules.manual_torch_name_rule_map`.
     "torch._nested_tensor_from_mask",
     "torch._nested_from_padded",
-<<<<<<< HEAD
-=======
     "torch.sparse_compressed_tensor",
     "torch.sparse_bsc_tensor",
     "torch.sparse_bsr_tensor",
@@ -42,7 +40,6 @@
     "torch.sparse_csc_tensor",
     "torch.sparse_csr_tensor",
     "torch.cuda._get_device_properties",
->>>>>>> f34905f6
     # Ignored and go through rules defined at `trace_rules.check`.
     "torch._functionalize_are_all_mutations_under_no_grad_or_inference_mode",
     "torch._cslt_sparse_mm_search",
@@ -72,9 +69,6 @@
     "torch._test_parallel_materialize",
     "torch._C._storage_address",
     "torch._C._pickle_save",
-<<<<<<< HEAD
-    "torch.cuda._get_device_properties",
-=======
     "torch._validate_sparse_compressed_tensor_args",
     "torch._validate_sparse_csr_tensor_args",
     "torch._validate_sparse_bsr_tensor_args",
@@ -82,7 +76,6 @@
     "torch._validate_sparse_coo_tensor_args",
     "torch._validate_sparse_bsc_tensor_args",
     "torch._validate_compressed_sparse_indices",
->>>>>>> f34905f6
 }
 if torch._C._llvm_enabled():
     ignored_c_binding_in_graph_function_names |= {
