"""
PYTEST_DONT_REWRITE (prevents pytest from rewriting assertions, which interferes
with test_rewrite_assert_with_msg and test_rewrite_assert_without_msg)
"""

# Owner(s): ["module: dynamo"]
import collections
import contextlib
import copy
import dataclasses
import functools
import gc
import inspect
import itertools
import os
import random
import unittest
import warnings
import weakref
from abc import ABC
from collections import namedtuple
from copy import deepcopy
from enum import Enum
from functools import wraps
from typing import Any, Dict, Iterator, List, Tuple
from unittest import mock

import numpy as np

import torch
import torch._dynamo.test_case
import torch._dynamo.testing
import torch._dynamo.utils
import torch._functorch.config
import torch.library
import torch.utils._pytree as pytree
from torch import nn
from torch._dynamo.debug_utils import same_two_models
from torch._dynamo.testing import CompileCounter, rand_strided, same
from torch._inductor.utils import fresh_inductor_cache
from torch.nn import functional as F
from torch.testing._internal.common_cuda import PLATFORM_SUPPORTS_FLASH_ATTENTION
from torch.testing._internal.common_utils import (
    disable_translation_validation_if_dynamic_shapes,
    instantiate_parametrized_tests,
    parametrize,
    skipIfWindows,
    TEST_WITH_ROCM,
)
from torch.testing._internal.two_tensor import TwoTensor


_orig_module_call = torch.nn.Module.__call__

# Custom operator that only supports CPU and Meta
lib = torch.library.Library("test_sample", "DEF")  # noqa: TOR901
lib.define("foo(Tensor self) -> Tensor")
lib.impl("foo", torch.sin, "CPU")


requires_cuda = unittest.skipUnless(torch.cuda.is_available(), "requires cuda")


_GLOBAL_CPU_TENSOR = torch.randn(3)


def exists(val):
    return val is not None


def maybe(fn):
    @wraps(fn)
    def inner(x, *args, **kwargs):
        if not exists(x):
            return x
        return fn(x, *args, **kwargs)

    return inner


def is_fx_tracing_test() -> bool:
    """
    Copied from the hpc trainer codebase
    """
    return torch.nn.Module.__call__ is not _orig_module_call


def has_detectron2():
    try:
        from detectron2.layers.mask_ops import _paste_masks_tensor_shape

        return _paste_masks_tensor_shape is not None
    except ImportError:
        return False


def _do_paste_mask(masks, boxes, img_h: int, img_w: int, skip_empty: bool = True):
    # from detectron2 mask_ops.py

    device = masks.device

    if skip_empty and not torch.jit.is_scripting():
        x0_int, y0_int = torch.clamp(boxes.min(dim=0).values.floor()[:2] - 1, min=0).to(
            dtype=torch.int32
        )
        x1_int = torch.clamp(boxes[:, 2].max().ceil() + 1, max=img_w).to(
            dtype=torch.int32
        )
        y1_int = torch.clamp(boxes[:, 3].max().ceil() + 1, max=img_h).to(
            dtype=torch.int32
        )
    else:
        x0_int, y0_int = 0, 0
        x1_int, y1_int = img_w, img_h
    x0, y0, x1, y1 = torch.split(boxes, 1, dim=1)  # each is Nx1

    N = masks.shape[0]

    img_y = torch.arange(y0_int, y1_int, device=device, dtype=torch.float32) + 0.5
    img_x = torch.arange(x0_int, x1_int, device=device, dtype=torch.float32) + 0.5
    img_y = (img_y - y0) / (y1 - y0) * 2 - 1
    img_x = (img_x - x0) / (x1 - x0) * 2 - 1
    # img_x, img_y have shapes (N, w), (N, h)

    gx = img_x[:, None, :].expand(N, img_y.size(1), img_x.size(1))
    gy = img_y[:, :, None].expand(N, img_y.size(1), img_x.size(1))
    grid = torch.stack([gx, gy], dim=3)

    if not torch.jit.is_scripting():
        if not masks.dtype.is_floating_point:
            masks = masks.float()
    img_masks = F.grid_sample(masks, grid.to(masks.dtype), align_corners=False)

    if skip_empty and not torch.jit.is_scripting():
        return img_masks[:, 0], (slice(y0_int, y1_int), slice(x0_int, x1_int))
    else:
        return img_masks[:, 0], ()


def global_fn(x):
    return torch.sin(x)


def cat(tensors, dim=0):
    # from detectron2 wrappers.py
    assert isinstance(tensors, (list, tuple))
    if len(tensors) == 1:
        return tensors[0]
    return torch.cat(tensors, dim)


def shapes_to_tensor(x, device=None):
    # from detectron2 wrappers.py
    if torch.jit.is_scripting():
        return torch.as_tensor(x, device=device)
    if torch.jit.is_tracing():
        assert all(
            isinstance(t, torch.Tensor) for t in x
        ), "Shape should be tensor during tracing!"
        # as_tensor should not be used in tracing because it records a constant
        ret = torch.stack(x)
        if ret.device != device:  # avoid recording a hard-coded device if not necessary
            ret = ret.to(device=device)
        return ret
    return torch.as_tensor(x, device=device)


fw_graph = [None]
bw_graph = [None]


def aot_graph_capture_backend(gm, args):
    from functorch.compile import min_cut_rematerialization_partition
    from torch._functorch.aot_autograd import aot_module_simplified

    def fw_compiler(gm, _):
        fw_graph[0] = gm
        return gm

    def bw_compiler(gm, _):
        bw_graph[0] = gm
        return gm

    return aot_module_simplified(
        gm,
        args,
        fw_compiler,
        bw_compiler,
        partition_fn=min_cut_rematerialization_partition,
        keep_inference_input_mutations=True,
    )


class Boxes:
    # from detectron2 poolers.py
    def __init__(self, tensor: torch.Tensor):
        """
        Args:
            tensor (Tensor[float]): a Nx4 matrix.  Each row is (x1, y1, x2, y2).
        """
        device = (
            tensor.device if isinstance(tensor, torch.Tensor) else torch.device("cpu")
        )
        tensor = torch.as_tensor(tensor, dtype=torch.float32, device=device)
        if tensor.numel() == 0:
            # Use reshape, so we don't end up creating a new tensor that does not depend on
            # the inputs (and consequently confuses jit)
            tensor = tensor.reshape((-1, 4)).to(dtype=torch.float32, device=device)
        assert tensor.dim() == 2 and tensor.size(-1) == 4, tensor.size()
        self.tensor = tensor

    def __len__(self) -> int:
        return self.tensor.shape[0]

    @property
    def device(self):
        return self.tensor.device


def convert_boxes_to_pooler_format(box_lists):
    # from detectron2 structures.py
    boxes = torch.cat([x.tensor for x in box_lists], dim=0)
    # __len__ returns Tensor in tracing.
    sizes = shapes_to_tensor([x.__len__() for x in box_lists], device=boxes.device)
    indices = torch.repeat_interleave(
        torch.arange(len(box_lists), dtype=boxes.dtype, device=boxes.device), sizes
    )
    return cat([indices[:, None], boxes], dim=1)


ReformerBackwardOutput = namedtuple(
    "ReformerBackwardOutput",
    ["attn_output", "hidden_states", "grad_attn_output", "grad_hidden_states"],
)
ReformerEncoderOutput = namedtuple(
    "ReformerEncoderOutput",
    ["hidden_states", "all_hidden_states", "all_attentions", "past_buckets_states"],
)


class _ReversibleFunction(torch.autograd.Function):
    # taken from modeling_reformer.py in huggingface
    @staticmethod
    def forward(
        ctx,
        hidden_states,
        layers,
        attention_mask,
        head_mask,
        num_hashes,
        all_hidden_states,
        all_attentions,
        past_buckets_states,
        use_cache,
        orig_sequence_length,
        output_hidden_states,
        output_attentions,
    ):
        all_buckets = ()

        # split duplicated tensor
        hidden_states, attn_output = torch.chunk(hidden_states, 2, dim=-1)

        for layer_id, (layer, layer_head_mask) in enumerate(zip(layers, head_mask)):
            if output_hidden_states is True:
                all_hidden_states.append(hidden_states)

            attn_output = layer(attn_output)
            all_buckets = all_buckets + (attn_output,)

        # Add last layer
        if output_hidden_states is True:
            all_hidden_states.append(hidden_states)

        # attach params to ctx for backward
        ctx.save_for_backward(attn_output.detach(), hidden_states.detach())
        ctx.layers = layers
        ctx.all_buckets = all_buckets
        ctx.head_mask = head_mask
        ctx.attention_mask = attention_mask

        # Concatenate 2 RevNet outputs
        return torch.cat([attn_output, hidden_states], dim=-1)

    @staticmethod
    def backward(ctx, grad_hidden_states):
        grad_attn_output, grad_hidden_states = torch.chunk(
            grad_hidden_states, 2, dim=-1
        )

        # free memory
        del grad_attn_output

        # num of return vars has to match num of forward() args
        # return gradient for hidden_states arg and None for other args
        return (
            grad_hidden_states,
            None,
            None,
            None,
            None,
            None,
            None,
            None,
            None,
            None,
            None,
            None,
        )


class ReformerEncoder(torch.nn.Module):
    def __init__(self) -> None:
        super().__init__()
        self.dropout = 0.5
        self.layer_norm = torch.nn.LayerNorm(512, eps=1.0e-12)
        self.layers = [torch.nn.Linear(256, 256)]

    def forward(
        self,
        hidden_states,
        attention_mask=None,
        head_mask=[None] * 6,
        num_hashes=None,
        use_cache=False,
        orig_sequence_length=64,
        output_hidden_states=False,
        output_attentions=False,
    ):
        # hidden_states and attention lists to be filled if wished
        all_hidden_states = []
        all_attentions = []
        past_buckets_states = [((None), (None)) for i in range(len(self.layers))]

        # concat same tensor for reversible ResNet
        hidden_states = torch.cat([hidden_states, hidden_states], dim=-1)
        hidden_states = _ReversibleFunction.apply(
            hidden_states,
            self.layers,
            attention_mask,
            head_mask,
            num_hashes,
            all_hidden_states,
            all_attentions,
            past_buckets_states,
            use_cache,
            orig_sequence_length,
            output_hidden_states,
            output_attentions,
        )

        # Apply layer norm to concatenated hidden states
        hidden_states = self.layer_norm(hidden_states)

        # Apply dropout
        hidden_states = torch.nn.functional.dropout(
            hidden_states, p=self.dropout, training=self.training
        )

        return ReformerEncoderOutput(
            hidden_states=hidden_states,
            all_hidden_states=all_hidden_states,
            all_attentions=all_attentions,
            past_buckets_states=past_buckets_states,
        )


class ListConfig:
    class ValueNode:
        def __init__(self, value):
            self.value = value

        def _dereference_node(self):
            return self

        def _is_missing(self):
            return False

        def _value(self):
            return self.value

    # Based on an example from omegaconfig.listconfig
    class ListIterator(Iterator[Any]):
        def __init__(self, lst: Any, resolve: bool) -> None:
            self.resolve = resolve
            self.iterator = iter(lst.__dict__["_content"])
            self.index = 0

        def __next__(self) -> Any:
            x = next(self.iterator)
            if self.resolve:
                x = x._dereference_node()
                if x._is_missing():
                    raise AssertionError

            self.index = self.index + 1
            if isinstance(x, ListConfig.ValueNode):
                return x._value()
            raise AssertionError

    def __iter__(self):
        return self._iter_ex(True)

    def _iter_ex(self, resolve: bool) -> Iterator[Any]:
        try:
            return ListConfig.ListIterator(self, resolve)
        except Exception:
            raise AssertionError from None

    def __init__(self) -> None:
        self._content = [
            ListConfig.ValueNode(1),
            ListConfig.ValueNode(3),
            ListConfig.ValueNode(torch.tensor([7.0])),
        ]


def longformer_chunk(hidden_states, window_overlap=256):
    """convert into overlapping chunks. Chunk size = 2w, overlap size = w"""

    # non-overlapping chunks of size = 2w
    hidden_states = hidden_states.view(
        hidden_states.size(0),
        hidden_states.size(1) // (window_overlap * 2),
        window_overlap * 2,
        hidden_states.size(2),
    )

    # use `as_strided` to make the chunks overlap with an overlap size = window_overlap
    chunk_size = list(hidden_states.size())
    chunk_size[1] = chunk_size[1] * 2 - 1

    chunk_stride = list(hidden_states.stride())
    chunk_stride[1] = chunk_stride[1] // 2
    return hidden_states.as_strided(size=chunk_size, stride=chunk_stride)


class PartialT5(torch.nn.Module):
    # Highly simplified T5Attention prefix
    def __init__(self) -> None:
        super().__init__()
        self.q = torch.nn.Linear(512, 512)
        self.k = torch.nn.Linear(512, 512)
        self.v = torch.nn.Linear(512, 512)

    def forward(
        self,
        hidden_states,
        key_value_states=None,
        past_key_value=None,
        query_length=None,
    ):
        batch_size, seq_length = hidden_states.shape[:2]

        real_seq_length = seq_length

        if past_key_value is not None:
            assert (
                len(past_key_value) == 2
            ), f"past_key_value should have 2 past states: keys and values. Got { len(past_key_value)} past states"
            real_seq_length += (
                past_key_value[0].shape[2] if query_length is None else query_length
            )

        def shape(states):
            """projection"""
            return states.view(batch_size, -1, 8, 64).transpose(1, 2)

        def project(hidden_states, proj_layer, key_value_states, past_key_value):
            """projects hidden states correctly to key/query states"""
            if key_value_states is None:
                # self-attn
                # (batch_size, n_heads, seq_length, dim_per_head)
                hidden_states = shape(proj_layer(hidden_states))
            elif past_key_value is None:
                # cross-attn
                # (batch_size, n_heads, seq_length, dim_per_head)
                hidden_states = shape(proj_layer(key_value_states))

            if past_key_value is not None:
                if key_value_states is None:
                    # self-attn
                    # (batch_size, n_heads, key_length, dim_per_head)
                    hidden_states = torch.cat([past_key_value, hidden_states], dim=2)
                else:
                    # cross-attn
                    hidden_states = past_key_value
            return hidden_states

        # get query states
        query_states = shape(
            self.q(hidden_states)
        )  # (batch_size, n_heads, seq_length, dim_per_head)

        # get key/value states
        key_states = project(
            hidden_states,
            self.k,
            key_value_states,
            past_key_value[0] if past_key_value is not None else None,
        )
        value_states = project(
            hidden_states,
            self.v,
            key_value_states,
            past_key_value[1] if past_key_value is not None else None,
        )

        # compute scores
        scores = torch.matmul(query_states, key_states.transpose(3, 2))

        # (truncated here )
        return scores, value_states


class ChunkReformerFeedForward(torch.nn.Module):
    # simplified from HF modeling_reformer.py
    def __init__(self) -> None:
        super().__init__()
        self.layer_norm = torch.nn.LayerNorm(256, eps=1e-12)
        self.dense = torch.nn.Linear(256, 256)
        self.output = torch.nn.Linear(256, 256)

    def forward(self, attention_output):
        return apply_chunking_to_forward(
            self.forward_chunk,
            attention_output + 1,
        )

    def forward_chunk(self, hidden_states):
        hidden_states = self.layer_norm(hidden_states)
        hidden_states = self.dense(hidden_states)
        return self.output(hidden_states)


def apply_chunking_to_forward(forward_fn, *input_tensors):
    # simplified from HF model_utils.py
    assert len(input_tensors) > 0
    tensor_shape = input_tensors[0].shape[1]
    assert all(input_tensor.shape[1] == tensor_shape for input_tensor in input_tensors)
    num_args_in_forward_chunk_fn = len(inspect.signature(forward_fn).parameters)
    if num_args_in_forward_chunk_fn != len(input_tensors):
        raise ValueError

    return forward_fn(*input_tensors)


def _validate_model_kwargs(fn, model_kwargs):
    # simplified from transformers.generation.utils._validate_model_kwargs
    unused_model_args = []
    model_args = set(inspect.signature(fn).parameters)
    for key, value in model_kwargs.items():
        if value is not None and key not in model_args:
            unused_model_args.append(key)
    if unused_model_args:
        raise ValueError(
            f"The following `model_kwargs` are not used by the model: {unused_model_args} (note: typos in the"
            " generate arguments will also show up in this list)"
        )


class FakeMamlInner(torch.nn.Module):
    def __init__(self) -> None:
        super().__init__()
        self.linear = torch.nn.Linear(784, 5)

    def forward(self, x, ignored=None, bn_training=False):
        return self.linear(x.view(x.shape[0], -1))


class PartialMaml(torch.nn.Module):
    # Highly simplified version of maml.meta.Meta.finetuning
    def __init__(self) -> None:
        super().__init__()
        self.net = FakeMamlInner()
        self.update_step_test = 10
        self.update_lr = 0.4

    def forward(self, x_spt, y_spt, x_qry, y_qry):
        querysz = x_qry.size(0)

        corrects = [0 for _ in range(self.update_step_test + 1)]

        # in order to not ruin the state of running_mean/variance and bn_weight/bias
        # we finetuning on the copied model instead of self.net
        net = deepcopy(self.net)

        # 1. run the i-th task and compute loss for k=0
        logits = net(x_spt)
        loss = F.cross_entropy(logits, y_spt)
        grad = torch.autograd.grad(loss, net.parameters())
        fast_weights = [
            p[1] - self.update_lr * p[0] for p in zip(grad, net.parameters())
        ]

        # this is the loss and accuracy before first update
        with torch.no_grad():
            # [setsz, nway]
            logits_q = net(x_qry, net.parameters(), bn_training=True)
            # [setsz]
            pred_q = F.softmax(logits_q, dim=1).argmax(dim=1)
            # scalar
            correct = torch.eq(pred_q, y_qry).sum().item()
            corrects[0] = corrects[0] + correct

        # this is the loss and accuracy after the first update
        with torch.no_grad():
            # [setsz, nway]
            logits_q = net(x_qry, fast_weights, bn_training=True)
            # [setsz]
            pred_q = F.softmax(logits_q, dim=1).argmax(dim=1)
            # scalar
            correct = torch.eq(pred_q, y_qry).sum().item()
            corrects[1] = corrects[1] + correct

        del net

        accs = torch.tensor(corrects) / querysz

        return accs


def softmax_backward_data(parent, grad_output, output, dim, self):
    from torch import _softmax_backward_data

    return _softmax_backward_data(grad_output, output, parent.dim, self.dtype)


class XSoftmax(torch.autograd.Function):
    # transformers.models.deberta.modeling_deberta.XSoftmax
    @staticmethod
    def forward(self, input, mask, dim):
        self.dim = dim
        rmask = ~(mask.to(torch.bool))
        output = input.masked_fill(rmask, torch.tensor(torch.finfo(input.dtype).min))
        output = torch.softmax(output, self.dim)
        output.masked_fill_(rmask, 0)
        self.save_for_backward(output, rmask)
        return output

    @staticmethod
    def backward(self, grad_output):
        (output, rmask) = self.saved_tensors
        inputGrad = softmax_backward_data(self, grad_output, output, self.dim, output)
        return inputGrad, None, None


class ModelOutput(collections.OrderedDict):
    """based on file_utils.py in HuggingFace"""

    def __getitem__(self, k):
        if isinstance(k, str):
            inner_dict = dict(self.items())
            return inner_dict[k]
        else:
            return self.to_tuple()[k]

    def __setattr__(self, name, value):
        if name in self.keys() and value is not None:
            # Don't call self.__setitem__ to avoid recursion errors
            super().__setitem__(name, value)
        super().__setattr__(name, value)

    def __setitem__(self, key, value):
        # Will raise a KeyException if needed
        super().__setitem__(key, value)
        # Don't call self.__setattr__ to avoid recursion errors
        super().__setattr__(key, value)

    def to_tuple(self):
        return tuple(self[k] for k in self.keys())


def create_rand_mask_from_inputs(
    from_blocked_mask,
    to_blocked_mask,
    rand_attn,
    num_attention_heads,
    num_rand_blocks,
    batch_size,
    from_seq_length,
    from_block_size,
):
    """taken from HF modeling_big_bird.py"""
    num_windows = from_seq_length // from_block_size - 2
    rand_mask = torch.stack(
        [p1[i1.flatten()] for p1, i1 in zip(to_blocked_mask, rand_attn)]
    )
    rand_mask = rand_mask.view(
        batch_size, num_attention_heads, num_windows, num_rand_blocks * from_block_size
    )
    rand_mask = torch.einsum("blq,bhlk->bhlqk", from_blocked_mask[:, 1:-1], rand_mask)
    return rand_mask


class SequentialAppendList(torch.nn.Sequential):
    """from timm/models/vovnet.py"""

    def forward(self, x: torch.Tensor, concat_list: List[torch.Tensor]) -> torch.Tensor:
        for i, module in enumerate(self):
            if i == 0:
                concat_list.append(module(x))
            else:
                concat_list.append(module(concat_list[-1]))
        x = torch.cat(concat_list, dim=1)
        return x, concat_list


class BatchNormAct2d(torch.nn.BatchNorm2d):
    """Taken from timm"""

    def __init__(
        self,
        num_features,
        eps=1e-5,
        momentum=0.1,
        affine=True,
        track_running_stats=True,
        act_layer=torch.nn.ReLU,
        inplace=True,
    ):
        super().__init__(
            num_features,
            eps=eps,
            momentum=momentum,
            affine=affine,
            track_running_stats=track_running_stats,
        )
        self.act = act_layer(inplace=inplace)

    @torch.jit.ignore
    def _forward_python(self, x):
        return super().forward(x)

    def forward(self, x):
        if torch.jit.is_scripting():
            x = self._forward_jit(x)
        else:
            x = self._forward_python(x)
        x = self.act(x)
        return x


def get_parameter_dtype(parameter):
    """from huggingface model_utils.py"""
    try:
        return next(parameter.parameters()).dtype
    except StopIteration:
        # For nn.DataParallel compatibility in PyTorch 1.5

        def find_tensor_attributes(module):
            tuples = [(k, v) for k, v in module.__dict__.items() if torch.is_tensor(v)]
            return tuples

        gen = parameter._named_members(get_members_fn=find_tensor_attributes)
        first_tuple = next(gen)
        return first_tuple[1].dtype


class DummyConfig:
    attn_layers = ["local", "lsh", "local", "lsh", "local", "lsh"]
    lsh_attn_chunk_length = 64
    local_attn_chunk_length = 64


def _get_min_chunk_len(config):
    """from hf_Reformer"""
    attn_types = config.attn_layers
    attn_types_set = set(attn_types)
    if len(attn_types_set) == 1 and attn_types[0] == "lsh":
        return config.lsh_attn_chunk_length
    elif len(attn_types_set) == 1 and attn_types[0] == "local":
        return config.local_attn_chunk_length
    elif len(attn_types_set) == 2 and attn_types_set == {"lsh", "local"}:
        return min(config.lsh_attn_chunk_length, config.local_attn_chunk_length)
    else:
        raise NotImplementedError(
            f"Only attn layer types 'lsh' and 'local' exist, but `config.attn_layers`: {config.attn_layers}. Select "
            "attn layer types from ['lsh', 'local'] only."
        )


def _stable_argsort(vector, dim):
    """from hf_Reformer"""
    # this function scales the vector so that torch.argsort is stable.
    # torch.argsort is not stable on its own
    scale_offset = torch.arange(vector.shape[dim], device=vector.device).view(1, 1, -1)
    scale_offset = scale_offset.expand(vector.shape)
    scaled_vector = vector.shape[dim] * vector + (scale_offset % vector.shape[dim])
    return torch.argsort(scaled_vector, dim=dim)


def _get_sorted_bucket_idx_and_undo_sorted_bucket_idx(buckets):
    """from hf_Reformer"""
    # no gradients are needed
    with torch.no_grad():
        # hash-based sort
        sorted_bucket_idx = _stable_argsort(buckets, dim=-1)

        # create simple indices to scatter to, to have undo sort
        indices = (
            torch.arange(sorted_bucket_idx.shape[-1], device=buckets.device)
            .view(1, 1, -1)
            .expand(sorted_bucket_idx.shape)
        )

        # get undo sort
        undo_sorted_bucket_idx = sorted_bucket_idx.new(*sorted_bucket_idx.size())
        undo_sorted_bucket_idx.scatter_(-1, sorted_bucket_idx, indices)

    return sorted_bucket_idx, undo_sorted_bucket_idx


class CustomList1(list):
    def __call__(self, x):
        for processor in self:
            x = processor(x)
        return x

    def clear(self):
        pass  # this prevents RestrictedListSubclassVariable from kicking in


class CustomList2(list):
    def __call__(self, x):
        for processor in self:
            x = processor(x)
        return x

    def length_times_10(self):
        return len(self) * 10

    def append_twice(self, x):
        self.extend([x, x])


def _merge_criteria_processor_list(default_list, custom_list):
    # simplified transformers/generation/utils.py
    if len(custom_list) == 0:
        return default_list
    for default in default_list:
        for custom in custom_list:
            if type(custom) is type(default):
                raise ValueError
    default_list.extend(custom_list)
    return default_list


class FeedForwardLayer(nn.Module):
    def __init__(self, d_model, dim_feedforward, activation, dropout) -> None:
        super().__init__()
        self.linear1 = nn.Linear(d_model, dim_feedforward)
        self.activation = activation
        self.dropout1 = nn.Dropout(dropout)
        self.linear2 = nn.Linear(dim_feedforward, d_model)
        self.dropout2 = nn.Dropout(dropout)

    def forward(self, x):
        return self.dropout2(
            self.linear2(self.dropout1(self.activation(self.linear1(x))))
        )


class TransformerEncoderLayer(nn.Module):
    def __init__(
        self,
        d_model,
        nhead,
        dim_feedforward=2048,
        dropout=0.1,
        activation=nn.ReLU(),
        layer_norm_eps=1e-5,
    ):
        super().__init__()
        self.self_attn = nn.MultiheadAttention(d_model, nhead, dropout=dropout)
        self.norm1 = nn.LayerNorm(d_model, eps=layer_norm_eps)
        self.norm2 = nn.LayerNorm(d_model, eps=layer_norm_eps)
        self.dropout = nn.Dropout(dropout)
        self.ff_block = FeedForwardLayer(d_model, dim_feedforward, activation, dropout)

    def forward(self, src, src_mask=None, src_key_padding_mask=None):
        x = src
        x = self.norm1(x + self._sa_block(x, src_mask, src_key_padding_mask))
        x = self.norm2(x + self._ff_block(x))
        return x

    # self-attention block
    def _sa_block(self, x, attn_mask, key_padding_mask):
        x = self.self_attn(
            x,
            x,
            x,
            attn_mask=attn_mask,
            key_padding_mask=key_padding_mask,
            need_weights=False,
        )[0]
        return self.dropout(x)

    # feed forward block
    def _ff_block(self, x):
        return self.ff_block(x)


class MockModule(torch.nn.Module):
    def inner_fn(self, left, right):
        return tuple(left) == tuple(right)

    def fn(self, tensor):
        if type(tensor) is int:
            return False

        torch.add(tensor, tensor)
        return self.inner_fn(tensor.shape, (1, 2, 3))


class IncByOne:
    def __init__(self, x):
        self.x = x + 1


class IncByTwo:
    def __init__(self, x):
        self.x = x + 2


class ReproTests(torch._dynamo.test_case.TestCase):
    def test_do_paste_mask(self):
        torch._dynamo.utils.counters.clear()
        cnt = torch._dynamo.testing.CompileCounter()
        opt__do_paste_mask = torch.compile(_do_paste_mask, backend=cnt)
        opt__do_paste_mask(
            torch.randn(1, 1, 28, 28),
            torch.tensor([[0.0, 1, 2, 4]]) * 1,
            427,
            640,
            True,
        )
        opt__do_paste_mask(
            torch.randn(1, 1, 28, 28),
            torch.tensor([[0.0, 1, 2, 4]]) * 2,
            427,
            640,
            True,
        )
        opt__do_paste_mask(
            torch.randn(1, 1, 28, 28),
            torch.tensor([[0.0, 1, 2, 4]]) * 3,
            612,
            612,
            True,
        )
        opt__do_paste_mask(
            torch.randn(1, 1, 28, 28),
            torch.tensor([[0.0, 1, 2, 4]]) * 4,
            612,
            612,
            True,
        )
        opt__do_paste_mask(
            torch.randn(1, 1, 28, 28),
            torch.tensor([[0.0, 1, 2, 4]]) * 2,
            427,
            640,
            False,
        )
        # (dynamic shapes, static shapes)
        self.assertIn(cnt.frame_count, (5, 7))
        self.assertIn(cnt.op_count, (92, 106, 119))

    def test_convert_boxes_to_pooler_format(self):
        boxes1 = [
            Boxes(torch.arange(0, 8).reshape((2, 4))),
            Boxes(torch.arange(8, 16).reshape((2, 4))),
        ]
        boxes2 = [
            Boxes(torch.arange(16, 20).reshape((1, 4))),
            Boxes(torch.arange(20, 24).reshape((1, 4))),
        ]
        correct1 = convert_boxes_to_pooler_format(boxes1)
        correct2 = convert_boxes_to_pooler_format(boxes2)
        fn = convert_boxes_to_pooler_format
        cnt = torch._dynamo.testing.CompileCounter()
        opt_fn = torch._dynamo.optimize(cnt)(fn)
        self.assertTrue(same(opt_fn(boxes1), correct1))
        self.assertTrue(same(opt_fn(boxes2), correct2))

        # repeat_interleave is a dynamic shape operator we do not execute/
        # In the future, we could reduce the frame_count down to 1
        # by guarding on the exact values of `Tensor repeats` arg
        if torch._dynamo.config.assume_static_by_default:
            self.assertExpectedInline(cnt.frame_count, """4""")
            self.assertExpectedInline(cnt.op_count, """10""")
        else:
            self.assertExpectedInline(cnt.frame_count, """4""")
            self.assertExpectedInline(cnt.op_count, """14""")

    def test_boxes_len(self):
        def fn(boxes):
            return len(boxes) + boxes.__len__() + boxes.tensor

        boxes1 = Boxes(torch.arange(0, 8).reshape((2, 4)))
        cnt = torch._dynamo.testing.CompileCounter()
        opt_fn = torch._dynamo.optimize_assert(cnt)(fn)
        self.assertTrue(same(opt_fn(boxes1), boxes1.tensor + 4.0))

        if torch._dynamo.config.assume_static_by_default:
            self.assertExpectedInline(cnt.frame_count, """1""")
            self.assertExpectedInline(cnt.op_count, """1""")
        else:
            self.assertExpectedInline(cnt.frame_count, """1""")
            self.assertExpectedInline(cnt.op_count, """2""")

    def _reformer(self, nopython):
        input = torch.randn([1, 64, 256])
        model = ReformerEncoder()
        torch.manual_seed(1337)
        correct = copy.deepcopy(model)(input)
        cnt = torch._dynamo.testing.CompileCounter()
        torch.manual_seed(1337)
        opt_model = torch._dynamo.optimize(cnt, nopython=nopython)(model)
        self.assertTrue(same(opt_model(input), correct))
        return cnt

    @requires_cuda
    def test_sub_alpha_scalar_repro(self):
        @torch.compile(backend="aot_eager")
        def f(x):
            return x.sub(1, alpha=2)

        f(torch.ones(2, device="cuda", dtype=torch.float64))

    # https://github.com/pytorch/pytorch/issues/113010
    def test_out_overload_non_contiguous(self):
        def f(x, y):
            return torch.abs(x, out=y.T)

        f_compiled = torch.compile(f, backend="aot_eager")

        x_ref = torch.arange(4, dtype=torch.float32).reshape(2, 2)
        y_ref = torch.arange(4, dtype=torch.float32).reshape(2, 2)
        x_test = torch.arange(4, dtype=torch.float32).reshape(2, 2)
        y_test = torch.arange(4, dtype=torch.float32).reshape(2, 2)

        out_ref = f(x_ref, y_ref)
        out_test = f_compiled(x_test, y_test)
        self.assertEqual(out_ref, out_test)
        self.assertEqual(y_ref, y_test)

    # https://github.com/pytorch/pytorch/issues/109053
    def test_view_dtype_overload(self):
        def f(x):
            return x.view(torch.int32)

        f_compiled = torch.compile(f, backend="aot_eager")

        x1 = torch.ones(4, requires_grad=True)
        out_ref = f(x1)
        out_test = f_compiled(x1)
        self.assertEqual(out_ref, out_test)

        x2 = torch.ones(4, requires_grad=False)
        out_ref = f(x2)
        out_test = f_compiled(x2)
        self.assertEqual(out_ref, out_test)

    # https://github.com/pytorch/pytorch/issues/90552
    def test_intermediate_leaf_requires_grad(self):
        def f(x):
            leaf = torch.ones(2, requires_grad=True)
            return leaf, leaf * 2

        f_compiled = torch.compile(f, backend="aot_eager")
        x = torch.arange(4, dtype=torch.float32).reshape(2, 2)

        leaf, out = f(x)
        leaf_test, out_test = f_compiled(x)
        out.sum().backward()
        out_test.sum().backward()
        self.assertEqual(leaf.grad, leaf_test.grad)

    # https://github.com/pytorch/pytorch/issues/113263
    def test_unpack_hooks_dont_run_during_tracing(self):
        def f(x, y):
            return x * y

        f_compiled = torch.compile(f, backend="aot_eager")

        pack_count = 0
        unpack_count = 0

        def pack_hook(x):
            nonlocal pack_count
            pack_count += 1
            return x

        # unpack hook shouldn't run during compilation, while we trace the forward
        def unpack_hook(x):
            nonlocal unpack_count
            unpack_count += 1
            return x

        x = torch.ones(4, requires_grad=True)
        y = torch.ones(4, requires_grad=False)
        with torch.autograd.graph.saved_tensors_hooks(pack_hook, unpack_hook):
            out_test = f_compiled(x, y)
            self.assertEqual(pack_count, 1)
            self.assertEqual(unpack_count, 0)
            out_test.sum().backward()
            self.assertEqual(pack_count, 1)
            self.assertEqual(unpack_count, 1)

    # https://github.com/pytorch/pytorch/issues/113263
    def test_unpack_hooks_can_be_disabled(self):
        def f(x, y):
            return x * y

        f_compiled = torch.compile(f, backend="aot_eager")

        x = torch.ones(4, requires_grad=True)
        y = torch.ones(4, requires_grad=False)
        with torch.autograd.graph.disable_saved_tensors_hooks("hooks are disabled"):
            out_test = f_compiled(x, y)
            out_test.sum().backward()

    # https://github.com/pytorch/pytorch/issues/113263
    def test_disabling_unpack_hooks_within_compiled_region(self):
        def g(z):
            with torch.autograd.graph.disable_saved_tensors_hooks("hooks are disabled"):
                return z + 5

        def f(x, y):
            z = x * y
            return g(z)

        f_compiled = torch.compile(f, backend="aot_eager")

        x = torch.ones(4, requires_grad=True)
        y = torch.ones(4, requires_grad=False)
        out_test = f_compiled(x, y)
        out_test.sum().backward()

    # See https://github.com/pytorch/pytorch/issues/97745
    def test_gan_repro_trying_to_backward_through_the_graph_a_second_time(self):
        def f(a, b):
            c = torch.ones(2, 2)
            d = torch.ones(2, 2)
            e = torch.matmul(a, c)
            g_loss = torch.abs(e - d).mean()
            g_loss.backward()
            fake_d_pred = torch.matmul(b, e.detach())
            d_loss = fake_d_pred.mean()
            d_loss.backward()

        a_ref = torch.randn(2, 2, requires_grad=True)
        b_ref = torch.randn(2, 2, requires_grad=True)
        out_ref = f(a_ref, b_ref)

        a_test = a_ref.clone().detach().requires_grad_(True)
        b_test = b_ref.clone().detach().requires_grad_(True)
        out_test = torch.compile(f, backend="aot_eager")(a_test, b_test)

        self.assertEqual(out_ref, out_test)
        self.assertEqual(a_ref.grad, a_test.grad)
        self.assertEqual(b_ref.grad, b_test.grad)

    # https://github.com/pytorch/pytorch/issues/111603
    def test_tuple_enum_as_key_dict(self):
        class MyEnum(Enum):
            A = "a"

        class SomeModel(torch.nn.Module):
            def __init__(self) -> None:
                super().__init__()
                self.linear = torch.nn.Linear(1, 1)

            def forward(self, x) -> torch.Tensor:
                return self.linear(x[MyEnum.A])

        x = {MyEnum.A: torch.rand(8, 1)}
        model_pytorch = SomeModel()
        model = torch.compile(model_pytorch)
        # Executing twice works
        model(x)
        y = model(x)
        self.assertEqual(y, model_pytorch(x))

    def test_embedding_backward_broadcasting_decomp(self):
        def f(grad_output, indices):
            num_weights = 10
            padding_idx = 1
            scale_grad_by_freq = True
            return torch.ops.aten.embedding_dense_backward(
                grad_output, indices, num_weights, padding_idx, scale_grad_by_freq
            )

        f_compiled = torch.compile(f, backend="aot_eager")

        grad_output = torch.ones(2, 4, 3, dtype=torch.float16)
        indices = torch.ones(2, 4, dtype=torch.int64)

        out_ref = f(grad_output, indices)
        out_test = f_compiled(grad_output, indices)

        self.assertEqual(out_ref, out_test)

    def test_reformer_eval(self):
        with torch.no_grad():
            cnt = self._reformer(nopython=True)
        self.assertEqual(cnt.frame_count, 1)
        self.assertEqual(cnt.op_count, 11)

    def test_reformer_train(self):
        with torch.enable_grad():
            cnt = self._reformer(nopython=False)
        expected_op_count = (
            """11""" if torch._dynamo.config.inline_inbuilt_nn_modules else """5"""
        )

        self.assertExpectedInline(cnt.frame_count, """1""")
        self.assertExpectedInline(cnt.op_count, expected_op_count)

    @disable_translation_validation_if_dynamic_shapes
    def test_longformer_chunk(self):
        input1 = torch.randn([1, 4096, 1])
        input2 = torch.randn([12, 4096, 64])
        correct1 = longformer_chunk(input1)
        correct2 = longformer_chunk(input2)
        fn = longformer_chunk
        cnt = torch._dynamo.testing.CompileCounter()
        opt_fn = torch._dynamo.optimize_assert(cnt)(fn)
        self.assertTrue(same(opt_fn(input1), correct1))
        self.assertTrue(same(opt_fn(input2), correct2))
        self.assertTrue(same(opt_fn(input1), correct1))
        self.assertTrue(same(opt_fn(input2), correct2))

        if torch._dynamo.config.assume_static_by_default:
            if torch._dynamo.config.automatic_dynamic_shapes:
                self.assertExpectedInline(cnt.frame_count, """2""")
                self.assertExpectedInline(cnt.op_count, """8""")
            else:
                self.assertExpectedInline(cnt.frame_count, """2""")
                self.assertExpectedInline(cnt.op_count, """4""")
        else:
            self.assertExpectedInline(cnt.frame_count, """2""")
            self.assertExpectedInline(cnt.op_count, """19""")

    def test_hf_t5_forward(self):
        input = torch.randn([1, 2048, 512])
        model = PartialT5()
        correct = model(input)
        cnt = torch._dynamo.testing.CompileCounter()
        opt_model = torch._dynamo.optimize_assert(cnt)(model)
        self.assertTrue(same(opt_model(input), correct))

        if torch._dynamo.config.assume_static_by_default:
            self.assertExpectedInline(cnt.frame_count, """1""")
            self.assertExpectedInline(cnt.op_count, """11""")
        else:
            self.assertExpectedInline(cnt.frame_count, """1""")
            self.assertExpectedInline(cnt.op_count, """11""")

    def test_module_in_skipfiles(self):
        model = nn.Linear(10, 10)
        cnt = torch._dynamo.testing.CompileCounter()
        torch.compile(model, backend=cnt, fullgraph=True)(torch.randn([5, 10]))
        self.assertEqual(cnt.frame_count, 1)
        self.assertEqual(cnt.op_count, 1)

    def test_function_in_skipfiles(self):
        cnt = torch._dynamo.testing.CompileCounter()
        torch.compile(torch.sin, backend=cnt, fullgraph=True)(torch.randn([5, 10]))
        self.assertEqual(cnt.frame_count, 1)
        self.assertEqual(cnt.op_count, 1)

    def test_slicing_dynamic_shape(self):
        def fn(y):
            x = torch.ones(8)
            idx = y[0]
            out = x[idx:]
            return (out + 3) * 5

        counter = torch._dynamo.testing.CompileCounter()
        opt_fn = torch._dynamo.optimize(counter)(fn)
        out = opt_fn(torch.ones(10, dtype=torch.long))
        # idx should be 1 -> slicing off [1:] of 8 elem tensor
        self.assertEqual(list(out.shape), [7])

        self.assertEqual(counter.op_count, 2)
        self.assertEqual(counter.frame_count, 1)

        self.assertEqual(list(opt_fn(torch.tensor([4])).shape), [4])

    def test_slicing_dynamic_shape_setitem(self):
        def fn(input_lengths: torch.Tensor, new_ones_1):
            getitem_13 = input_lengths[3]
            new_ones_1[(3, slice(getitem_13, None, None))] = 0
            setitem_13 = new_ones_1
            return (setitem_13,)

        x = torch.randn(10).to(dtype=torch.int64)
        y = torch.randn(10, 204)
        ref = fn(x, y)
        opt_fn = torch._dynamo.optimize("aot_eager")(fn)
        res = opt_fn(x, y)
        self.assertTrue(same(ref, res))

    @torch._dynamo.config.patch(error_on_recompile=True)
    @torch.fx.experimental._config.patch(use_duck_shape=False)
    def test_dynamic_shape_disable_duck_size(self):
        class TestModel(nn.Module):
            def __init__(
                self,
            ):
                super().__init__()

            def forward(self, x: torch.Tensor, val: int) -> torch.Tensor:
                return x + val

        main_model = TestModel().to(memory_format=torch.channels_last)
        opt_model = torch.compile(main_model, backend="eager", dynamic=True)

        x1 = torch.rand(2, 5, 10, 10).to(memory_format=torch.channels_last)
        x2 = torch.rand(2, 5, 4, 8).to(memory_format=torch.channels_last)

        o1_ref = main_model(x1, 4)
        o1 = opt_model(x1, 4)

        o2_ref = main_model(x2, 20)
        o2 = opt_model(x2, 20)

    def test_chunk_reformer_ff(self):
        input = torch.randn([1, 4096, 256])
        model = ChunkReformerFeedForward()
        correct = model(input)
        cnt = torch._dynamo.testing.CompileCounter()
        opt_model = torch._dynamo.optimize_assert(cnt)(model)
        self.assertTrue(same(opt_model(input), correct))

        self.assertEqual(cnt.frame_count, 1)
        self.assertLessEqual(cnt.op_count, 10)

    # see: https://github.com/pytorch/pytorch/issues/80067
    # NB: When you remove the expectedFailure, don't forget to
    # uncomment/adjust the assertEqual below
    @unittest.expectedFailure
    @torch._dynamo.config.patch(
        fake_tensor_propagation=True, capture_scalar_outputs=True
    )
    def test_maml_item_capture(self):
        a = torch.randn(5, 1, 28, 28)
        b = torch.zeros(5, dtype=torch.int64)
        c = torch.randn(75, 1, 28, 28)
        d = torch.zeros(75, dtype=torch.int64)
        model = PartialMaml()
        correct = model(a, b, c, d)
        cnt = torch._dynamo.testing.CompileCounter()
        opt_model = torch._dynamo.optimize(cnt)(model)
        for _ in range(10):
            self.assertTrue(same(opt_model(a, b, c, d), correct))

        # if torch._dynamo.config.assume_static_by_default:
        #     self.assertExpectedInline(cnt.frame_count, """2""")
        # else:
        #     self.assertExpectedInline(cnt.frame_count, """3""")
        # TODO(jansel): figure out why op count depends on imports
        self.assertIn(cnt.op_count, (36, 35, 34, 29, 28, 27))

    # see: https://github.com/pytorch/pytorch/issues/80067
    @torch._dynamo.config.patch(capture_scalar_outputs=False)
    def test_maml_no_item_capture(self):
        a = torch.randn(5, 1, 28, 28)
        b = torch.zeros(5, dtype=torch.int64)
        c = torch.randn(75, 1, 28, 28)
        d = torch.zeros(75, dtype=torch.int64)
        model = PartialMaml()
        correct = model(a, b, c, d)
        cnt = torch._dynamo.testing.CompileCounter()
        opt_model = torch._dynamo.optimize(cnt)(model)
        for _ in range(10):
            self.assertTrue(same(opt_model(a, b, c, d), correct))

        if torch._dynamo.config.assume_static_by_default:
            self.assertExpectedInline(cnt.frame_count, """4""")
        else:
            self.assertExpectedInline(cnt.frame_count, """5""")

    def test_hf_model_output(self):
        ex = ModelOutput(a=torch.randn(10), b=torch.randn(10), c=torch.randn(10))

        def fn1(x):
            return x["a"] + 1

        def fn2(x):
            return x.a + 1

        def fn3(x):
            return x.to_tuple()[0] + 1

        def fn4(x):
            return x[0] + 1

        cnt = torch._dynamo.testing.CompileCounter()
        for fn in (fn1, fn2, fn3, fn4):
            cnt.clear()
            opt_fn = torch._dynamo.optimize_assert(cnt)(fn)
            self.assertTrue(same(opt_fn(ex), ex.a + 1))
            self.assertEqual(cnt.frame_count, 1)
            self.assertEqual(cnt.op_count, 1)

    @disable_translation_validation_if_dynamic_shapes
    def test_create_rand_mask_from_inputs(self):
        args = [
            torch.randn([1, 64, 64]),
            torch.randn([1, 64, 64]),
            torch.zeros([1, 12, 62, 3], dtype=torch.int64),
            12,
            3,
            1,
            4096,
            64,
        ]
        correct = create_rand_mask_from_inputs(*args)
        fn = create_rand_mask_from_inputs

        cnt = torch._dynamo.testing.CompileCounter()
        opt_fn = torch._dynamo.optimize_assert(cnt)(fn)
        self.assertTrue(same(opt_fn(*args), correct))
        if torch._dynamo.config.assume_static_by_default:
            self.assertExpectedInline(cnt.frame_count, """1""")
            self.assertExpectedInline(cnt.op_count, """8""")
        else:
            self.assertExpectedInline(cnt.frame_count, """1""")
            self.assertExpectedInline(cnt.op_count, """11""")

    def test_rng_state(self):
        def fn():
            state = torch.get_rng_state()
            before = torch.rand(1000)
            torch.set_rng_state(state)
            after = torch.rand(1000)
            return before, after

        cnt = torch._dynamo.testing.CompileCounter()
        opt_fn = torch._dynamo.optimize(cnt)(fn)

        before, after = opt_fn()
        self.assertTrue(same(before, after))
        self.assertEqual(cnt.frame_count, 2)
        self.assertEqual(cnt.op_count, 2)  # rand, rand
        try:
            graph, _ = torch._dynamo.export(fn)()
            # See https://github.com/pytorch/pytorch/pull/87490
            self.fail("unexpected export success")
        except torch._dynamo.exc.Unsupported:
            pass

    def test_threading_local(self):
        import threading

        foo = threading.local()
        foo.x = torch.rand(1)

        def f(x):
            return torch.cat([x, foo.x])

        cnt = torch._dynamo.testing.CompileCounter()
        opt_f = torch._dynamo.optimize(cnt, nopython=True)(f)

        inp = torch.ones(1)
        out = f(inp)
        opt_out = opt_f(inp)
        self.assertEqual(opt_out, out)
        self.assertEqual(cnt.frame_count, 1)

    def test_seq_append_list(self):
        x = torch.randn(4, 10)
        model = SequentialAppendList(
            torch.nn.Linear(10, 10),
            torch.nn.ReLU(),
            torch.nn.Linear(10, 10),
            torch.nn.ReLU(),
        )
        # this one is tricky because it mutates the list provided as an input
        l1 = [x]
        l2 = [x]
        correct, _ = model(x, l1)
        cnt = torch._dynamo.testing.CompileCounter()
        opt_model = torch._dynamo.optimize_assert(cnt)(model)
        result, l3 = opt_model(x, l2)
        self.assertTrue(same(result, correct))
        self.assertTrue(same(l1, l2))
        self.assertIs(l2, l3)
        self.assertEqual(cnt.frame_count, 1)
        self.assertEqual(cnt.op_count, 5)

    def test_batch_norm_act(self):
        a = torch.randn(5, 1, 28, 28)
        model = BatchNormAct2d(1).eval()
        correct = model(a)
        cnt = torch._dynamo.testing.CompileCounter()
        if not torch._dynamo.config.specialize_int:
            # _local_scalar_dense causes graph break w 0-dim tensor
            opt_model = torch._dynamo.optimize(cnt)(model)
            self.assertTrue(same(opt_model(a), correct))
            return

        opt_model = torch._dynamo.optimize_assert(cnt)(model)
        self.assertTrue(same(opt_model(a), correct))
        self.assertEqual(cnt.frame_count, 1)
        self.assertEqual(cnt.op_count, 2)

    def test_get_parameter_dtype(self):
        model = SequentialAppendList(
            torch.nn.Linear(10, 10),
            torch.nn.ReLU(),
        )

        def fn(model, x):
            return x + torch.randn(10, dtype=get_parameter_dtype(model))

        cnt = torch._dynamo.testing.CompileCounter()
        opt_fn = torch._dynamo.optimize_assert(cnt)(fn)
        self.assertEqual(opt_fn(model, torch.randn(10)).dtype, torch.float32)
        self.assertEqual(cnt.frame_count, 1)
        self.assertEqual(cnt.op_count, 2)

    def test_nn_parameter(self):
        def test_fn():
            a = torch.nn.Parameter(torch.randn(5, 5))
            # Checks that TensorVariable stores the type information correctly
            self.assertTrue(isinstance(a, torch.nn.Parameter))
            return a

        cnt = torch._dynamo.testing.CompileCounter()
        opt_test_fn = torch._dynamo.optimize(cnt)(test_fn)
        out = opt_test_fn()
        self.assertTrue(isinstance(out, torch.nn.Parameter))

    def test_Size(self):
        def test_fn():
            a = torch.randn(4)
            x = torch.Size([1, 2, 3])
            # Checks that SizeVariable return torch.Size object
            assert isinstance(x, torch.Size)
            # Causes graph breaks and checks reconstruction of SizeVariable
            # object
            self.assertIsInstance(x, torch.Size)
            return a

        cnt = torch._dynamo.testing.CompileCounter()
        opt_test_fn = torch._dynamo.optimize(cnt)(test_fn)
        opt_test_fn()

    # See https://github.com/pytorch/pytorch/issues/100067
    def test_copy_weird_strides(self):
        # This test requires inductor's copy() decomp to preserve strides properly.
        def test_fn(a):
            b = torch.zeros(48, 4, 256, 513)
            b[:, 0, 1:256, 1:256] = a
            c = b.view(4, 12, 1024, 513)
            d = c.transpose(2, 1)
            d.add_(1)
            return d

        sh, st, dt, dev, rg = (
            (48, 255, 255),
            (787968, 513, 1),
            torch.float16,
            "cpu",
            True,
        )
        a = rand_strided(sh, st, dt, dev).requires_grad_(rg)
        compiled_f = torch.compile(test_fn, backend="aot_eager_decomp_partition")
        out1 = test_fn(a)
        out2 = compiled_f(a)
        self.assertEqual(out1, out2)

    def test_indexing_with_list(self):
        def test_fn():
            def run_test(tensor, *idx):
                npt = tensor.numpy()
                assert npt[idx].shape == tensor[idx].shape

            x = torch.arange(0, 10)
            cases = [
                [None, None],
                [1, None],
            ]

            for case in cases:
                run_test(x, *case)

            return torch.randn(4)

        cnt = torch._dynamo.testing.CompileCounter()
        opt_test_fn = torch._dynamo.optimize(cnt)(test_fn)
        opt_test_fn()

    def test_reformer_min_chunk_len(self):
        def fn(cfg):
            t = torch.empty(10)
            t.fill_(_get_min_chunk_len(cfg))
            return t[0]

        cfg = DummyConfig()
        cnt = torch._dynamo.testing.CompileCounter()
        opt_fn = torch._dynamo.optimize_assert(cnt)(fn)
        self.assertEqual(opt_fn(cfg), 64)
        # With unspec int, maximum computation is preserved
        self.assertExpectedInline(cnt.frame_count, """1""")
        self.assertExpectedInline(cnt.op_count, """3""")

    def test_reformer_sorting(self):
        x = torch.zeros([1, 12, 4096], dtype=torch.int64)
        correct = _get_sorted_bucket_idx_and_undo_sorted_bucket_idx(x)
        fn = _get_sorted_bucket_idx_and_undo_sorted_bucket_idx

        cnt = torch._dynamo.testing.CompileCounter()
        opt_fn = torch._dynamo.optimize_assert(cnt)(fn)
        self.assertTrue(same(opt_fn(x), correct))
        if torch._dynamo.config.assume_static_by_default:
            self.assertExpectedInline(cnt.frame_count, """1""")
            self.assertExpectedInline(cnt.op_count, """14""")
        else:
            self.assertExpectedInline(cnt.frame_count, """1""")
            self.assertExpectedInline(cnt.op_count, """16""")

    def test_recursive_map(self):
        # https://github.com/pytorch/torchdynamo/issues/132
        def _recursive_map(struct, batch_dim=0):
            for k, v in struct.items():
                if v is not None:
                    if isinstance(v, dict):
                        _recursive_map(v)
                    else:
                        struct[k] = v

        def toy_example(a, b, v):
            x = a / (torch.abs(a) + 1)
            if v is not None:
                _recursive_map(v)
            return x * b

        cnt = torch._dynamo.testing.CompileCounter()
        opt_toy_example = torch._dynamo.optimize(cnt)(toy_example)
        opt_toy_example(
            torch.randn(10),
            torch.randn(10),
            {"layer0": {"memory_keys": torch.randn(10)}},
        )
        self.assertEqual(cnt.frame_count, 1)
        self.assertEqual(cnt.op_count, 4)

    def test_issue114171(self):
        device = torch.device("cpu")

        def fcnn(in_dim, out_dim, hidden_dim, activation=torch.nn.GELU):
            layers = [
                torch.nn.Linear(in_dim, hidden_dim, device=device),
                activation(),
                torch.nn.Linear(hidden_dim, out_dim, device=device),
            ]
            return torch.nn.Sequential(*layers)

        class testmodel(torch.nn.Module):
            def __init__(self) -> None:
                super().__init__()
                self.interaction_networks = torch.nn.ModuleList(
                    [fcnn(262, 1174, 400) for _ in range(4)]
                )

            def interact(self, x, cycle):
                return self.interaction_networks[cycle](x)

        model = testmodel()
        forward_aot = torch.compile(
            model.interact, fullgraph=True, dynamic=True, backend="eager"
        )

        x = torch.rand([111, 262], device=device)
        y2 = forward_aot(x, 2)  # previously failed

    def test_issue175(self):
        n_heads = 2
        d_model = 64
        model = TransformerEncoderLayer(d_model, n_heads)
        inp = torch.randn(1, d_model)
        cnt = torch._dynamo.testing.CompileCounter()
        opt_model = torch._dynamo.optimize(cnt, nopython=True)(model)
        opt_model(inp)
        opt_model(inp)
        self.assertEqual(cnt.frame_count, 1)

        self.assertEqual(
            15 if torch._dynamo.config.inline_inbuilt_nn_modules else 12, cnt.op_count
        )

    def test_exec_import(self):
        def fn1():
            exec("import math")

        def fn2():
            try:
                math.sqrt(4)
                return False
            except NameError:
                return True

        def fn3():
            fn1()
            return fn2()

        self.assertTrue(fn3())
        opt_fn3 = torch._dynamo.optimize("eager")(fn3)
        self.assertTrue(opt_fn3())

    def test_exec_wildcard_import(self):
        # Test that globals are not carried over from frame to frame
        def fn1():
            exec("from torch import *")

        def fn2():
            x = torch.zeros(4)
            for i in range(5):
                x = x + i
            return x

        def fn3():
            fn1()
            return fn2()

        ref = fn3()
        opt_fn3 = torch._dynamo.optimize("eager")(fn3)
        res = opt_fn3()
        self.assertTrue(same(ref, res))

    def test_with_on_graph_break_inst(self):
        def reversible(x):
            print("Hello world")  # Cause graph break so inline fails
            return torch.sin(torch.cos(x))

        def fn(x):
            with torch.enable_grad():
                a = torch.sin(x)
                b = reversible(a)
                c = torch.sigmoid(b)
                c.sum().backward()
                return x.grad

        x = torch.randn(3, requires_grad=True)
        x.grad = None
        with torch.no_grad():
            ref = fn(x)

        x.grad = None
        opt_fn = torch._dynamo.optimize("eager")(fn)
        with torch.no_grad():
            res = opt_fn(x)
        self.assertTrue(same(ref, res))

    def test_with_on_graph_break_nested(self):
        def reversible(x):
            torch._dynamo.graph_break()  # Cause graph break so inline fails
            return torch.sin(torch.cos(x))

        def fn(x):
            # nested context manager failed previously
            with torch.no_grad():
                with torch.enable_grad():
                    a = torch.sin(x)
                    b = reversible(a)
                    c = torch.sigmoid(b)
                    c.sum().backward()
                    return x.grad

        x = torch.randn(3, requires_grad=True)
        x.grad = None
        with torch.no_grad():
            ref = fn(x)

        x.grad = None
        opt_fn = torch._dynamo.optimize("eager")(fn)
        with torch.no_grad():
            res = opt_fn(x)
        self.assertTrue(same(ref, res))

    # https://github.com/pytorch/torchdynamo/issues/1446
    def test_grad_mode_carrying_correct_state_after_graph_break(self):
        def fn(x):
            with torch.no_grad():
                y = x * 3
                print("Break")
                z = x + 2
            return y, z

        x = torch.randn(3, requires_grad=True)
        opt_fn = torch._dynamo.optimize("eager")(fn)
        y, z = opt_fn(x)
        self.assertFalse(y.requires_grad)
        self.assertFalse(z.requires_grad)

    def test_abc_setattr(self):
        # tests that we correctly bail out of __setattr__ calls

        # TODO: does not ensure ABC classes are correctly inferred as ClassVariables
        # (doesn't test the fix for 'super()')

        class BaseModule(torch.nn.Module, ABC):
            def blah(self, x):
                return x + 1

        class Derived(BaseModule):
            def __setattr__(self, name, value) -> None:
                super().__setattr__(name, value)

            def forward(self, x):
                # expect a graph break on __setattr__
                self.foo = 0
                return self.blah(x)

            def blah(self, x):
                return super().blah(x)

        x = torch.randn(3, requires_grad=True)
        mod = Derived()
        opt_mod = torch._dynamo.optimize("eager")(mod)
        opt_mod(x)

        # Not sure what this test is testing. It was earlier graph breaking on
        # __dict__, so the counter >= 2. With __dict__ support, there is no
        # graph break.
        self.assertGreaterEqual(torch._dynamo.utils.counters["frames"]["ok"], 1)
        self.assertGreaterEqual(torch._dynamo.utils.counters["frames"]["total"], 1)

    @torch._dynamo.config.patch("suppress_errors", True)
    def test_guard_fail_tensor_bool(self):
        @torch._dynamo.disable(recursive=False)
        def fn():
            condition_shape = (5, 5)
            dtypes = (torch.bool,)
            shapes = (
                (),
                (5,),
                (1, 5),
            )

            tensors = [
                torch.empty(shape, dtype=dtype).fill_(17)
                for shape, dtype in itertools.product(shapes, dtypes)
            ]

            x_vals = (5.0, *tensors)
            y_vals = (6.0, *tensors)

            @torch._dynamo.disable
            def get_expected(condition, x, y):
                x_np = x.cpu().numpy() if isinstance(x, torch.Tensor) else x
                y_np = y.cpu().numpy() if isinstance(y, torch.Tensor) else y
                return torch.from_numpy(
                    np.where(condition.cpu().numpy(), x_np, y_np)
                ).to(common_dtype)

            for x, y in zip(x_vals, y_vals):
                condition = torch.empty(*condition_shape, dtype=torch.bool).bernoulli_()
                common_dtype = torch.result_type(x, y)

                def check_equal(condition, x, y):
                    # NumPy aggressively promotes to double, hence cast to output to correct dtype
                    expected = get_expected(condition, x, y)
                    result = torch.where(condition, x, y)
                    assert torch.allclose(expected, result)

                check_equal(condition, x, y)
                check_equal(condition, y, x)

        fn()
        opt_fn = torch._dynamo.optimize("eager")(fn)
        opt_fn()

    def test_guard_fail_nested_tuple(self):
        def fn(args):
            return torch.ones(()), args[0] * 2

        # This adds a tensor check on args[1][0] and args[1][1]
        args1 = (torch.ones(1), (torch.ones(1), torch.ones(1)))
        args2 = (torch.ones(1), torch.ones(1))
        opt_fn = torch._dynamo.optimize("eager")(fn)
        ref = opt_fn(args1)
        res = opt_fn(args2)

        self.assertTrue(same(ref, res))

    def test_nullcontext1(self):
        @torch.compile(fullgraph=True, backend="eager")
        def fn(x, ctx):
            x = x.sin()
            with ctx:
                x = x.cos()
            x = x.sin()
            return x

        y = torch.randn(10)
        self.assertTrue(same(fn(y, contextlib.nullcontext()), y.sin().cos().sin()))

    def test_nullcontext2(self):
        @torch.compile(fullgraph=True, backend="eager")
        def fn(x, ctx):
            x = x.sin()
            with ctx():
                x = x.cos()
            x = x.sin()
            return x

        y = torch.randn(10)
        self.assertTrue(same(fn(y, contextlib.nullcontext), y.sin().cos().sin()))

    def test_no_grad_inline(self):
        @torch.no_grad()
        def a(x):
            return x.sin()

        @torch.compile(backend="eager", fullgraph=True)
        def b(x):
            return a(x).cos()

        y = torch.randn(10)
        self.assertTrue(same(b(y), y.sin().cos()))

    @skipIfWindows(
        msg="torch._dynamo.exc.TorchRuntimeError: Failed running call_function <class 'torch.LongTensor'>(*(FakeTensor(..., size=(10,), dtype=torch.int32),), **{}):"  # noqa: B950
    )
    def test_longtensor_list(self):
        for partition in [0, 5, 10]:

            @torch._dynamo.disable
            def rand_gen():
                rand_vals = [random.randint(5, 10) for _ in range(10)]
                # List of tensors mixed with np.arrays
                return list(np.array(rand_vals[:partition])) + [
                    torch.tensor(val) for val in rand_vals[partition:]
                ]

            def fn(x):
                random_list = rand_gen()
                z = torch.LongTensor(random_list)
                return x * z

            x = torch.ones(10) * 2

            random.seed(0)
            ref0 = fn(x)
            ref1 = fn(x)

            random.seed(0)
            opt_fn = torch._dynamo.optimize("eager")(fn)
            res0 = opt_fn(x)
            res1 = opt_fn(x)

            self.assertTrue(same(ref0, res0))
            self.assertTrue(same(ref1, res1))

    def test_primtorch(self):
        @torch._dynamo.optimize("eager")
        def fn(x):
            torch._refs.abs(x)

        fn(torch.randn(3))

    @unittest.expectedFailure
    # inline_call [('inline in skipfiles: bind ...python3.10/inspect.py', 1)]
    def test_primtorch_no_graph_break(self):
        @torch._dynamo.optimize("eager", nopython=True)
        def fn(x):
            torch._refs.abs(x)

        fn(torch.randn(3))

    def test_torch_tensor_ops_no_graph_break(self):
        @torch._dynamo.optimize("eager", nopython=True)
        def fn(x):
            torch.Tensor.abs_(x)

        fn(torch.randn(3))

    @unittest.skipIf(
        not isinstance(torch.ops.aten.abs, torch._ops.OpOverloadPacket),
        "old pt doesn't work",
    )
    def test_torch_ops_aten(self):
        # Picked an op that doesn't show up in the default list
        @torch._dynamo.optimize("eager", nopython=True)
        def fn(x):
            return torch.ops.aten.absolute(x)

        fn(torch.randn(3))

    def test_hf_gelu_inline(self):
        class GELUActivation(nn.Module):
            def __init__(self) -> None:
                super().__init__()
                self.act = nn.functional.gelu

            def forward(self, input):
                return self.act(input)

        @torch._dynamo.optimize("eager", nopython=True)
        def fn(x):
            return GELUActivation()(x)

        y = torch.randn(10)
        self.assertTrue(same(fn(y), nn.functional.gelu(y)))

        @torch._dynamo.optimize("eager", nopython=True)
        def fn_returns(x):
            return GELUActivation(), x + 1

        act, _ = fn_returns(y)
        self.assertIsInstance(act, GELUActivation)
        self.assertIs(act.act, nn.functional.gelu)
        self.assertTrue(hasattr(act, "_buffers"))  # check that __init__ got called

    def test_dropout_inline(self):
        @torch._dynamo.optimize("eager")
        def fn(x):
            return torch.nn.Dropout(0.1)(x)

        y = torch.randn(10)
        torch.manual_seed(1337)
        ref = nn.functional.dropout(y, 0.1)
        torch.manual_seed(1337)
        res = fn(y)
        self.assertTrue(same(ref, res))

    def test_setitem_boolean_mask_diff(self):
        def fn(x, b, y):
            x = x.clone()
            x[b] = y
            return x

        opt_fn = torch._dynamo.optimize("aot_eager")(fn)
        x = torch.randn(4, requires_grad=True)
        b = torch.tensor([True, False, True, False])
        y = torch.randn(2, requires_grad=True)
        opt_fn(x, b, y)

    def test_setitem_tuple_boolean_mask_diff(self):
        def fn(x, b, y):
            x = x.clone()
            x[:, b] = y
            return x

        opt_fn = torch._dynamo.optimize("aot_eager")(fn)
        x = torch.randn(8, 4, requires_grad=True)
        b = torch.tensor([True, False, True, False])
        y = torch.randn(2, requires_grad=True)
        opt_fn(x, b, y)

    def test_torch_tensor_ops(self):
        def fn(x):
            return torch.Tensor.abs_(x)

        x = torch.randn(3)
        opt_fn = torch._dynamo.optimize("eager", nopython=True)(fn)
        y = fn(x)
        y_ = opt_fn(x)
        self.assertTrue(same(y, y_))

    def test_guard_ordering_shape_fail(self):
        # If a function which takes a tensor has an inner function which
        # is compiled and generates a guard on its shape,
        # they are evaluated in the wrong order. So if on a subsequent call
        # an int is passed instead of a tensor, guard evaluation will crash
        # with a "no attribute: shape" error
        m = MockModule()
        opt_m = torch._dynamo.optimize("eager")(m)
        opt_m.fn(torch.ones((5, 5)))
        opt_m.fn(-3)

    def test_tensor_isinstance_tuple(self):
        @torch._dynamo.optimize("eager")
        def fn():
            t = torch.ones(5, 5)
            if not isinstance(t, (int, torch.Tensor)):
                msg = str.format(
                    "{0} is not an instance of {1}",
                    type(t),
                    (int, torch.Tensor),
                )
                raise ValueError(msg)
            return True

        fn()

    def test_isinstance_dtype(self):
        @torch._dynamo.optimize("eager", nopython=True)
        def fn(x):
            isinstance(torch.bfloat16, torch.dtype)
            return x

        fn(torch.randn(3))

    def test_isinstance_storage(self):
        @torch._dynamo.optimize("eager")
        def fn(x):
            f = bytearray([0x00, 0x01, 0x02, 0x03, 0x04, 0x05, 0x10, 0x40])
            bools = torch.BoolStorage.from_buffer(f, "big")
            assert isinstance(bools, torch.BoolStorage)
            return x

        fn(torch.randn(3))

    def test_issue111522(self):
        @torch.compile(backend="eager", fullgraph=True)
        def f(x, y):
            return x + y.a

        class A:
            a = 2

        self.assertEqual(f(torch.zeros(2), A()), torch.full([2], 2.0))

        del A.a

        # graph break on missing attr
        with self.assertRaises(torch._dynamo.exc.Unsupported):
            f(torch.zeros(2), A())

    def test_dict_list_values(self):
        def inner_fn(args):
            return [x[1].shape for x in args]

        @torch._dynamo.optimize("eager")
        def fn(tensors):
            return inner_fn(zip(itertools.count(), tensors["args"]))

        fn({"args": [torch.ones(5, 5), torch.ones(5, 6), torch.ones(5, 7)]})
        fn({"args": [torch.ones(5, 5)]})

    def test_dict_iter(self):
        class MyMod(torch.nn.Module):
            def forward(self, x):
                z = {"my": 1, "const": 2, "dict": 3, "variable": 4}
                tot = 0
                for key in z:
                    tot += z[key]

                return tot

        x = torch.tensor([0])
        model = MyMod()
        opt_model = torch._dynamo.optimize("eager", nopython=True)(model)
        y = opt_model(x)

        self.assertEqual(y, 10)

    def test_sort_out(self):
        dtype = torch.float32
        device = "cpu"

        def fn():
            tensor = torch.randn((3, 5), dtype=dtype, device=device)[:, 0]
            values1 = torch.tensor(0, dtype=dtype, device=device)
            indices1 = torch.tensor(0, dtype=torch.long, device=device)
            torch.sort(tensor, out=(values1, indices1))
            self.assertEqual(values1.stride(), (1,))
            self.assertEqual(indices1.stride(), (1,))

        fn()
        opt_fn = torch._dynamo.optimize("eager")(fn)
        opt_fn()

    def test_sort_out2(self):
        class MyModule(torch.nn.Module):
            def __init__(self) -> None:
                super().__init__()
                self.sorted = torch.nn.Buffer(torch.ones(4, 4))
                self.indices = torch.nn.Buffer(torch.ones(4, 4, dtype=torch.long))

            def forward(self, x):
                torch.sort(x, out=(self.sorted, self.indices))
                return (x + 1, self.sorted, self.indices)

        x = torch.randn(4, 4)
        m = MyModule()
        ref = m(x)
        opt_m = torch._dynamo.optimize("eager")(m)
        res = opt_m(x)
        self.assertTrue(same(ref, res))

    def test_sigmoid_out(self):
        dtype = torch.float32
        device = "cpu"

        def fn():
            inp = torch.randn((3, 5), dtype=dtype, device=device)
            out1 = torch.tensor(0, dtype=dtype, device=device)
            torch.sigmoid(inp, out=out1)
            self.assertEqual(out1.numel(), 15)

        fn()
        opt_fn = torch._dynamo.optimize("eager")(fn)
        opt_fn()

    def test_sigmoid_out2(self):
        class MyModule(torch.nn.Module):
            def __init__(self) -> None:
                super().__init__()
                self.base = torch.nn.Buffer(torch.ones(4, 4))

            def forward(self, x):
                torch.sigmoid(x, out=self.base)
                return x + self.base

        x = torch.randn(4, 4)
        m = MyModule()
        ref = m(x)
        opt_m = torch._dynamo.optimize("eager")(m)
        res = opt_m(x)
        self.assertTrue(same(ref, res))

    def test_slice_into_list_mutable(self):
        class Mod(torch.nn.Module):
            def forward(self, listy):
                x = listy[3:5]
                for i in range(10):
                    z = torch.abs(torch.randn(10)) + 1
                    x[0] = z
                return x

        m = Mod()
        listy = [torch.randn(10)] * 10

        cnt = torch._dynamo.testing.CompileCounter()
        opt_m = torch._dynamo.optimize(cnt, nopython=True)(m)
        opt_m.forward(listy)

        self.assertEqual(cnt.frame_count, 1)

    @torch._dynamo.config.patch(capture_scalar_outputs=True)
    def test_issue111918(self):
        cnt = CompileCounter()

        @torch.compile(backend=cnt, dynamic=True)
        def fn(x):
            x = x + 1
            y = x.item()
            if y > 2:
                return x * 2
            else:
                return x * 3

        x = torch.tensor([3.0])
        fn(x)
        self.assertEqual(cnt.frame_count, 2)
        self.assertEqual(cnt.op_count, 4)

        torch._dynamo.reset()
        fn = torch.compile(fn, fullgraph=True, backend="eager")
        with self.assertRaises(torch._dynamo.exc.UserError):
            fn(x)

    def test_vdd_duplicate_error(self):
        def fn(a, dt):
            keys = list(dt._jt_dict.keys())
            p = torch.cos(dt._jt_dict[keys[0]]._value)
            q = torch.sin(a)
            r = torch.sigmoid(dt._jt_dict[keys[0]]._value)
            return p + q + r

        class Value:
            def __init__(self) -> None:
                self._value = torch.randn(4)

        class Sample:
            def __init__(self) -> None:
                self._jt_dict = {}
                self._jt_dict["POSITION_ID"] = Value()

        a = torch.randn(4)
        sample = Sample()

        ref = fn(a, sample)

        optimized_fn = torch._dynamo.optimize("eager", nopython=True)(fn)
        res = optimized_fn(a, sample)

        self.assertTrue(same(ref, res))

    def test_specialized_stride(self):
        def f():
            e = torch.empty(4)
            x = e[::2]
            return x.stride()

        self.assertEqual(f(), torch._dynamo.optimize("eager")(f)())

    def test_out_none(self):
        # https://github.com/pytorch/pytorch/issues/92814
        def fn(input):
            return torch.nn.functional.normalize(input, dim=0, out=None)

        x = torch.rand([1])
        self.assertEqual(fn(x), torch._dynamo.optimize("eager")(fn)(x))

    def test_multi_import(self):
        if not has_detectron2():
            raise unittest.SkipTest("requires detectron2")

        @torch._dynamo.optimize("eager", nopython=True)
        def to_bitmasks(boxes):
            from detectron2.layers.mask_ops import (
                _paste_masks_tensor_shape,
                paste_masks_in_image,
            )

            if (
                paste_masks_in_image is not None
                and _paste_masks_tensor_shape is not None
            ):
                return boxes + 1

        self.assertTrue((to_bitmasks(torch.zeros(10)) == torch.ones(10)).all())

    def test_multi_dot_import(self):
        def fn1(x):
            return torch.sin(x)

        def fn(x):
            import torch.fx

            _ = torch.fx.symbolic_trace(fn1)
            return x * 2

        x = torch.randn(10)
        fn(x)
        cnt = torch._dynamo.testing.CompileCounter()
        opt_fn = torch._dynamo.optimize(cnt)(fn)
        opt_fn(x)
        self.assertEqual(cnt.frame_count, 1)

    def test_relative_import(self):
        try:
            from . import utils as _  # noqa: F401

            def fn(x):
                from .utils import tensor_for_import_testing

                return x * 2 * tensor_for_import_testing

        except ImportError:

            def fn(x):
                from utils import tensor_for_import_testing

                return x * 2 * tensor_for_import_testing

        x = torch.randn(10)
        fn(x)
        cnt = torch._dynamo.testing.CompileCounter()
        opt_fn = torch._dynamo.optimize(cnt, nopython=True)(fn)
        opt_fn(x)
        self.assertEqual(cnt.frame_count, 1)

    def test_relative_import_no_modulename(self):
        try:
            from . import utils as _  # noqa: F401

            def fn(x):
                from . import utils

                return x * 2 * utils.tensor_for_import_testing

        except ImportError:

            def fn(x):
                import utils

                return x * 2 * utils.tensor_for_import_testing

        x = torch.randn(10)
        fn(x)
        cnt = torch._dynamo.testing.CompileCounter()
        opt_fn = torch._dynamo.optimize(cnt, nopython=True)(fn)
        opt_fn(x)
        self.assertEqual(cnt.frame_count, 1)

    def test_bigbird_unsqueeze_inplace(self):
        def fn(reshape_2):
            view_2 = reshape_2.clone()
            view_2.unsqueeze_(2)
            cat_11 = torch.cat([view_2], dim=2)
            view_13 = cat_11.view((2, 12, 64, -1))
            return (view_13,)

        x = torch.randn(2, 12, 64, 64, requires_grad=True)
        ref = fn(x)
        opt_fn = torch._dynamo.optimize("aot_eager")(fn)
        res = opt_fn(x)
        self.assertTrue(same(ref, res))

    def test_issue1466_size_aot_autograd(self):
        def fn(x):
            # do a tensor op and a size compute
            y = x * 2
            x_size = x.size()
            # trigger a graph break
            print("arf")
            # use the tensor op and size compute
            z = y.view(x_size) + 1
            return z

        x = torch.randn(2, 3, requires_grad=True)
        ref = fn(x)
        opt_fn = torch._dynamo.optimize("aot_eager")(fn)
        res = opt_fn(x)
        self.assertTrue(same(ref, res))

    def test_ellipsis(self):
        class Repro(torch.nn.Module):
            def __init__(self) -> None:
                super().__init__()
                self.lnorm = torch.nn.LayerNorm(
                    (256,), eps=1e-06, elementwise_affine=True
                )
                self.linear = torch.nn.Linear(
                    in_features=256, out_features=256, bias=True
                )

            def forward(self, cat_10):
                lnorm = self.lnorm(cat_10)
                getitem_64 = lnorm[
                    (slice(None, None, None), slice(0, 1, None), Ellipsis)
                ]
                linear = self.linear(getitem_64)
                return (linear,)

        args = [torch.randn(2, 197, 256)]

        mod = Repro()
        opt_mod = torch._dynamo.optimize("eager", nopython=True)(mod)

        self.assertTrue(same(mod(*args), opt_mod(*args)))

    def test_reinplacing(self):
        class MockModule(torch.nn.Module):
            def __init__(self) -> None:
                super().__init__()
                self.self_layoutlm_embeddings_x_position_embeddings = (
                    torch.nn.Embedding(1024, 768)
                )
                self.self_layoutlm_embeddings_y_position_embeddings = (
                    torch.nn.Embedding(1024, 768)
                )

            def forward(self, getitem_1, getitem_2, add):
                self_layoutlm_embeddings_x_position_embeddings = (
                    self.self_layoutlm_embeddings_x_position_embeddings(getitem_1)
                )
                self_layoutlm_embeddings_y_position_embeddings = (
                    self.self_layoutlm_embeddings_y_position_embeddings(getitem_2)
                )
                add_1 = add + self_layoutlm_embeddings_x_position_embeddings
                add_2 = add_1 + self_layoutlm_embeddings_y_position_embeddings
                return (add_2,)

        mod = MockModule()
        opt_mod = torch._dynamo.optimize("aot_eager_decomp_partition")(mod)

        args = [
            ((2, 512), (2048, 4), torch.int64, "cpu", False),
            ((2, 512), (2048, 4), torch.int64, "cpu", False),
            ((2, 512, 768), (393216, 768, 1), torch.float32, "cpu", True),
        ]
        args = [
            rand_strided(sh, st, dt, dev).requires_grad_(rg)
            for (sh, st, dt, dev, rg) in args
        ]
        self.assertTrue(same_two_models(mod, opt_mod, args))

    def test_optimized_deepcopy(self):
        # See https://github.com/pytorch/pytorch/pull/88629
        class Foo(torch.nn.Module):
            def __init__(self) -> None:
                super().__init__()
                self.fc = torch.nn.Linear(in_features=2, out_features=3, bias=True)

            def forward(self, x):
                return self.fc(x)

        mod = Foo()
        opt_mod = torch._dynamo.optimize("eager")(mod)
        args = [torch.randn(1, 2)]
        self.assertTrue(same_two_models(mod, opt_mod, args))

    def test_class_member(self):
        class Foo(torch.nn.Module):
            a = 4
            b = torch.ones(3, 4)

            def __init__(self) -> None:
                super().__init__()
                self.c = 4

            def forward(self, x):
                return x.cos() + self.a + self.b + self.c

        mod = Foo()
        opt_mod = torch._dynamo.optimize("eager", nopython=True)(mod)
        args = (torch.randn(3, 4),)
        self.assertTrue(same(mod(*args), opt_mod(*args)))

    def test_named_buffers(self):
        class Foo(torch.nn.Module):
            def __init__(self) -> None:
                super().__init__()
                self.x = torch.nn.Buffer(torch.ones(3))
                self.y = torch.nn.Buffer(torch.ones(3))

            def forward(self, inp):
                res = 0
                for name, buffer in self.named_buffers():
                    res += buffer.sum()

                return inp.cos() + res

        mod = Foo()
        opt_mod = torch._dynamo.optimize("eager", nopython=True)(mod)
        args = (torch.randn(3, 4),)
        self.assertTrue(same(mod(*args), opt_mod(*args)))

    def test_requires_grad_guards_with_grad_mode1(self):
        def f(x):
            if x.requires_grad:
                return x + 1
            else:
                return x + 2

        x = torch.ones(2, requires_grad=True)

        f_compiled = torch.compile(f)
        with torch.no_grad():
            # compile an inference graph
            f_compiled(x)

        # Test: we should fail guards and recompile (even though it's still an inference graph)
        out_ref = f(x.detach())
        out = f_compiled(x.detach())

        self.assertEqual(out_ref, out)
        self.assertEqual(out_ref.requires_grad, out.requires_grad)

    def test_requires_grad_guards_with_grad_mode2(self):
        x = torch.ones(2, requires_grad=True)
        x_ref = x.clone().detach().requires_grad_(True)

        m = torch.nn.Linear(2, 2)
        m_compiled = torch.compile(m)

        with torch.no_grad():
            # compile an inference graph
            m_compiled(x)

        # Test: we should fail guards and recompile a training graph
        out_ref = m(x_ref)
        out = m_compiled(x)
        self.assertEqual(out_ref, out)
        self.assertEqual(out_ref.requires_grad, out.requires_grad)

    def test_is_symbolic_tracing(self):
        # Ensure no graph break here
        def fn(x):
            if is_fx_tracing_test():
                return x * 2
            return x * 4

        a = torch.randn(4)
        ref = fn(a)
        opt_fn = torch._dynamo.optimize("eager", nopython=True)(fn)
        res = opt_fn(a)
        self.assertTrue(same(ref, res))

    def test_tokenization(self):
        from collections import UserDict

        class BatchEncoding(UserDict):
            """
            Copied from tokenization
            """

            def __init__(
                self,
                data,
            ):
                super().__init__(data)

            def __getattr__(self, item: str):
                try:
                    return self.data[item]
                except KeyError as e:
                    raise AttributeError from e

        def tokenization(x):
            encoding = BatchEncoding({"key": x})
            return encoding["key"]

        opt_fn = torch._dynamo.optimize("eager")(tokenization)
        x = torch.rand((1, 4))
        ref = tokenization(x)
        res = opt_fn(x)
        self.assertTrue(same(ref, res))

    def test_modules(self):
        class Foo(torch.nn.Module):
            def __init__(self) -> None:
                super().__init__()
                self.fc = torch.nn.Linear(4, 3)

            def forward(self, inp):
                res = torch.zeros(3, 3)
                for mod in self.modules():
                    res += self.fc(inp)
                return res

        mod = Foo()
        args = (torch.ones(3, 4),)
        cnt = torch._dynamo.testing.CompileCounter()
        opt_mod = torch._dynamo.optimize(cnt, nopython=True)(mod)
        self.assertTrue(same(mod(*args), opt_mod(*args)))
        self.assertEqual(cnt.op_count, 5)
        self.assertEqual(cnt.frame_count, 1)

    def test_omegaconf_listconfig_iter(self):
        obj = ListConfig()
        x = torch.zeros(2)

        def fn():
            y = x
            for i in obj:
                y += i
            return y

        expected = fn()
        actual = torch.compile(fn, fullgraph=True, backend="eager")()
        self.assertEqual(actual, expected)

    def test_user_defined_iter(self):
        class MyIter:
            def __init__(self) -> None:
                self.i = 0

            def __iter__(self):
                return self

            def __next__(self):
                if self.i < 3:
                    self.i += 1
                    return self.i
                raise StopIteration

        @torch.compile(backend="eager", fullgraph=True)
        def fn(x):
            for i in MyIter():
                x += i
            return x

        self.assertEqual(fn(torch.zeros(1)), torch.full([1], 6.0))

    def test_stop_iteration_reconstruct(self):
        @torch.compile(backend="eager", fullgraph=True)
        def fn(x):
            return x.sin(), StopIteration(1, 2, 3)

        _, res = fn(torch.ones(1))
        self.assertEqual(str(res), str(StopIteration(1, 2, 3)))

    def test_tensor_data_kwarg(self):
        # https://github.com/pytorch/pytorch/issues/96278
        def f():
            return torch.tensor(data=[[1.0, -1.0]])

        cnt = torch._dynamo.testing.CompileCounter()
        opt_fn = torch._dynamo.optimize(cnt, nopython=True)(f)
        self.assertTrue(same(f(), opt_fn()))
        self.assertEqual(cnt.frame_count, 1)

    @requires_cuda
    def test_norm_dtype(self):
        def foo(_stack0):
            getitem = _stack0[(slice(None, None, None), -1)]
            _stack0 = None
            normalize = torch.nn.functional.normalize(getitem, p=2, dim=1)
            getitem = None
            return (normalize,)

        args = [((2, 50, 256), (1, 256, 1), torch.float16, "cuda", False)]
        args = [
            rand_strided(sh, st, dt, dev).requires_grad_(rg)
            for (sh, st, dt, dev, rg) in args
        ]

        opt_foo = torch._dynamo.optimize("aot_eager_decomp_partition")(foo)
        with torch.cuda.amp.autocast(enabled=True):
            ref = foo(*args)[0]
            res = foo(*args)[0]
            self.assertEqual(ref.dtype, res.dtype)

            self.assertTrue(same(res, ref))

    def test_for_loop_graph_break(self):
        def inner(x):
            return torch.sin(x)

        def fn(x):
            for _ in range(100):
                inner(x)
                torch._dynamo.graph_break()
            return x

        cnt = torch._dynamo.testing.CompileCounter()
        opt_fn = torch._dynamo.optimize(cnt)(fn)
        x = torch.randn(4)
        opt_fn(x)
        self.assertEqual(cnt.frame_count, 1)
        self.assertEqual(cnt.op_count, 1)

    def test_for_loop_graph_break_before(self):
        # Checks that the backedge is calculated correctly
        def inner(x):
            return torch.sin(x)

        def fn(x):
            torch._dynamo.graph_break()
            for _ in range(100):
                inner(x)
            return x

        cnt = torch._dynamo.testing.CompileCounter()
        opt_fn = torch._dynamo.optimize(cnt)(fn)
        x = torch.randn(4)
        opt_fn(x)
        self.assertEqual(cnt.frame_count, 1)
        self.assertEqual(cnt.op_count, 100)

    def test_avoid_dupe_specialization(self):
        def f(x, y):
            return (x + y) * 1

        opt_f = torch._dynamo.optimize("aot_eager")(f)

        for b in [True, False]:
            x = torch.randn(4, requires_grad=b)
            y = torch.randn(4, requires_grad=b)
            self.assertEqual(f(x, x), opt_f(x, x))
            self.assertEqual(f(x, y), opt_f(x, y))

    def test_validate_model_kwargs(self):
        cnt = CompileCounter()

        def f1(a, b):
            return torch.sin(a) + torch.cos(b)

        @torch.compile(backend=cnt, fullgraph=True)
        def f2(**kwargs):
            _validate_model_kwargs(f1, kwargs)
            return f1(**kwargs)

        x = torch.randn(10)
        y = torch.randn(10)

        self.assertEqual(f2(a=x, b=y), f1(x, y))
        self.assertEqual(cnt.frame_count, 1)
        self.assertEqual(cnt.op_count, 3)

    def test_swin_base_tensor_attr(self):
        class Foo(torch.nn.Module):
            def __init__(self) -> None:
                super().__init__()
                # NB: not a parameter or buffer
                self.t = torch.randn(3)

            def forward(self, x):
                return x + torch.cat((self.t, self.t))

        mod = Foo()
        opt_mod = torch._dynamo.optimize("eager")(mod)
        args = [torch.randn(6)]
        self.assertTrue(same_two_models(mod, opt_mod, args))
        opt_mod(*args)

    def test_pointless_graph_removal(self):
        cnt = torch._dynamo.testing.CompileCounter()

        @torch.compile(backend=cnt)
        def fn(x):
            with torch.no_grad():
                torch._dynamo.graph_break()
                return x + 1

        fn(torch.randn(4))
        self.assertEqual(cnt.frame_count, 1)
        self.assertEqual(cnt.op_count, 3)

    def test_output_aliases_intermediate(self):
        def f(x):
            intermediate = x.mul(2)
            return intermediate.view(-1), intermediate

        opt_f = torch._dynamo.optimize("aot_eager")(f)

        for b in [True, False]:
            x = torch.randn(4, requires_grad=b)
            out = f(x)
            out_test = opt_f(x)
            self.assertEqual(out[0], out_test[0])
            self.assertEqual(out[1], out_test[1])
            self.assertEqual(out[0].requires_grad, out_test[0].requires_grad)
            self.assertEqual(out[1].requires_grad, out_test[1].requires_grad)
            # test that the aliasing relationship of outputs is preserved
            out[0].mul_(2)
            out_test[0].mul_(2)
            self.assertEqual(out[0], out_test[0])
            self.assertEqual(out[1], out_test[1])

    def test_while_loop_graph_break(self):
        # Repro of tacotron2 cache_size_recompilation
        def inner(x):
            return torch.sin(x)

        def fn(x):
            i = 20
            while i > 10:
                x = inner(x)
                i -= 1
                torch._dynamo.graph_break()
            return x

        cnt = torch._dynamo.testing.CompileCounter()
        opt_fn = torch._dynamo.optimize(cnt)(fn)
        x = torch.randn(4)
        opt_fn(x)
        self.assertEqual(cnt.frame_count, 1)
        self.assertEqual(cnt.op_count, 1)

    def test_nested_while_loop_graph_break(self):
        def inner_loop(x):
            i = 3
            while i > 0:
                i -= 1
                x += 1
                torch._dynamo.graph_break()
            return x

        def inner(x):
            inner_loop(x)
            return torch.sin(x)

        def fn(x):
            i = 20
            while i > 10:
                x = inner(x)
                i -= 1
                torch._dynamo.graph_break()
            return x

        cnt = torch._dynamo.testing.CompileCounter()
        opt_fn = torch._dynamo.optimize(cnt)(fn)
        x = torch.randn(4)
        opt_fn(x)
        self.assertEqual(cnt.frame_count, 1)
        self.assertEqual(cnt.op_count, 1)

    def test_while_loop_graph_break_inside_call_function(self):
        # Repro of huggingface graph break inside loop in `get_parameter_dtype`.
        # Skip only the inner frame that has loop that contains graph break.
        def inner(x):
            for i in range(3):
                x += 1
                torch._dynamo.graph_break()
            return x

        def fn(x):
            x += 2
            inner(x)
            x += 3
            return x

        cnt = torch._dynamo.testing.CompileCounter()
        opt_fn = torch._dynamo.optimize(cnt)(fn)
        x = torch.randn(4)
        opt_fn(x)
        self.assertEqual(cnt.frame_count, 2)
        self.assertEqual(cnt.op_count, 2)

    def test_exception_in_dynamo_handling(self):
        hit_handler = False

        # See https://github.com/pytorch/pytorch/pull/96488
        @contextlib.contextmanager
        def ctx():
            try:
                yield
            except RuntimeError:
                nonlocal hit_handler
                hit_handler = True

        @torch._dynamo.optimize("eager")
        def f():
            with ctx():
                h()

        def h():
            raise RuntimeError("boof")

        # Should not error
        f()
        self.assertTrue(hit_handler)

    def test_generator_dealloc(self):
        # See https://github.com/pytorch/pytorch/pull/96488
        #
        # NB: yes, [(...)] is intentional, this is a list containing a
        # generator
        generator_box = [(x for x in [1, 2, 3])]

        counter = torch._dynamo.testing.CompileCounter()

        def g(x):
            return x + 2

        # TODO: This test is pretty delicate.  To test if it's actually doing
        # anything, rebuild eval_frame.c with '#define TORCHDYNAMO_DEBUG 1'
        # and then look at the logs for:
        #
        # TRACE[_custom_eval_frame:650] begin <genexpr> test_repros.py 2276 -1 0 0
        # TRACE[_custom_eval_frame:664] throw <genexpr>
        #
        # This means we're actually hitting the relevant codepath

        # NB: Make sure we don't actually Dynamo this frame; if we do Dynamo
        # this frame, Dynamo actually DOES understand list.clear and will
        # arrange for the generator deallocation to happen when the eval frame
        # handler is disabled, which will prevent the bug from happening (we
        # specifically want to trigger the generator deallocation WHILE the
        # dynamo eval frame handler is active), as that will cause the
        # generator to become exhausted and trigger the throw_flag == TRUE
        # case.
        @torch._dynamo.disable(recursive=False)
        def f(x):
            generator_box.clear()
            return g(x)

        self.assertNoUnraisable(
            lambda: torch._dynamo.optimize(counter)(f)(torch.randn(3))
        )

        # Make sure the x + 2 is captured (a previous incorrect implementation
        # of this fix would have disabled the eval frame callback, which means
        # g wouldn't get traced
        self.assertEqual(counter.op_count, 1)

    def test_error_return_without_exception_set(self):
        # https://github.com/pytorch/pytorch/issues/93781
        @torch.compile
        def f():
            _generator_type = type(_ for _ in ())

        self.assertNoUnraisable(f)

    def common_merge_criteria_processor_list(self, list_cls, fullgraph):
        cnt = CompileCounter()

        @torch.compile(backend=cnt, fullgraph=fullgraph)
        def f(x, left, right):
            combined = _merge_criteria_processor_list(left, right)
            return combined(x)

        l1 = list_cls([torch.nn.ReLU(), torch.nn.Sigmoid()])
        l2 = list_cls([])
        input = torch.randn(16)
        result = f(input, l1, l2)
        self.assertEqual(result, l1(input))
        self.assertEqual(cnt.frame_count, 1)
        self.assertEqual(cnt.op_count, 2)

        cnt.clear()
        l3 = list_cls([torch.nn.SiLU()])
        expected = l3(l1(input))
        result = f(input, l1, l3)
        self.assertEqual(len(l1), 3)
        self.assertEqual(result, expected)
        self.assertEqual(cnt.frame_count, 1)
        self.assertEqual(cnt.op_count, 3)

    def test_merge_criteria_processor_list1(self):
        self.common_merge_criteria_processor_list(CustomList1, False)

    def test_merge_criteria_processor_list2(self):
        self.common_merge_criteria_processor_list(CustomList2, True)

    def test_restricted_list_subclass1(self):
        cnt = CompileCounter()

        @torch.compile(backend=cnt, fullgraph=True)
        def fn(a, b):
            l = CustomList2()
            l.extend([True])
            l.append(a)
            l.extend([b])
            l.pop(0)
            l.append(l.length_times_10())
            return sum(l)

        x = torch.randn(10)
        y = torch.randn(10)
        self.assertEqual(fn(x, y), x + y + 20)
        self.assertEqual(cnt.op_count, 3)

    def test_restricted_list_subclass2(self):
        cnt = CompileCounter()

        @torch.compile(backend=cnt, fullgraph=True)
        def fn(a, b):
            l1 = CustomList2([a + 1])
            l2 = CustomList2([b + 2])
            l1.extend(l2)
            return l1

        x = torch.randn(10)
        y = torch.randn(10)
        z = fn(x, y)
        self.assertEqual(type(z), CustomList2)
        self.assertEqual(len(z), 2)
        self.assertEqual(z.length_times_10(), 20)
        self.assertEqual(list(z), [x + 1, y + 2])

    def test_restricted_list_subclass3(self):
        cnt = CompileCounter()

        @torch.compile(backend=cnt, fullgraph=True)
        def fn(a: CustomList2, b: CustomList2):
            a.extend(b)
            a.append_twice(b[2] + 1)
            a.append(b[3] + 2)
            return b

        x = torch.randn(10)
        y = torch.randn(10)
        l = CustomList2([x, y])
        self.assertIs(fn(l, l), l)
        self.assertEqual(len(l), 7)
        self.assertIs(l[0], x)
        self.assertIs(l[1], y)
        self.assertIs(l[2], x)
        self.assertIs(l[3], y)
        self.assertEqual(l[4], x + 1)
        self.assertIs(l[5], l[4])
        self.assertEqual(l[6], y + 2)

    def test_rewrite_assert_with_msg(self):
        def f(x):
            b = x.sin()
            assert x[0] == 3, "First dim need to be 3"
            return x.cos() + b

        args = (torch.Tensor([3, 4, 5]),)
        cnt = torch._dynamo.testing.CompileCounter()

        opt_f = torch._dynamo.optimize(cnt, nopython=True)(f)
        self.assertTrue(same(f(*args), opt_f(*args)))
        self.assertEqual(cnt.op_count, 6)
        self.assertEqual(cnt.frame_count, 1)

        exported, _ = torch._dynamo.export(f)(torch.Tensor([3, 4, 5]))
        self.assertTrue(same(exported(*args), f(*args)))

    def test_list_aliasing(self):
        cnt = CompileCounter()

        @torch.compile(backend=cnt, fullgraph=True)
        def fn(a):
            a.append(torch.sin(a[0]))
            return a

        x = torch.randn(10)
        l = [x]
        self.assertIs(fn(l), l)
        self.assertEqual(len(l), 2)
        self.assertIs(l[0], x)
        self.assertEqual(l[1], torch.sin(x))
        self.assertEqual(cnt.frame_count, 1)
        self.assertEqual(cnt.op_count, 1)

    def test_not_rewrite_assert_for_other_errors(self):
        def f(x):
            b = x.sin()
            if not x.sum() <= 3:
                raise ValueError("input sum needs to be 3")
            return x.cos() + b

        args = (torch.Tensor([3, 4, 5]),)
        opt_fn = torch._dynamo.optimize("eager")(f)
        with self.assertRaisesRegex(ValueError, "input sum needs to be 3"):
            opt_fn(*args)

    def test_rewrite_assert_dont_change_bytecode(self):
        def fn(x):
            with torch.no_grad():
                assert x.max() < 5, f"invalid max {x.max()}"
                x = torch.sin(x)
            return x

        x = torch.ones(4)
        opt_fn = torch._dynamo.optimize("eager")(fn)
        self.assertTrue(same(fn(x), opt_fn(x)))

    def test_rewrite_assert_without_msg(self):
        def f(x):
            b = x.sin()
            assert x[0] == 3
            return x.cos() + b

        args = (torch.Tensor([3, 4, 5]),)
        exported, _ = torch._dynamo.export(f)(torch.Tensor([3, 4, 5]))
        self.assertTrue(same(exported(*args), f(*args)))

        with self.assertRaisesRegex(RuntimeError, "assertion error"):
            exported(torch.Tensor([5, 6, 7]))

    def test_rewrite_assert_with_non_string_msg(self):
        def f(x):
            b = x.sin()
            assert x[0] == 2, x.size()
            return x.cos() + b

        torch._dynamo.utils.counters.clear()
        args = torch.Tensor([3, 4, 5])
        opt_f = torch._dynamo.optimize("eager")(f)
        with self.assertRaisesRegex(AssertionError, "torch.Size"):
            opt_f(args)
        self.assertEqual(
            torch._dynamo.utils.counters["graph_break"][
                "assert with non-string message"
            ],
            1,
        )

    def test_rewrite_assert_noop(self):
        def f(x):
            b = x.sin()
            assert True
            assert x.dtype == torch.float32
            return x.cos() + b

        args = (torch.Tensor([3, 4, 5]),)
        exported, _ = torch._dynamo.export(f)(torch.Tensor([3, 4, 5]))
        self.assertTrue(same(exported(*args), f(*args)))

        cnt = torch._dynamo.testing.CompileCounter()
        opt_f = torch._dynamo.optimize(cnt, nopython=True)(f)
        self.assertTrue(same(f(*args), opt_f(*args)))
        # torch._assert shouldn't be in the graph
        self.assertEqual(cnt.op_count, 3)
        self.assertEqual(cnt.frame_count, 1)

        exported, _ = torch._dynamo.export(f)(torch.Tensor([4, 4, 5]))
        self.assertTrue(same(exported(*args), f(*args)))

    def test_size_typematch(self):
        def f(x, y):
            if isinstance(x, torch.Size):
                return y + 1
            else:
                return y + 2

        y = torch.zeros(1)
        x1 = torch.Size((3,))
        x2 = (3,)

        cnt = torch._dynamo.testing.CompileCounter()
        opt_f = torch._dynamo.optimize(cnt, nopython=True)(f)
        self.assertTrue(same(f(x1, y), opt_f(x1, y)))
        self.assertTrue(same(f(x2, y), opt_f(x2, y)))
        self.assertEqual(cnt.frame_count, 2)

    def test_dict_subclass_contains(self):
        # pattern from huggingface
        class ClassInstantier(collections.OrderedDict):
            pass

        @torch.compile(fullgraph=True, backend="eager")
        def f(x, d):
            if "key1" in d:
                x = x + 2
            if "key2" in d:
                x = x + 4
            x = x + 8
            return x

        result = f(torch.ones(8), ClassInstantier({"key1": torch.ones(8)}))
        self.assertTrue(same(result, torch.full([8], 11.0)))

        result = f(torch.ones(8), ClassInstantier({"key2": torch.ones(8)}))
        self.assertTrue(same(result, torch.full([8], 13.0)))

    def test_hf_classinstantier(self):
        # hf activations.py
        class ClassInstantier(collections.OrderedDict):
            def __getitem__(self, key):
                content = super().__getitem__(key)
                cls, kwargs = content if isinstance(content, tuple) else (content, {})
                return cls(**kwargs)

        ACT2CLS = ClassInstantier(
            {
                "relu": (nn.ReLU, {"inplace": False}),
                "tanh": nn.Tanh,
            }
        )

        @torch.compile(fullgraph=True, backend="eager")
        def f(x, act):
            return ACT2CLS[act](x)

        y = torch.randn(10)
        self.assertTrue(same(f(y, "tanh"), torch.tanh(y)))
        self.assertTrue(same(f(y, "relu"), torch.relu(y)))

    def test_ephemeral_module(self):
        # hf activations.py
        class ReLUSquaredActivation(nn.Module):
            def forward(self, input):
                relu_applied = torch.nn.functional.relu(input)
                squared = torch.square(relu_applied)
                return squared

        @torch.compile(fullgraph=True, backend="eager")
        def f(x):
            x = x + 0.2
            x = ReLUSquaredActivation()(x)
            x = x + 1
            return x

        y = torch.randn(10)
        self.assertTrue(same(f(y), ReLUSquaredActivation()(y + 0.2) + 1))

    def test_inplace_unsqueeze_input(self):
        def backend(gm, example_inputs):
            self.assertEqual(example_inputs[-1].size(), torch.Size([1, 3, 4]))
            return gm

        @torch.compile(backend=backend)
        def fn(x):
            x.unsqueeze_(0)
            return x + 1

        inputs = [torch.randn(3, 4)]
        self.assertEqual(fn(*inputs).size(), torch.Size([1, 3, 4]))
        self.assertEqual(inputs[0].size(), torch.Size([1, 3, 4]))

    def test_batchnorm_e2e(self):
        class Repro(torch.nn.Module):
            def __init__(self) -> None:
                super().__init__()
                self.bn = torch.nn.BatchNorm2d(
                    64, eps=1e-05, momentum=0.1, affine=True, track_running_stats=True
                )
                self.conv1 = torch.nn.Conv2d(
                    64,
                    64,
                    kernel_size=(3, 3),
                    stride=(1, 1),
                    padding=(1, 1),
                    bias=False,
                )

            def forward(self, x):
                x1 = self.bn(x)
                x2 = self.conv1(x1)
                out = torch.nn.functional.relu(x2)
                return (out,)

        torch.manual_seed(1337)

        m_ref = Repro()
        m_test = deepcopy(m_ref)

        @torch._dynamo.optimize("aot_eager_decomp_partition")
        def compiled_fn(x):
            return m_test(x)

        x_ref = torch.randn(2, 64, 32, 32, requires_grad=True)
        x_test = x_ref.clone()

        # Loop multiple times: each iteration the running_mean/var on batchnorm will update,
        # which changes the output of the next iteration
        for _ in range(3):
            ref = m_ref(x_ref)
            res = compiled_fn(x_test)

            self.assertTrue(same(ref, res))

            for r in ref:
                if r.requires_grad:
                    r.sum().backward()
            for r in res:
                if r.requires_grad:
                    r.sum().backward()

            for param_ref, param_test in zip(m_ref.parameters(), m_test.parameters()):
                self.assertTrue(same(param_ref, param_test))
            # Assert running_mean/var
            for buffer_ref, buffer_test in zip(m_ref.buffers(), m_test.buffers()):
                self.assertTrue(same(buffer_ref, buffer_test))

    @torch._dynamo.config.patch("assume_static_by_default", False)
    def test_dynamic_shapes_right_side(self):
        def f(x):
            return torch.ones(5 * x.shape[0])

        inp = torch.randn(6, 5)

        gm, _ = torch._dynamo.export(f, aten_graph=True)(torch.randn(4, 5))
        self.assertEqual(gm(inp).shape, f(inp).shape)

    @torch._dynamo.config.patch("specialize_int", False)
    def test_maybe_multiply_symint(self):
        # https://github.com/pytorch/pytorch/issues/97346
        from torch._functorch.aot_autograd import aot_module_simplified

        def my_aot_compiler(gm, example_inputs):
            def my_compiler(gm, example_inputs):
                return gm.forward

            # Invoke AOTAutograd
            return aot_module_simplified(gm, example_inputs, fw_compiler=my_compiler)

        def my_example(t1, t2, d):
            out = torch.add(t1, t2, alpha=d)
            return out

        compiled_fn = torch.compile(backend=my_aot_compiler, dynamic=True)(my_example)

        t1 = torch.arange(3, dtype=torch.float32).requires_grad_(True)
        t2 = torch.arange(3, dtype=torch.float32).requires_grad_(True)

        ra = compiled_fn(t1, t2, 5)
        self.assertEqual(ra, torch.tensor([0.0, 6.0, 12.0]))

        ra = compiled_fn(t1, t2, 6)
        self.assertEqual(ra, torch.tensor([0.0, 7.0, 14.0]))

    def test_build_map_unpack_with_call(self):
        def forward_with_cond_scale(x, t, cond_scale, self_cond, other1, other2):
            return x.sin() + t + cond_scale + self_cond + other1 + other2

        @torch.compile(backend="eager", fullgraph=True)
        def fn(x):
            d1 = dict(other1=5)
            d2 = dict(other2=4)
            text_cond = {**d1, **d2}
            return forward_with_cond_scale(x, 1, cond_scale=2, self_cond=3, **text_cond)

        self.assertTrue(same(fn(torch.ones(4)), torch.ones(4).sin() + 15))

    @torch._dynamo.config.patch(verbose=True)
    def test_graph_break_unsupported_fake(self):
        counter = torch._dynamo.testing.CompileCounter()

        @torch._dynamo.optimize(counter)
        def f(x):
            return torch.ops.test_sample.foo(x + 1) + 1

        f(torch.randn(3))

        self.assertEqual(counter.op_count, 2)
        self.assertEqual(counter.frame_count, 2)

    def test_delattr(self):
        class MyObj:
            def __init__(self, a, b):
                self.a = a
                self.b = b

        @torch.compile(backend="eager", fullgraph=True)
        def fn(x, obj):
            del obj.a
            obj.c = x + 1
            del obj.c
            tmp = MyObj(x + 2, x + 3)
            del tmp.b
            if hasattr(obj, "a"):
                return x + 1
            return tmp

        x = torch.zeros([])
        obj1 = MyObj(x, x)
        obj2 = fn(x, obj1)
        self.assertFalse(hasattr(obj1, "a"))
        self.assertFalse(hasattr(obj1, "c"))
        self.assertFalse(hasattr(obj2, "b"))
        self.assertEqual(obj1.b.item(), 0)
        self.assertEqual(obj2.a.item(), 2)

    def test_delattr_raises(self):
        class MyObj:
            def __init__(self, a, b):
                self.a = a
                self.b = b

        @torch.compile(backend="eager")
        def fn(x, obj):
            del obj.a
            x = x + 1
            obj.a  # will raise
            return x

        x = torch.zeros([])
        obj1 = MyObj(x, x)
        self.assertRaises(AttributeError, lambda: fn(x, obj1))

    def test_delsubscr(self):
        @torch.compile(backend="eager")
        def fn(x):
            del x["a"]
            y = x["b"] + 1
            return y

        x = {"a": torch.tensor([1]), "b": torch.tensor([1])}
        result = fn(x)
        self.assertFalse(hasattr(x, "a"))
        self.assertEqual(result.item(), 2)

    def test_delsubscr_raises(self):
        @torch.compile(backend="eager")
        def fn(x):
            del x["a"]
            y = x["a"] + 1  # should raise KeyError
            return y

        x = {"a": torch.tensor([1]), "b": torch.tensor([1])}
        self.assertRaises(KeyError, lambda: fn(x))

    def test_attached_attribute_in_dir(self):
        class MyModule(torch.nn.Module):
            def __init__(self) -> None:
                super().__init__()
                self.linear = torch.nn.Linear(16, 16)
                self.relu = torch.nn.ReLU()

            def forward(self, x):
                return self.relu(self.linear(x))

        mod = torch.compile(MyModule(), backend="eager")
        mod.is_compiled = True
        self.assertTrue("is_compiled" in dir(mod))

    @torch._dynamo.config.patch("automatic_dynamic_shapes", False)
    def test_dynamic_shapes_implicit_guard(self):
        def f(x):
            y = x * x.size(x.shape[0])
            torch.sum(y, [y.shape[0]])
            return y

        cnt = torch._dynamo.testing.CompileCounter()
        opt_fn = torch._dynamo.optimize(cnt, nopython=True)(f)
        opt_fn(torch.randn(3, 1, 1, 1, 1))
        self.assertEqual(cnt.frame_count, 1)

    def test_dalle2_maybe(self):
        def normalize(x):
            return x.cos()

        @torch.compile(backend="eager", fullgraph=True)
        def fn(x, normalize_img):
            lowres_cond_img = x.sin()
            lowres_cond_img = maybe(normalize_img)(lowres_cond_img)
            return lowres_cond_img

        self.assertEqual(fn(torch.ones([]), normalize), torch.ones([]).sin().cos())

    def test_functools_wraps(self):
        def cool_name(x):
            return x.sin()

        @torch.compile(backend="eager", fullgraph=True)
        def fn(x):
            y = x.cos()

            @functools.wraps(cool_name)
            def uncool_name():
                return cool_name(y)

            return uncool_name

        result = fn(torch.ones([]))
        self.assertEqual(result.__name__, "cool_name")
        self.assertEqual(result(), torch.ones([]).cos().sin())

    def test_dynamic_shapes_float_guard(self):
        def f(x):
            return torch.nn.functional.dropout(x, x.shape[0] / 6)

        cnt = torch._dynamo.testing.CompileCounter()
        opt_fn = torch._dynamo.optimize(cnt, nopython=True)(f)
        opt_fn(torch.randn(3))
        self.assertEqual(cnt.frame_count, 1)

    @torch._dynamo.config.patch(capture_scalar_outputs=True)
    def test_tensor_item(self):
        def f(x, y):
            val = y.item()
            return x.sum() + val

        gm, _ = torch._dynamo.export(
            f,
            aten_graph=True,
        )(
            torch.zeros(6, 4),
            torch.tensor(1),
        )
        self.assertEqual(
            f(torch.zeros(6, 4), torch.tensor(1)),
            gm(torch.zeros(6, 4), torch.tensor(1)),
        )
        self.assertEqual(
            f(torch.zeros(6, 4), torch.tensor(2)),
            gm(torch.zeros(6, 4), torch.tensor(2)),
        )

    def test_dataclass_init_with_default_factory_with_inputs(self):
        @dataclasses.dataclass
        class DClass:
            sharding_contexts: Any = dataclasses.field(default_factory=list)
            a: int = 1

        def fn(x, inp_list):
            d = DClass(inp_list)
            d.sharding_contexts.append(x.sin() + d.a)
            return d

        x = torch.randn(4)
        inp_list1 = [1, 2, 3]
        inp_list2 = [2, 3, 4]
        inp_list3 = [1, 2]
        ref1 = fn(x, inp_list1)
        ref2 = fn(x, inp_list2)
        ref3 = fn(x, inp_list3)

        cnt = torch._dynamo.testing.CompileCounter()
        opt_fn = torch.compile(fn, fullgraph=True)

        opt_ret1 = opt_fn(x, inp_list1)
        opt_ret2 = opt_fn(x, inp_list2)
        opt_ret3 = opt_fn(x, inp_list3)
        self.assertEqual(ref1.sharding_contexts, opt_ret1.sharding_contexts)
        self.assertEqual(ref2.sharding_contexts, opt_ret2.sharding_contexts)
        self.assertEqual(ref3.sharding_contexts, opt_ret3.sharding_contexts)

    def test_list_index(self):
        for i, list_type in enumerate(
            (
                list,
                tuple,
                torch.Size,
                collections.deque,
                namedtuple("FourElems", "one two three four", defaults=[0, 0, 0, 0]),
            )
        ):
            torch._dynamo.reset()
            for index in ([], [2], [0, 3]):

                def f(t):
                    if i == 4:  # namedtuple
                        xs = list_type(1, 2, 3, 4)
                    else:
                        xs = list_type([1, 2, 3, 4])
                    res = xs.index(3, *index)
                    return t + res

                res = torch._dynamo.optimize(backend="eager", nopython=True)(f)(
                    torch.zeros(1)
                )

                self.assertEqual(res, torch.tensor([2.0]))

    def test_list_index_not_found(self):
        def f(t):
            xs = ["bar", "foo", "baz", "buzz"]
            res = xs.index("non-existent")
            return t + res

        # Raising ValueError from item not found is unsupported
        with self.assertRaises(
            torch._dynamo.exc.Unsupported,
        ):
            torch._dynamo.optimize(backend="eager", nopython=True)(f)(torch.zeros(1))

    def test_list_index_tensor_unsupported(self):
        for index in ([], [2], [0, 3]):

            def f(t):
                xs = [torch.tensor([i]) for i in range(4)]
                res = xs.index(torch.tensor([2]), *index)
                return t + res

            with self.assertRaisesRegex(
                torch._dynamo.exc.UserError, "Dynamic control flow is not supported"
            ):
                torch._dynamo.optimize(backend="eager", nopython=True)(f)(
                    torch.zeros(1)
                )

    def test_hf_xsoftmax_inference(self):
        def fn(input, mask):
            return XSoftmax.apply(input + 1, mask, 1) + 2

        fn_opt = torch.compile(fn, backend="eager", fullgraph=True)

        inputs = [
            torch.randn(4, 10),
            torch.randn(4, 10) < 0,
        ]
        expected = fn(*inputs)
        actual = fn_opt(*inputs)
        self.assertTrue(same(actual, expected))

    @mock.patch("torch._dynamo.config.guard_nn_modules", True)
    def test_hf_xsoftmax_training(self):
        from torch._dynamo.utils import counters

        counters.clear()

        def fn(input, mask):
            return XSoftmax.apply(input, mask, 1)

        cnt = torch._dynamo.testing.CompileCounter()
        fn_opt = torch.compile(fn, backend=cnt, fullgraph=False)

        torch.manual_seed(1234)
        inputs1 = [
            torch.randn(4, 10, requires_grad=True),
            torch.randn(4, 10) < 0,
        ]
        torch.manual_seed(1234)
        inputs2 = [
            torch.randn(4, 10, requires_grad=True),
            torch.randn(4, 10) < 0,
        ]

        expected = fn(*inputs1)
        actual = fn_opt(*inputs2)
        self.assertTrue(same(actual, expected))
        self.assertEqual(dict(counters["frames"]), {"total": 1, "ok": 1})
        self.assertEqual(cnt.op_count, 2)
        self.assertEqual(cnt.frame_count, 1)
        cnt.clear()
        counters.clear()

        expected.sum().backward()
        actual.sum().backward()
        self.assertTrue(same(inputs1[0].grad, inputs2[0].grad))

        # currently we don't capture the backwards frame
        self.assertEqual(cnt.frame_count, 0)
        self.assertEqual(cnt.op_count, 0)
        self.assertEqual(dict(counters["frames"]), {})
        self.assertEqual(dict(counters["graph_break"]), {})

    def test_autograd_function_graph_break(self):
        class MySin(torch.autograd.Function):
            @staticmethod
            def forward(ctx, x):
                torch._dynamo.graph_break()
                ctx.save_for_backward(x)
                return x.sin()

            @staticmethod
            def backward(ctx, gx):
                (x,) = ctx.saved_tensors
                return gx * x.cos()

        x = torch.randn([], requires_grad=True)

        @torch.compile(backend="eager")
        def fn(x):
            return MySin.apply(x)

        y = fn(x)
        self.assertEqual(y, x.sin())

        (gx,) = torch.autograd.grad(y, x)
        self.assertEqual(gx, x.cos())

    def test_jit_trace_errors(self):
        @torch.compile(backend="eager", dynamic=True)
        def f(x):
            return x + 1

        with self.assertRaises(RuntimeError):
            torch.jit.trace(f, torch.randn(3))

        with torch._dynamo.config.patch(error_on_nested_jit_trace=False):
            torch.jit.trace(f, torch.randn(3))

    @torch._dynamo.config.patch("assume_static_by_default", False)
    def test_tensor_split(self):
        def f(x):
            return torch.split(x, x.shape[0] // 2, dim=0)[0]

        gm, _ = torch._dynamo.export(
            f,
            aten_graph=True,
        )(
            torch.zeros(6, 4),
        )

        self.assertEqual(f(torch.ones(8, 4)), gm(torch.ones(8, 4)))

    def test_optim_state_references_cleared(self):
        model = torch.nn.Linear(2048, 2048, bias=False)
        x = torch.ones(2048)
        state_ref = 0

        optimizer = torch.optim.Adadelta(model.parameters(), lr=0.01)

        def opt_step():
            optimizer.step()

        compiled_opt_step = torch._dynamo.optimize("eager")(opt_step)

        def compiled_model_step(x):
            optimizer.zero_grad()
            y = model(x)
            torch.sum(y).backward()
            compiled_opt_step()

        compiled_model_step(x)

        # Picked "square_avg" arbitrarily to check that
        # optimizer state tensors are deallocated
        state_ref = weakref.ref(
            optimizer.state[optimizer.param_groups[0]["params"][0]]["square_avg"]
        )
        optimizer = None

        self.assertIsNone(state_ref())

    def test_grad_references_cleared(self):
        model = torch.nn.Linear(2048, 2048, bias=False)
        x = torch.ones(2048)
        optimizer = torch.optim.Adadelta(model.parameters(), lr=0.01)

        def opt_step():
            optimizer.step()

        compiled_opt_step = torch._dynamo.optimize("eager")(opt_step)

        def compiled_model_step(x):
            optimizer.zero_grad(True)
            y = model(x)
            torch.sum(y).backward()
            compiled_opt_step()

        compiled_model_step(x)
        param_grad_ref = weakref.ref(next(iter(model.parameters())).grad)
        optimizer.zero_grad(True)
        self.assertIsNone(param_grad_ref())

    def test_batch_encoding_clone_inputs(self):
        class BatchEncoding(dict):
            """
            Copied from test_tokenization
            """

            def __init__(
                self,
                data,
            ):
                super().__init__(data)

            def __getattr__(self, item: str):
                try:
                    return self.data[item]
                except KeyError as e:
                    raise AttributeError from e

        encoding = BatchEncoding({"key": torch.rand((1, 4))})
        cloned_encoding = torch._dynamo.utils.clone_inputs(encoding)
        self.assertTrue(type(cloned_encoding) is not dict)

    def test_iadd_graph_break(self):
        def fn(x):
            a = ()
            x = torch.sin(x)
            a += (x,)
            return a

        x = torch.randn(4)
        ref = fn(x)

        opt_fn = torch._dynamo.optimize("eager", nopython=True)(fn)
        res = opt_fn(x)
        self.assertTrue(same(ref, res))

    def test_odict_get_item_index_name(self):
        d = {float: torch.float32, np.float16: torch.float16}

        @torch.compile(backend="eager")
        def f(x, y1, y2):
            return torch.zeros(5, dtype=d[y1]), torch.zeros(5, dtype=d[y2])

        f(torch.zeros(4), float, np.float16)

    def test_dedup_global(self):
        @torch.compile()
        def f():
            return _GLOBAL_CPU_TENSOR + _GLOBAL_CPU_TENSOR

        self.assertEqual(f(), _GLOBAL_CPU_TENSOR + _GLOBAL_CPU_TENSOR)

    def test_randint_out_dynamic(self):
        def randint_fn(high, size, out):
            return torch.randint(high, size, out=out)

        opt_model = torch.compile(randint_fn)

        out1 = torch.empty(10, dtype=torch.int32)
        opt_model(17, (10,), out1)

        out2 = torch.empty(12, dtype=torch.int32)
        opt_model(17, (12,), out2)

    @requires_cuda
    def test_guard_default_device(self):
        try:
            torch.set_default_device("cuda")

            counter = torch._dynamo.testing.CompileCounter()

            @torch._dynamo.optimize(counter)
            def f():
                x = torch.randn(3)
                return x * 2

            self.assertEqual(f().device.type, "cuda")
            self.assertEqual(counter.frame_count, 1)

            torch.set_default_device("cpu")

            self.assertEqual(f().device.type, "cpu")
            self.assertEqual(counter.frame_count, 2)

        finally:
            torch.set_default_device(None)

    def test_list_self_reference(self):
        # Issue - https://github.com/pytorch/pytorch/issues/100150
        root = []
        root[:] = [root, root, None, None]

        @torch._dynamo.optimize("eager")
        def test_bug():
            return root

        test_bug()

    def test_hf_bigbird_unsqueeze(self):
        def torch_bmm_nd(inp_1, inp_2, ndim=None):
            torch._dynamo.graph_break()
            return torch.bmm(inp1, inp2)

        def fn(inp1, inp2, inp3, inp4, c):
            a = torch_bmm_nd(inp1, inp2, 4)
            a.unsqueeze_(2)
            a = a * 2

            b = torch_bmm_nd(inp3, inp4, 4)
            b.unsqueeze_(2)
            l = a + b

            out = torch.cat([a, b, c], dim=2)
            return out, l

        inp1 = torch.rand(1, 64, 448)
        inp2 = torch.rand(1, 448, 64)
        inp3 = torch.rand(1, 64, 448)
        inp4 = torch.rand(1, 448, 64)
        c = torch.rand(1, 64, 1, 64)

        cnt = torch._dynamo.testing.CompileCounter()
        opt_fn = torch._dynamo.optimize(cnt)(fn)
        opt_fn(inp1, inp2, inp3, inp4, c)
        self.assertEqual(cnt.frame_count, 3)

    def test_torch_variable_type(self):
        # from torchvision
        def check_type(obj, types_or_checks):
            for type_or_check in types_or_checks:
                if (
                    isinstance(obj, type_or_check)
                    if isinstance(type_or_check, type)
                    else type_or_check(obj)
                ):
                    return True
            return False

        opt_check_type = torch._dynamo.optimize("eager")(check_type)
        ref = check_type(torch.randn(4), [torch.Tensor])
        res = opt_check_type(torch.randn(4), [torch.Tensor])
        self.assertEqual(ref, res)

    # Test for https://github.com/pytorch/pytorch/issues/103132
    @torch._dynamo.config.patch("assume_static_by_default", False)
    def test_inference_mode_dynamic_shapes(self):
        class Repro(torch.nn.Module):
            def __init__(self) -> None:
                super().__init__()

            def forward(self, param):
                z = torch.matmul(param, param)
                return z

        model = Repro()
        # Need a 3d tensor to actually cause the error:
        # we go down a path of the C++ matmul decomp that calls sizes().
        inp = torch.randn(4, 4, 4, requires_grad=True)
        model = torch.compile(model, backend="aot_eager", dynamic=True)
        with torch.inference_mode():
            model(inp)

    def test_kwargs_out_list_variable(self):
        class Repro(torch.nn.Module):
            def __init__(self) -> None:
                super().__init__()

            def forward(self, param):
                z = torch.frexp(**param)
                return z

        model = Repro()
        params = {"input": torch.tensor([[0.0, 1, 2, 4]])}
        params["out"] = [
            torch.empty(0, dtype=torch.float32),  # mantissa
            torch.empty(0, dtype=torch.int32),  # exponent
        ]

        model = torch.compile(model, backend="eager")
        mantissa, exponent = model(params)
        ref_mantissa = torch.tensor([[0.0000, 0.5000, 0.5000, 0.5000]])
        ref_exponent = torch.tensor([[0, 1, 2, 3]], dtype=torch.int32)
        self.assertEqual(ref_mantissa, mantissa)
        self.assertEqual(ref_exponent, exponent)

    @torch._dynamo.config.patch(capture_scalar_outputs=True)
    def test_split_with_sizes_aot_autograd(self):
        def fn(result, split_sizes):
            rs = torch.ops.aten.split_with_sizes(result, split_sizes.tolist())
            return rs

        example_inputs = (
            torch.randn(32, requires_grad=True),
            torch.tensor((7, 16, 9)),
        )
        actual = torch.compile(fn, fullgraph=True, backend="aot_eager")(*example_inputs)
        expected = fn(*example_inputs)
        self.assertEqual(actual, expected)

    def test_unspecialized_nn_module_with_torch_variable_attribute(self):
        """
        In this case self.fn = something that should be a TorchVariable.
        When it's not a TorchVariable, dynamo tries to trace through and fails.
        This makes sure that the self.fn is handled as a TorchVariable.
        """

        class UserModule(torch.nn.Module):
            torchdynamo_force_dynamic = True  # forced to be a UnspecializedNNModule

            def __init__(self, fn):
                super().__init__()
                self.fn = fn

            def forward(self, **inp):
                return self.fn(**inp)

        inputs = {
            "input": torch.randn([2, 9]).uniform_(0, 1),
            "target": torch.randn([2, 9]).uniform_(0, 1),
            "reduction": "mean",
        }

        mod = UserModule(torch.nn.functional.binary_cross_entropy)
        ref = mod(**inputs)
        res = torch._dynamo.optimize("eager", nopython=True)(mod)(**inputs)
        self.assertEqual(ref, res)

    def test_call_finally_python_3_8(self):
        # Issue - https://github.com/pytorch/pytorch/issues/97811
        def make_fn(g):
            def fn():
                while True:
                    try:
                        print(g)
                        break
                    except Exception as _:
                        break

            return torch.compile(fn, backend="eager")

        make_fn(None)()

    def test_call_finally_python_3_8_2(self):
        def f(x):
            while x:
                try:
                    pass
                except Exception as _:
                    continue

        torch.compile(f, backend="eager")(0)

    def test_call_finally_opcode_python_3_8(self):
        def fn():
            try:
                return torch.zeros(4)
            finally:
                return torch.ones(4)  # noqa: SIM107, B012

        result = torch.compile(fn, backend="aot_eager")()
        self.assertEqual(result, torch.ones(4))

    def test_string_format(self):
        s = "temp{i}"

        @torch.compile(backend="eager", fullgraph=True)
        def fn(x):
            if s.format(i=4) == "temp4":
                return torch.sin(x)
            return torch.cos(x)

        x = torch.randn(4)
        self.assertEqual(fn(x), torch.sin(x))

    # Repro of torch._dynamo.exc.InternalTorchDynamoError: 'NoneType' object has no attribute 'guards'
    # due to bad empty list handling
    def test_empty_list_contains_with_jump(self):
        def fn(x, l):
            if x in l:
                return x.cos()
            return x.sin()

        counter = CompileCounter()
        compiled_fn = torch._dynamo.optimize(counter)(fn)(torch.randn([2, 2]), [])
        self.assertEqual(counter.frame_count, 1)

    def test_graph_break_on_jit_isinstance(self):
        @torch.compile(backend="eager")
        def fn(x):
            if torch.jit.isinstance(x, List[str]):
                return x * 2
            return x

        opt_fn = torch.compile(fn, backend="eager")
        x = torch.rand(4)
        self.assertTrue(same(fn(x), opt_fn(x)))

    def test_add_sub_alpha_out(self):
        inp = torch.randn(2, 3, 4)
        other = 1
        alpha = 2
        for op in [torch.add, torch.sub]:
            out = torch.zeros(2, 3, 4)
            compile_out = torch.zeros(2, 3, 4)
            op(inp, other, alpha=alpha, out=out)
            compiled_fn = torch.compile(op, dynamic=True)
            compiled_fn(inp, other, alpha=alpha, out=compile_out)
            self.assertTrue(same(out, compile_out))

    def test_negative_shape_guard(self):
        def fn(x):
            if x.size() != (5, 1, 2, 3):
                return x.cos()
            return x.sin()

        counter = torch._dynamo.testing.CompileCounter()
        opt_fn = torch.compile(fn, backend=counter, dynamic=True)

        x = torch.ones(5, 1, 3, 4)
        x2 = torch.ones(5, 1, 2, 3)
        self.assertEqual(fn(x), opt_fn(x))
        self.assertEqual(fn(x2), opt_fn(x2))
        self.assertEqual(counter.frame_count, 2)

    @torch._dynamo.config.patch(capture_scalar_outputs=True)
    def test_deferred_runtime_asserts(self):
        @torch.compile(fullgraph=True)
        def f(x):
            y = x.item()
            torch._check_is_size(y)
            if y >= 0:
                return x * 2
            else:
                return x * 3

        f(torch.tensor([3]))
        self.assertRaises(RuntimeError, lambda: f(torch.tensor([-2])))

    def test_addr_alpha_beta_out(self):
        inp = torch.randn(2, 3)
        vec1 = torch.randn(2)
        vec2 = torch.randn(3)
        alpha = 2
        beta = 5

        out = torch.zeros(2, 3)
        compile_out = torch.zeros(2, 3)

        torch.addr(inp, vec1, vec2, alpha=alpha, beta=beta, out=out)
        compiled_fn = torch.compile(torch.addr, dynamic=True)
        compiled_fn(inp, vec1, vec2, alpha=alpha, beta=beta, out=compile_out)
        self.assertTrue(same(out, compile_out))

    def test_setattr_requires_grad_graph_breaks(self):
        def fn(x):
            z = x + 4
            x.requires_grad = True
            y = x * z
            return y

        for backend in ["count", "eager", "aot_eager"]:
            if backend == "count":
                backend = CompileCounter()
            opt_fn = torch.compile(fn, backend=backend)

            eager = torch.zeros(5)
            compiled = eager.clone()

            out_eager = fn(eager)
            out_opt = opt_fn(compiled)

            self.assertEqual(out_eager, out_opt)

            out_eager.sum().backward()
            out_opt.sum().backward()

            self.assertEqual(eager, compiled)
            if isinstance(backend, CompileCounter):
                self.assertEqual(backend.frame_count, 2)  # graph breaks

    def test_dynamic_shapes_double_not_equal(self):
        # https://github.com/pytorch/pytorch/issues/113393
        def fn(x):
            if x.size() != (5, 1, 2, 3):
                return x.cos()
            return x.sin()

        opt_fn = torch.compile(fn, backend="eager")

        x = torch.ones(5, 1, 2, 3)
        x2 = torch.ones(5, 1, 3, 4)
        self.assertEqual(fn(x), opt_fn(x))
        self.assertEqual(fn(x2), opt_fn(x2))

    def test_inductor_no_recursionerror_on_for_loops(self):
        def forward(x):
            for _ in range(1000):
                x = 1.0 * x
            return x

        self.assertTrue(
            same(torch.compile(forward)(torch.tensor([1.0])), torch.tensor([1.0]))
        )

    def test_user_defined_object_callable(self):
        # https://github.com/pytorch/pytorch/issues/114019
        class MyCallable:
            def __call__(self, x):
                return x + 1

        def fn(x):
            # Create in graph - will not have source
            return MyCallable()(x)

        fn_opt = torch.compile(fn, backend="eager", fullgraph=True)
        self.assertEqual(fn_opt(torch.zeros(1)), fn(torch.zeros(1)))

    @torch._dynamo.config.patch(log_compilation_metrics=True)
    def test_many_views_with_mutation(self):
        # When symbolic storage offsets were added in #113734, tensors_definitely_do_not_overlap
        # began adding shape guards - a quadratic amount relative to the number of inputs.
        # Test this configuration, and test that a reasonable number of guards are added.
        # Note, when dynamic shapes are turned on, this test fails and we still get quadratic guards.
        def fn(x):
            x[0].relu_()
            return torch.cat(x).sum()

        AMT = 32
        src = torch.rand(16 * (AMT + 1))

        x = [src.as_strided((4, 4), (4, 1), 3 + 16 * i) for i in range(AMT)]

        torch._dynamo.reset()
        torch._dynamo.utils.clear_compilation_metrics()

        res = torch.compile(fn, backend="aot_eager")(x)

        all_metrics = torch._dynamo.utils.get_compilation_metrics()

        total_guards = sum(metric.guard_count for metric in all_metrics)
        self.assertLess(total_guards, AMT * 8)

        total_shape_env_guards = sum(
            metric.shape_env_guard_count for metric in all_metrics
        )
        self.assertLess(total_shape_env_guards, AMT * 8)

    # https://github.com/pytorch/pytorch/issues/118799
    def test_subclass_graph_output_repro(self):
        @torch._dynamo.allow_in_graph
        def to_subclass(x):
            return TwoTensor(x.clone(), x.clone())

        def f(x):
            tmp_subclass = to_subclass(x)
            return tmp_subclass.view(-1)

        x = torch.ones(2)
        out_ref = f(x)
        out_test = torch.compile(f, backend="aot_eager")(x)
        self.assertEqual(out_ref, out_test)

    def test_numpy_tobytes_no_error(self):
        def fn(x):
            x += 1
            z = x.tobytes()
            x += 1
            return z

        cnt = torch._dynamo.testing.CompileCounter()
        opt_fn = torch._dynamo.optimize(cnt)(fn)
        opt_arg, arg = np.array([1, 2]), np.array([1, 2])
        self.assertEqual(opt_fn(opt_arg), fn(arg))
        self.assertEqual(cnt.frame_count, 2)

    def test_numpy_not_ndarray_recompiles(self):
        import torch

        def fn(x=None):
            if x is None:
                x = np.ones(3)
            elif isinstance(x, int):
                x = np.ones(6)
            elif isinstance(x, str):
                x = np.ones(9)
            return x**2

        cnt = torch._dynamo.testing.CompileCounter()
        opt_fn = torch._dynamo.optimize(cnt)(fn)

        x = np.zeros((2, 2))

        self.assertEqual(opt_fn(x), fn(x))
        self.assertEqual(cnt.frame_count, 1)
        self.assertEqual(opt_fn(), fn())
        self.assertEqual(cnt.frame_count, 2)
        self.assertEqual(opt_fn(10), fn(10))
        self.assertEqual(cnt.frame_count, 3)
        self.assertEqual(opt_fn("10"), fn("10"))
        self.assertEqual(cnt.frame_count, 4)

    @parametrize(
        "backend",
        ["eager", "aot_eager", "inductor"],
    )
    @parametrize(
        "func_name",
        ["func1", "func2", "func3"],
    )
    def test_tensor_set_data(self, backend, func_name):
        # https://github.com/pytorch/pytorch/issues/113030
        def func1(x, y):
            x.data = y
            x.add_(1)
            return x

        def func2(x, y):
            x.data = y
            y.data = torch.zeros([0])
            return x

        def func3(x, y):
            z = x
            x.data = y
            y.data = torch.zeros([0])
            return torch.tensor(x is z)

        funcs = {"func1": func1, "func2": func2, "func3": func3}
        func = funcs[func_name]

        if backend != "eager" and func is func1:
            # add_ not working w/ aot_autograd?
            return

        torch._dynamo.reset()
        cnt = torch._dynamo.testing.CompileCounterWithBackend(backend)

        compiled_fn = torch.compile(func, backend=cnt, fullgraph=True)
        requires_grad = func is not func1
        for i in range(0, 5):
            # Inputs
            eager_a = torch.ones([6], requires_grad=requires_grad)
            compiled_a = torch.ones([6], requires_grad=requires_grad)

            eager_b = torch.ones([6], requires_grad=requires_grad)
            compiled_b = torch.ones([6], requires_grad=requires_grad)

            # Eager
            out_eager = func(eager_a, eager_b)
            # Compiled
            out_compiled = compiled_fn(compiled_a, compiled_b)
            self.assertEqual(eager_a, compiled_a)
            self.assertEqual(eager_b, compiled_b)
            self.assertTrue(torch.equal(out_eager, out_compiled))

            # func1 hits a leaf Variable that requires grad is being used in an in-place operation
            if requires_grad:
                bwd_inp_eager = torch.randn([6])
                bwd_inp_compiled = torch.clone(bwd_inp_eager)
                eager_a.backward(bwd_inp_eager)
                compiled_a.backward(bwd_inp_compiled)
                self.assertEqual(eager_a.grad, compiled_a.grad)

        # Prove guarding works - we run the compiled_fn 5 times
        # frame_count should stay at 1.
        self.assertEqual(cnt.frame_count, 1)

    @unittest.skipIf(
        TEST_WITH_ROCM or not PLATFORM_SUPPORTS_FLASH_ATTENTION,
        "flash attention not supported",
    )
    def test_flash_attn_backward_mixed_strides(self):
        # in this repro, "grad_out" and "value" are transposed tensors,
        # but "key" and "value" are contiguous
        def gen_inputs(device):
            return (
                torch.randn(
                    2, 513, 16, 64, dtype=torch.float16, device=device
                ).transpose(1, 2),
                torch.randn(2, 16, 513, 64, dtype=torch.float16, device=device),
                torch.randn(2, 16, 513, 64, dtype=torch.float16, device=device),
                torch.randn(
                    2, 513, 16, 64, dtype=torch.float16, device=device
                ).transpose(1, 2),
                torch.randn(2, 16, 513, 64, dtype=torch.float16, device=device),
                torch.randn(2, 16, 513, device=device),
                None,
                None,
                513,
                513,
                0.0,
                False,
                torch.tensor(1, dtype=torch.int64),
                torch.tensor(1, dtype=torch.int64),
            )

        inps_cuda = gen_inputs("cuda")
        inps_meta = gen_inputs("meta")
        (
            out1_ref,
            out2_ref,
            out3_ref,
        ) = torch.ops.aten._scaled_dot_product_flash_attention_backward(
            *inps_cuda, scale=0.125
        )
        from torch._meta_registrations import meta__scaled_dot_product_flash_backward

        out1_test, out2_test, out3_test = meta__scaled_dot_product_flash_backward(
            *inps_meta, scale=0.125
        )

        self.assertEqual(out1_ref.shape, out1_test.shape)
        self.assertEqual(out1_ref.stride(), out1_test.stride())
        self.assertEqual(out2_ref.shape, out2_test.shape)
        self.assertEqual(out2_ref.stride(), out2_test.stride())
        self.assertEqual(out3_ref.shape, out3_test.shape)
        self.assertEqual(out3_ref.stride(), out3_test.stride())

    def test_user_ctor_ctx_manager(self):
        class UserCtxManager:
            def __enter__(self):
                return 1

            def __exit__(self, exc_type, exc_val, exc_tb):
                pass

        def fn(x, y):
            ucm = UserCtxManager()
            return x * x

        cnt = torch._dynamo.testing.CompileCounter()
        opt_fn = torch._dynamo.optimize(cnt, nopython=True)(fn)
        x = torch.rand([2, 2])
        opt_fn(x, x)
        self.assertExpectedInline(cnt.frame_count, """1""")

    @torch._dynamo.config.patch(capture_scalar_outputs=True)
    def test_unbacked_arange_in_bounds(self):
        # see https://github.com/pytorch/pytorch/issues/113002
        class PaddingNet(nn.Module):
            def __init__(self) -> None:
                super().__init__()

            def forward(self, lengths):
                max_seq_len = lengths.max().item()
                row_vector = torch.arange(0, max_seq_len, 1)
                matrix = torch.unsqueeze(lengths, dim=-1)
                mask = row_vector < matrix
                mask = mask.type(torch.float32)
                mask_3d_btd = mask[:, :, None]
                return mask_3d_btd

        model = PaddingNet()
        lengths = torch.tensor([5, 4, 4, 4], dtype=torch.int32)

        cnt = torch._dynamo.testing.CompileCounter()
        opt_fn = torch._dynamo.optimize(cnt, nopython=True)(model)
        opt_fn(lengths)
        self.assertEqual(cnt.frame_count, 1)

    def test_overlapping_inputs_with_dynamic_shapes_error(self):
        @torch.compile(backend="aot_eager")
        def fn(a, b, c, d, e, f):
            a.mul_(2)
            b.mul_(2)
            c.mul_(2)
            d.mul_(2)
            e.mul_(2)
            f.mul_(2)

            base = torch.ones(2, 20)
            a = base[:, 0:2]
            b = base[:, 2:4]
            c = base[:, 4:6]
            d = base[:, 6:8]
            e = base[:, 8:10]
            f = base[:, 10:12]
            f2 = base[:, 10:14]
            out = fn(a, b, c, d, e, f)
            with self.assertRaisesRegex(
                AssertionError, "is being compiled with dynamic shapes"
            ):
                out2 = fn(a, b, c, d, e, f2)

    def test_user_ctor_ctx_manager_custom_init(self):
        class UserCtxManager:
            def __init__(self, x):
                x[0] = 10

            def __enter__(self):
                return 1

            def __exit__(self, exc_type, exc_val, exc_tb):
                pass

        def fn(x, y):
            ucm = UserCtxManager(y)
            return x * y[0]

        cnt = torch._dynamo.testing.CompileCounter()
        opt_fn = torch._dynamo.optimize(cnt, nopython=True)(fn)
        x = torch.rand([2, 2])
        self.assertEqual(opt_fn(x, [5]), fn(x, [5]))
        self.assertExpectedInline(cnt.frame_count, """1""")

    def test_user_ctor_ctx_manager_custom_init_graph_break(self):
        counter = [0]

        class UserCtxManager:
            def __init__(self, k):
                k[0] += 1

            def __enter__(self):
                return 1

            def __exit__(self, exc_type, exc_val, exc_tb):
                pass

        def fn(x, counter):
            x = x * x
            ucm = UserCtxManager(counter)
            return x * x

        cnt = torch._dynamo.testing.CompileCounter()
        opt_fn = torch._dynamo.optimize(cnt)(fn)
        x = torch.rand([2, 2])
        self.assertEqual(opt_fn(x, counter), fn(x, counter))
        self.assertEqual(counter[0], 2)
        for i in range(0, 10):
            opt_fn(x, counter)
        self.assertEqual(counter[0], 12)
        if torch._dynamo.config.assume_static_by_default:
            self.assertExpectedInline(cnt.frame_count, """2""")
        else:
            self.assertExpectedInline(cnt.frame_count, """1""")

    @unittest.expectedFailure
    def test_many_overlapping_inputs_does_not_explode_guards(self):
        from torch._dynamo.backends.common import aot_autograd

        # Before, this was (9702, 0)
        num_shape_guards = None
        num_aot_guards = None
        num_compiles = 0

        def guard_count_backend(gm, *args):
            nonlocal num_shape_guards
            nonlocal num_aot_guards
            nonlocal num_compiles
            num_shape_guards = len(
                torch._guards.TracingContext.try_get().fake_mode.shape_env.guards
            )
            num_aot_guards = len(
                torch._guards.TracingContext.try_get().guards_context.aotautograd_guards
            )
            num_compiles += 1
            return gm

        aot_guard_counter = aot_autograd(fw_compiler=guard_count_backend)

        @torch.compile(backend=aot_guard_counter, dynamic=True)
        def f(*args):
            for a in args:
                a.add_(1)

        x = torch.ones(1000, requires_grad=True)
        args = x.split(10)

        with torch.no_grad():
            f(*args)
        # In this example, there were 4950 guards (roughly (# tensors) ^ 2 // 2),
        # because every pair of aliased inputs needs a guard.
        self.assertTrue(num_aot_guards < 5000)
        # But there are no dynamic shape guards.
        self.assertEqual(num_shape_guards, 0)
        # don't recompile
        with torch.no_grad():
            f(*args)
        self.assertEqual(num_compiles, 1)

    def test_invalid_seq_unpack(self):
        def myfn(arg):
            (a, b) = arg

        def fn():
            return myfn((1, 2, 3))

        try:
            torch.compile(fn)()
        except ValueError:
            pass
        else:
            self.fail("expected exception")

    def test_megablocks_moe(self):
        try:
            from megablocks.layers import moe
            from megablocks.layers.arguments import Arguments
        except ImportError as e:
            raise unittest.SkipTest("requires megablocks") from e
        bs, sl, hs, num_experts, top_k = (16, 1024, 512, 1, 1)
        args = Arguments(
            hidden_size=hs,
            ffn_hidden_size=hs * 2,
            moe_num_experts=num_experts,
            moe_capacity_factor=1,
            moe_top_k=top_k,
        )
        moe_mlp = moe.MoE(args)
        moe_mlp.cuda(torch.cuda.current_device()).half()
        x = torch.randn(sl, bs, hs).cuda().half()
        out1, _ = moe_mlp(x)
        out2, _ = torch.compile(moe_mlp, backend="eager")(x)
        self.assertEqual(out1, out2)

    def test_udf_classes_reconstruction(self):
        def fn(x):
            o = T(5)
            return o.x + x

        opt_fn = torch.compile(fn, backend="eager")
        T = IncByOne

        x = torch.randn(4)
        self.assertEqual(fn(x), opt_fn(x))

        # This should recompile
        T = IncByTwo
        self.assertEqual(fn(x), opt_fn(x))

    def test_contains_range_constprop(self):
        def fn(x):
            # dynamo should const prop to False
            if 3 in range(0, 10):
                return x + 1
            else:
                return x + 2

        opt_fn = torch.compile(fn, backend="eager")
        x = torch.zeros(4)
        self.assertEqual(fn(x), opt_fn(x))

    # https://github.com/pytorch/pytorch/issues/104505
    def test_as_strided_on_base_with_mutation_works(self):
        def foo(a):
            f = a.as_strided((2,), (1,), 0)
            f.add_(1.0)
            return a

        a = torch.randn(2, 4)
        a_ref = a.clone()
        out_ref = foo(a_ref)
        f_compiled = torch.compile(foo, backend="aot_eager")
        out = f_compiled(a)
        self.assertEqual(out_ref, out)
        self.assertEqual(a_ref, a)

    # https://github.com/pytorch/pytorch/issues/104505
    def test_as_strided_on_existing_view_banned(self):
        def foo(a):
            e = a.diagonal()
            f = e.as_strided((2,), (1,), 0)
            f.add_(1.0)
            return a

        a = torch.randn(2, 4)
        a_ref = a.clone()
        out_ref = foo(a_ref)
        f_compiled = torch.compile(foo, backend="aot_eager")
        with self.assertRaisesRegex(
            RuntimeError,
            "encountered a mutation on a view chain of length 2, where view 1 was an as_strided",
        ):
            out = f_compiled(a)

    def test_dont_aggressively_write_assert(self):
        record_graph = torch._dynamo.testing.EagerAndRecordGraphs()

        @torch.compile(dynamic=True, backend=record_graph)
        def f(x):
            assert x.shape[0] > 3
            assert x[0].sum() > 0
            assert 1 % (x.shape[0] // 2) != 0
            assert 32 * (x.shape[0] // 2) ** 2 - 16 * (x.shape[0] // 2) != 0
            return x.cos()

        f(torch.ones(6, 4))
        graph = record_graph.graphs[0]
        # It is bit annoying that we generate useless statements for
        # shape guards, but DCE should be able to remove them since t
        # there is no backed assert on them. The reason this is ok is
        # because dynamo will only skip the assert statement, but not
        # the instructions before it.
        self.assertExpectedInline(
            str(graph.code).strip(),
            """\
def forward(self, s0 : torch.SymInt, s1 : torch.SymInt, L_x_ : torch.Tensor):
    l_x_ = L_x_
    getitem_2 = l_x_[0]
    sum_1 = getitem_2.sum();  getitem_2 = None
    gt_1 = sum_1 > 0;  sum_1 = None
    _assert_async = torch._assert_async(gt_1, 'assertion error');  gt_1 = _assert_async = None
    cos = l_x_.cos();  l_x_ = None
    return (cos,)""",
        )
        for node in graph.graph.nodes:
            if "example_value" in node.meta and isinstance(
                node.meta["example_value"], torch._subclasses.fake_tensor.FakeTensor
            ):
                shape_env = node.meta["example_value"].fake_mode.shape_env
                lower_ranges = [val.lower for val in shape_env.var_to_range.values()]
                self.assertTrue(lower_ranges == [4, 2])

        @torch.compile(dynamic=True, backend=record_graph)
        def f_fail(x):
            assert x.shape[0] < 3

        # We graph-break here, so the failure should be eager
        with self.assertRaisesRegex(AssertionError, ""):
            f_fail(torch.ones(6, 4))

    def test_detectron2_instances_cat(self):
        class Instances:
            def __init__(self, image_size: Tuple[int, int], **kwargs: Any):
                self._image_size = image_size
                self._fields: Dict[str, Any] = {}
                for k, v in kwargs.items():
                    self.set(k, v)

            @property
            def image_size(self) -> Tuple[int, int]:
                return self._image_size

            def __setattr__(self, name: str, val: Any) -> None:
                if name.startswith("_"):
                    super().__setattr__(name, val)
                else:
                    self.set(name, val)

            def __getattr__(self, name: str) -> Any:
                if name == "_fields" or name not in self._fields:
                    raise AttributeError(
                        f"Cannot find field '{name}' in the given Instances!"
                    )
                return self._fields[name]

            def __len__(self) -> int:
                for v in self._fields.values():
                    # use __len__ because len() has to be int and is not friendly to tracing
                    return v.__len__()
                raise NotImplementedError("Empty Instances does not support __len__!")

            def set(self, name: str, value: Any) -> None:
                with warnings.catch_warnings(record=True):
                    data_len = len(value)
                if len(self._fields):
                    assert (
                        len(self) == data_len
                    ), f"Adding a field of length {data_len} to a Instances of length {len(self)}"
                self._fields[name] = value

            def get(self, name: str) -> Any:
                return self._fields[name]

            @staticmethod
            def cat(instance_lists: List["Instances"]) -> "Instances":
                assert all(isinstance(i, Instances) for i in instance_lists)
                assert len(instance_lists) > 0
                if len(instance_lists) == 1:
                    return instance_lists[0]

                image_size = instance_lists[0].image_size
                if not isinstance(
                    image_size, torch.Tensor
                ):  # could be a tensor in tracing
                    for i in instance_lists[1:]:
                        assert i.image_size == image_size
                ret = Instances(image_size)
                for k in instance_lists[0]._fields.keys():
                    values = [i.get(k) for i in instance_lists]
                    v0 = values[0]
                    if isinstance(v0, torch.Tensor):
                        values = torch.cat(values, dim=0)
                    elif isinstance(v0, list):
                        values = list(itertools.chain(*values))
                    elif hasattr(type(v0), "cat"):
                        values = type(v0).cat(values)
                    else:
                        raise ValueError(
                            f"Unsupported type {type(v0)} for concatenation"
                        )
                    ret.set(k, values)
                return ret

        instances = [
            Instances((16, 16), a=torch.randn(16, 16), b=torch.randn(16, 16))
            for _ in range(3)
        ]

        @torch.compile(backend="eager", fullgraph=True)
        def fn(instances):
            return instances[0].cat(instances)

        actual = fn(instances)
        expected = instances[0].cat(instances)
        self.assertEqual(type(actual), type(expected))
        self.assertEqual(actual.__dict__, expected.__dict__)

    def test_weakref(self):
        def fn(x_weak, weight, y):
            if x_weak is not None and x_weak() is not weight:
                return torch.sin(y)
            return torch.cos(y)

        weight = torch.randn(4)
        y = torch.randn(4)
        x_weak = weakref.ref(weight)

        ref = fn(x_weak, weight, y)

        opt_fn = torch.compile(fn, backend="eager", fullgraph=True)
        res = opt_fn(x_weak, weight, y)
        self.assertEqual(ref, res)

    def test_weakref_reconstruct(self):
        def fn(x_weak, weight, y):
            y = torch.sin(y)
            referent = x_weak()
            torch._dynamo.graph_break()
            if referent is not weight:
                return torch.sin(y)
            return torch.cos(y)

        weight = torch.randn(4)
        y = torch.randn(4)
        x_weak = weakref.ref(weight)

        ref = fn(x_weak, weight, y)

        cnt = torch._dynamo.testing.CompileCounter()
        opt_fn = torch.compile(fn, backend=cnt)
        res = opt_fn(x_weak, weight, y)
        self.assertEqual(ref, res)
        self.assertEqual(cnt.frame_count, 2)

    def test_weakref_del(self):
        def fn(x_weak, y):
            x = x_weak()
            if x is not None:
                return torch.sin(y)
            return torch.cos(y)

        weight = torch.randn(4)
        x_weak = weakref.ref(weight)
        y = torch.randn(4)

        opt_fn = torch.compile(fn, backend="eager", fullgraph=True)

        ref = fn(x_weak, y)
        res = opt_fn(x_weak, y)
        self.assertEqual(ref, res)

        del weight
        gc.collect()
        ref = fn(x_weak, y)
        res = opt_fn(x_weak, y)
        self.assertEqual(ref, res)

    #     @torch._functorch.config.patch(
    #         recompute_views=True,
    #     )
    #     def test_storage_resize_forward_full_graph(self):
    #         class TestModule(torch.nn.Module):
    #             def __init__(self) -> None:
    #                 super().__init__()
    #                 self.param = torch.nn.Parameter(torch.randn(4, 4))

    #             def forward(self, x):
    #                 self.param.untyped_storage().resize_(
    #                     self.param.numel() * self.param.itemsize
    #                 )
    #                 with torch.no_grad():
    #                     torch._foreach_copy_([self.param], [x])
    #                 out = torch.matmul(self.param, self.param)
    #                 self.param.untyped_storage().resize_(0)
    #                 return out

    #         def post_accumulate_grad_hook(param):
    #             param.untyped_storage().resize_(0)

    #         # Beginning of backward, resize and put data into the param
    #         def pre_backward_hook(module, grad) -> None:
    #             module.param.untyped_storage().resize_(
    #                 self.param.numel() * self.param.itemsize
    #             )
    #             with torch.no_grad():
    #                 # simulates loading data into param from allgather
    #                 module.param.fill_(2)

    #         def post_forward_hook(module, args, output):
    #             output.register_hook(functools.partial(pre_backward_hook, module))

    #         x = torch.randn(4, 4)

    #         mod_ref = TestModule()
    #         mod_test = deepcopy(mod_ref)

    #         # Start the param off with zero storage size to mimic fsdp
    #         mod_ref.param.untyped_storage().resize_(0)
    #         mod_test.param.untyped_storage().resize_(0)

    #         # Resize storage at beginning of backward
    #         # Free storage at end of backward
    #         mod_ref.register_forward_hook(post_forward_hook, prepend=False)
    #         mod_ref.param.register_post_accumulate_grad_hook(post_accumulate_grad_hook)
    #         mod_test.register_forward_hook(post_forward_hook, prepend=False)
    #         mod_test.param.register_post_accumulate_grad_hook(post_accumulate_grad_hook)

    #         mod_test = torch.compile(mod_test, backend=aot_graph_capture_backend)

    #         out_ref = mod_ref(x)
    #         out_test = mod_test(x)
    #         self.assertExpectedInline(
    #             str(fw_graph[0].code.strip()),
    #             """\
    # def forward(self, primals_1, primals_2):
    #     _foreach_copy = torch.ops.aten._foreach_copy.default([primals_1], [primals_2]);  primals_1 = primals_2 = None
    #     getitem = _foreach_copy[0];  _foreach_copy = None
    #     mm = torch.ops.aten.mm.default(getitem, getitem)
    #     return [mm, getitem]""",
    #         )
    #         self.assertEqual(out_ref, out_test)

    def test_super_in_staticmethod(self):
        class A:
            @staticmethod
            def foo():
                return super().__init__()

        def fn(obj):
            return obj.foo()

        obj = A()

        try:
            fn(obj)
        except Exception as e:
            orig_str = str(e)
        self.assertIn("no arguments", orig_str)

        try:
            torch.compile(backend="eager")(fn)(obj)
        except Exception as e:
            compiled_str = str(e)
        self.assertEqual(orig_str, compiled_str)

<<<<<<< HEAD
=======
    def test_super_staticmethod(self):
        class Parent:
            @staticmethod
            def greet():
                return 5

        class Child(Parent):
            @staticmethod
            def greet(x):
                return x * super(Child, Child).greet()

        child = Child()

        def fn(x):
            return child.greet(x)

        opt_fn = torch.compile(fn, backend="eager", fullgraph=True)
        x = torch.ones(4)
        ref = fn(x)
        res = opt_fn(x)
        self.assertEqual(ref, res)

    def test_super_diamond(self):
        class A:
            def __init__(self):
                super().__init__()
                self.a = 5

        class Nothing:
            pass

        class B(Nothing, A):
            def __init__(self):
                super().__init__()
                self.b = 10

            def run(self, x):
                return self.a * self.b * x

        def fn(x):
            b = B()
            return b.run(x)

        opt_fn = torch.compile(fn, backend="eager", fullgraph=True)
        x = torch.randn(4)
        ref = fn(x)
        res = opt_fn(x)
        self.assertEqual(ref, res)

>>>>>>> 416a7894
    def test_vc_bumped_in_inference_graph(self):
        @torch.compile
        def f(x):
            return x.mul_(2)

        x = torch.randn(4)
        vc_before = x._version
        f(x)
        vc_after = x._version
        self.assertTrue(vc_after > vc_before)

    def test_nn_module_callable(self):
        class M(nn.Module):
            def forward(self, x):
                return x.sin()

        def f(m):
            return callable(m)

        res = torch.compile(f, fullgraph=True)(M())
        self.assertTrue(res)

    def test_stk_sdd_is_transposed(self):
        trigger_graph_break = False

        def _is_transposed(x):
            return (
                not x.is_contiguous()
                and x.stride()[0] == 1
                and x.stride()[1] == x.size()[0]
            )

        class SDD(torch.autograd.Function):
            @staticmethod
            def forward(ctx, lhs, rhs):
                ctx.save_for_backward(lhs, rhs)
                out = torch.full_like(lhs, 1.0, dtype=lhs.dtype, device=lhs.device)
                return out

            @staticmethod
            def backward(ctx, dy):
                saved_tensors = ctx.saved_tensors
                lhs, rhs = saved_tensors[:2]
                trans_a = _is_transposed(lhs)
                trans_b = _is_transposed(rhs)
                dlhs = None
                if ctx.needs_input_grad[0]:
                    dlhs = torch.full_like(lhs, 1.0 if trans_a else 2.0)
                drhs = None
                if ctx.needs_input_grad[1]:
                    drhs = torch.full_like(rhs, 1.0 if trans_b else 2.0)
                if trigger_graph_break:
                    if _is_transposed(dy):
                        return dlhs + 1, drhs + 1, None, None
                return dlhs, drhs, None, None

        x1 = torch.randn((8, 8), requires_grad=True)
        y1 = torch.randn((8, 8)).transpose(0, 1).requires_grad_(True)
        x2 = torch.randn((8, 8), requires_grad=True)
        y2 = torch.randn((8, 8)).transpose(0, 1).requires_grad_(True)

        SDD.apply(x1, y1).sum().backward()

        @torch.compile(backend="eager", fullgraph=True)
        def fn():
            return SDD.apply(x2, y2)

        fn().sum().backward()

        self.assertEqual(x1.grad, x2.grad)
        self.assertEqual(y1.grad, y2.grad)

        trigger_graph_break = True
        with self.assertRaises(torch._dynamo.exc.Unsupported):
            fn().sum().backward()

    def test_partially_initialized_module_property(self):
        class Matrix(torch.nn.Module):
            def __init__(self, data):
                super().__init__()
                self._data = data
                self.foo = 10 * self.blocking

            @property
            def data(self):
                return self._data

            @property
            def blocking(self):
                return self.data.shape[1]

        @torch.compile(backend="eager", fullgraph=True)
        def fn():
            return Matrix(torch.randn(10, 20))

        v = fn()
        self.assertEqual(v.foo, 200)
        self.assertEqual(v.data.shape, (10, 20))
        self.assertEqual(type(v), Matrix)

    def test_nn_parametrize(self):
        class Module(nn.Module):
            def __init__(self) -> None:
                super().__init__()
                self.param = torch.nn.Parameter(torch.randn(10, 10))

            def forward(self, x):
                return self.param @ x

        class Parametrization(torch.nn.Module):
            def forward(self, x):
                return torch.sin(x)

        m = Module()
        torch.nn.utils.parametrize.register_parametrization(
            m, "param", Parametrization()
        )

        sin_found = False

        def backend(gm, _):
            nonlocal sin_found
            for node in gm.graph.nodes:
                if node.target is torch.sin:
                    sin_found = True
            return gm

        opt_m = torch.compile(m, backend=backend, fullgraph=True)
        inp = torch.randn(10, 10)
        self.assertEqual(m(inp), opt_m(inp))
        self.assertTrue(sin_found)

        torch.nn.utils.parametrize.remove_parametrizations(m, "param")
        sin_found = False
        self.assertEqual(m(inp), opt_m(inp))
        self.assertFalse(sin_found)

    def test_nn_module_property_closure(self):
        x = torch.randn(10, 10)

        class Mod(torch.nn.Module):
            @property
            def y(self):
                return torch.ones(10, 10) + x

            def forward(self, x):
                return x @ self.y

        mod = Mod()

        def fn(x):
            return mod(x)

        opt_fn = torch.compile(fn, backend="eager", fullgraph=True)

        inp = torch.randn(10, 10)
        self.assertEqual(fn(inp), opt_fn(inp))

    def test_global_fn_mutation(self):
        def foo(x, y):
            return global_fn(x) + y

        x = torch.ones(1)
        y = torch.ones(1)

        opt = torch.compile(foo, fullgraph=True, backend="eager")
        self.assertEqual(opt(x, y), foo(x, y))

        # Change global_fn
        global global_fn

        def new_fn(x):
            return torch.cos(x)

        global_fn = new_fn
        self.assertEqual(opt(x, y), foo(x, y))

    # ref https://github.com/pytorch/pytorch/issues/123974
    def test_list_reverse(self):
        def ladder(x):
            trail = x.size(-1)
            assert trail > 2
            weights = []
            for s in [trail, trail - 1, trail - 2]:
                weights.append(torch.ones(s, s - 1))

            for w in weights:
                x = x @ w

            weights.reverse()

            for w in weights:
                x = x @ w.t()

            return x

        data = torch.randn(3, 4)
        opt_ladder = torch.compile(ladder, fullgraph=True, backend="eager")
        self.assertEqual(opt_ladder(data), ladder(data))

    def test_trace_functional_tensor_with(self):
        from torch._subclasses.fake_tensor import FakeTensorMode
        from torch._subclasses.functional_tensor import (
            FunctionalTensor,
            FunctionalTensorMode,
        )

        def f(a, tmp):
            a_view = a.view(-1)
            with torch.no_grad():
                a.set_(tmp)
                a_view.mul_(2)
            return a + tmp

        fake_mode = FakeTensorMode()
        with FunctionalTensorMode():
            inp = torch.ones(3, 3, requires_grad=True)
            inp = fake_mode.from_tensor(inp, static_shapes=True)
            inp = FunctionalTensor.to_functional(inp)

            tmp = torch.ones(3, 3, requires_grad=True)
            tmp = fake_mode.from_tensor(tmp, static_shapes=True)
            tmp = FunctionalTensor.to_functional(tmp)

            opt_f = torch.compile(f, backend="eager")
            with self.assertRaisesRegex(
                RuntimeError, "cannot mutate tensors with frozen storage"
            ):
                opt_f(inp, tmp)

    def test_const_dict_keyerror(self):
        d = {}

        def fn(x):
            try:
                y = d[0]
            except KeyError:
                y = 1
            return x + y

        opt_fn = torch.compile(fn, backend="eager")
        inp = torch.randn(3, 3)
        self.assertEqual(fn(inp), opt_fn(inp))

    def test_dict_tag_guard(self):
        class Foo:
            def __init__(self) -> None:
                self.scalar = 10

        def fn(d, x):
            return d["a"] * d["b"] * d["c"].scalar * x

        foo = Foo()

        d = {"a": 2, "b": 3, "c": foo}

        opt_fn = torch.compile(fn, backend="eager")
        inp = torch.randn(3, 3)
        self.assertEqual(fn(d, inp), opt_fn(d, inp))

        d["a"] = 4
        self.assertEqual(fn(d, inp), opt_fn(d, inp))

        # Check that recompilation happens
        foo.scalar = 12
        self.assertEqual(fn(d, inp), opt_fn(d, inp))

    def test_nonconst_issubclass(self):
        def fn(x):
            if issubclass(x.__class__, np.ndarray):
                return 1
            return 0

        opt_fn = torch.compile(fn, backend="eager")
        opt_fn(np.ones([3, 3]))

    def test_issue126128(self):
        def fn():
            x = torch.randn(1, 10)
            y = torch.randn(10, 1)
            return torch.mm(x, y).sum()

        def fn2():
            x = torch.randn(10, 100)
            y = torch.randn(100, 10)
            return torch.mm(x, y).sum()

        with fresh_inductor_cache():
            torch.compile(fn)()

        torch.compile(fn2)()

    def test_jit_script_defaults(self):
        @torch.jit.script
        def fast_cos(x, c: float = 2.0):
            return torch.cos(x) * c

        class Mod(torch.nn.Module):
            def __init__(self) -> None:
                super().__init__()
                self.fast_cos = fast_cos

            def forward(self, x):
                return self.fast_cos(x)

        mod = Mod()
        opt_mod = torch.compile(mod, backend="eager", fullgraph=True)
        x = torch.randn(4)
        self.assertEqual(mod(x), opt_mod(x))

    def test_enum(self):
        class ExplicitEnum(str, Enum):
            @classmethod
            def _missing_(cls, value):
                raise ValueError(
                    f"{value} is not a valid {cls.__name__}, please select one of {list(cls._value2member_map_.keys())}"
                )

        class PaddingStrategy(ExplicitEnum):
            LONGEST = "longest"
            MAX_LENGTH = "max_length"
            DO_NOT_PAD = "do_not_pad"

        def fn(x):
            a = PaddingStrategy("longest")
            if a == PaddingStrategy.LONGEST:
                return torch.sin(x)
            return torch.cos(x)

        x = torch.randn(3, 3)
        opt_fn = torch.compile(fn, backend="eager", fullgraph=True)
        self.assertEqual(fn(x), opt_fn(x))

    def test_hasattr_builtin(self):
        class MyClass:
            foo: int = 1

        def func(x, m):
            if getattr(type(m), "foo", 0):
                return x + MyClass.foo
            return x

        opt_func = torch.compile(func, backend="eager", fullgraph=True)
        m = MyClass()
        x = torch.zeros(())
        self.assertEqual(func(x, m), opt_func(x, m))
        self.assertEqual(func(x, 0), opt_func(x, 0))

    def test_grad(self):
        def fn(x, y):
            x._grad = y
            return x.grad.data

        x = torch.randn(4, requires_grad=True)
        y = torch.randn(4)
        opt_fn = torch.compile(fn, backend="eager")
        self.assertEqual(fn(x, y), opt_fn(x, y))

    def test_nn_module_stack_bc(self):
        from torch._dynamo.mutation_guard import GenerationTracker

        def compiler(gm, *args):
            module_stacks = [
                node.meta.get("nn_module_stack", None) for node in gm.graph.nodes
            ]
            module_stacks, _ = pytree.tree_flatten(module_stacks)
            module_stacks = [x for x in module_stacks if isinstance(x, str)]
            for stack in module_stacks:
                self.assertTrue("_module" not in stack)
            return gm.forward

        class SubMod(torch.nn.Module):
            def __init__(self) -> None:
                super().__init__()
                self.linear = torch.nn.Linear(2, 2)

            def forward(self, x):
                return self.linear(x)

        class Mod(torch.nn.Module):
            def __init__(self) -> None:
                super().__init__()
                self.submod1 = SubMod()
                self.submod2 = SubMod()

            def forward(self, x):
                return self.submod1(x) + self.submod2(x)

        mod = Mod()
        opt_mod = torch.compile(mod, backend=compiler)
        opt_mod(torch.randn(2, 2))

        with torch._dynamo.config.patch(inline_inbuilt_nn_modules=True):
            mod = Mod()
            opt_mod = torch.compile(mod, backend=compiler)
            opt_mod(torch.randn(2, 2))

        # an example similar to Pippy usecase
        mod = Mod()
        GenerationTracker.tag(mod.submod1)
        GenerationTracker.mark_class_dynamic(type(mod.submod1))
        mod = Mod()
        opt_mod = torch.compile(mod, backend=compiler)
        opt_mod(torch.randn(2, 2))

    def test_is_make_fx_tracing(self):
        @torch.compile(backend="eager", fullgraph=True)
        def fn(x):
            torch.nn.modules.activation._is_make_fx_tracing()
            return torch.sin(x)

        fn(torch.rand(4))

    def test_negative_floor_div_solve(self):
        class CompiledClass(nn.Module):
            def __init__(self) -> None:
                super().__init__()
                self.nums = torch.tensor([1, 2, 3, 4, 5, 6, 7, 8, 9, 10])
                self.t = 5

            def forward(self):
                self.num = self.nums[self.t // 12]
                self.t += 1
                return self.num

        m = CompiledClass()
        m = torch.compile(m, backend="eager")

        # the first call works
        m()
        # the second call causes a failure
        m()

    # https://github.com/pytorch/pytorch/issues/121621
    def test_tensor_random(self):
        def random_op(tensor, params):
            res = tensor.random_(**params)
            return res

        random_op = torch.compile(random_op)
        params = {"from": -10, "to": 10}
        tensor = torch.randn([2, 3])
        res = random_op(tensor, params)

    # https://github.com/pytorch/pytorch/issues/131019
    def test_tensor_uniform(self):
        def uniform_op(tensor, params):
            res = tensor.uniform_(**params)
            return res

        uniform_op = torch.compile(uniform_op)
        params = {"from": -10, "to": 10}
        tensor = torch.randn([2, 3])
        res = uniform_op(tensor, params)

    def test_data_attr_mutation_after_saved_for_bw(self):
        def f(x):
            out = x.sin()
            x.data.mul_(2)
            return out

        x = torch.randn(4, requires_grad=True)
        x_test = x.clone().detach().requires_grad_(True)

        out = f(x)
        out_test = torch.compile(f, backend="aot_eager")(x_test)
        self.assertEqual(out, out_test)

        out.sum().backward()
        out_test.sum().backward()
        self.assertEqual(x.grad, x_test.grad)

    # https://github.com/pytorch/pytorch/issues/128072
    def test_map_with_multiple_args(self):
        def f(a, b):
            return a[0] * b[0] + a[1] * b[1]

        def gen_inps(len_x, len_y):
            x = [torch.randn(5) for _ in range(len_x)]
            y = [torch.randn(5) for _ in range(len_y)]
            return x, y

        def g(x, y):
            return tuple(map(f, x, y))

        opt_g = torch.compile(g, fullgraph=True, backend="eager")

        inps = gen_inps(3, 3)
        self.assertEqual(g(*inps), opt_g(*inps))

        inps = gen_inps(3, 5)
        self.assertEqual(g(*inps), opt_g(*inps))

    def test_staticmethod_allow_in_graph(self):
        class MyClass:
            i = 3

            @staticmethod
            def foo_inner(x):
                return torch.mul(x, MyClass.i)

            # if dynamo inlines with fullgraph, will error
            # verify that dynamo doesn't inline
            @staticmethod
            @torch._dynamo.allow_in_graph
            def foo1(x):
                torch._dynamo.graph_break()
                return MyClass.foo_inner(x)

        @torch.compile(backend="eager", fullgraph=True)
        def f_bad(x):
            return MyClass.foo1(x)

        f_bad(torch.ones(2, 2))

    def test_guard_with_tuple_mutation(self):
        class Foo:
            def __init__(self) -> None:
                self.x = 10

        foo = Foo()
        d = {
            "a": 2,
            "b": (foo,),
        }

        def fn(x, d):
            return x * d["a"] * d["b"][0].x

        opt_fn = torch.compile(fn, backend="eager")
        inp = torch.randn(3, 3)
        self.assertEqual(fn(inp, d), opt_fn(inp, d))
        d["b"][0].x = 12
        self.assertEqual(fn(inp, d), opt_fn(inp, d))

    def test_compile_complex_conj(self):
        def f(x):
            return torch.mul(x, 2j)

        x_ref = torch.randn(4, 2, requires_grad=True)
        x_test = x_ref.clone().detach().requires_grad_(True)

        out_ref = f(torch.view_as_complex(x_ref))
        out_test = torch.compile(f, backend="aot_eager")(torch.view_as_complex(x_test))
        self.assertEqual(out_ref, out_test)

        torch.view_as_real(out_ref).sum().backward()
        torch.view_as_real(out_test).sum().backward()
        self.assertEqual(x_ref.grad, x_test.grad)

    # https://github.com/pytorch/pytorch/issues/132200
    def test_partitioner_cse_respects_mutation_boundaries(self):
        set_available = hasattr(torch.ops, "fsdp") and hasattr(torch.ops.fsdp, "set_")
        if not set_available:
            return

        @torch.compile(backend="aot_eager_decomp_partition")
        def f(x, l):
            # z0 and z1 can be CSEd
            z0 = x.sin()
            z1 = x.sin()
            y = x + 1
            torch.ops.fsdp.set_.default(x, y)
            # z3 and z3 can be CSEd with each other,
            # but *not* with z0/z1 (they cross a mutation boundary)
            z2 = x.sin()
            z3 = x.sin()
            return z0, z1, z2, z3, l**2

        x = torch.randn(3)
        x_clone = x.clone()
        l = torch.randn(3, requires_grad=True)
        z0, z1, z2, z3, _ = f(x, l)

        # the partitioner runs CSE. We expect that of the 4 sin() ops above:
        # - the first 2 are CSE'd
        # - the last 2 are CSE'd
        # - the set_() op in the middle is a mutation barrier, preventing CSE
        self.assertEqual(z0, (x_clone).sin())
        self.assertEqual(z1, (x_clone).sin())
        self.assertEqual(z2, (x_clone + 1).sin())
        self.assertEqual(z3, (x_clone + 1).sin())

    # https://github.com/pytorch/pytorch/issues/132197
    def test_fsdp_set_input_mutation_applied_when_input_gets_no_gradients(self):
        set_available = hasattr(torch.ops, "fsdp") and hasattr(torch.ops.fsdp, "set_")
        if not set_available:
            return

        @torch.compile(backend="aot_eager_decomp_partition")
        def f(x, l):
            z = x.sin()
            y = x + 1
            # graph input has its storage mutated
            torch.ops.fsdp.set_.default(x, y)
            z2 = x.sin()
            return z2, l**2

        x = torch.randn(3)
        x_test = x.clone()
        l = torch.randn(3, requires_grad=True)
        result, _ = f(x, l)
        result_test, _ = torch.compile(f, backend="aot_eager_decomp_partition")(
            x_test, l
        )

        self.assertEqual(result, result_test)
        self.assertEqual(x, x_test)

    def test_changing_stride(self):
        cnt = torch._dynamo.testing.CompileCounter()

        @torch.compile(backend=cnt)
        def fn(x, y):
            return x * y

        for i in range(1, 4):
            x = torch.randn(4, i)

            # create a view for i > 1
            if i == 1:
                x1 = x
            else:
                x1 = x[:, 0:1]

            y = torch.randn(4, 1)
            print(x1.shape, y.shape)
            fn(x1, y)

        self.assertTrue(cnt.frame_count <= 2)

    @torch._dynamo.config.patch(guard_nn_modules=False)
    @torch._dynamo.config.patch(inline_inbuilt_nn_modules=False)
    def test_inlining_cornercase(self):
        """
        nn.Modules can be mapped to either NNModuleVariable or UnspecializedNNModuleVariable. For NNModuleVariable, the
        tensor attributes become part of the Dynamo graph. For unspecialized, they are lifted as inputs.

        But there is a cornercase. Suppose you have NNModuleVariable with a submodule that is
        UnspecializedNNModuleVariable. Today, Dynamo will still consider the submodule as specialized (courtesy of
        guard.source().is_nn_module()). In retrospect, this is a mistake but there are dependencies of export and also
        cudagraphs which make it harder to fix the corner case right away. The long term solution is
        inline_inbuilt_nn_modules anyways, so we might have to live with this cornercase in the short term.

        We are starting to annotate the source of each nn module more precisely - NNModuleVariable attribute is marked
        as NNModuleSource, UnspecilaizedNNModuleVariable attribute is marked as UnspecializedNNModuleSource. But this
        changes the behavior for the cornercase. And fails some tests which have unfortunately relied on this behavior.


        To solve this, we tag the source only when inline_inbuilt_nn_module flag is turned on.

        In this test, we purposely turn the flag off, testing that the tagging is disabled.
        """

        class SubMod(torch.nn.Module):
            def __init__(self):
                super().__init__()
                self.linear = torch.nn.Linear(1, 1)
                self.a = torch.randn(1, 1)
                self.counter = 0
                self.multipliers = [2.2, 3.3]

            def forward(self, x):
                self.counter += 1
                return (
                    self.linear(x) * self.a * self.multipliers[0] * self.multipliers[1]
                )

        class Mod(torch.nn.Module):
            def __init__(self):
                super().__init__()
                self.submod = SubMod()

            def forward(self, x):
                return self.submod(x)

        mod = Mod()
        opt_mod = torch.compile(mod, backend="eager")

        x = torch.randn(1, 1)
        ref = mod(x)
        res = opt_mod(x)

        mod.submod.multipliers = [3.3, 4.4]
        # Since guard_nn_modules is False, this will not recompile
        with torch._dynamo.config.patch(error_on_recompile=True):
            ref = mod(x)
            res = opt_mod(x)

    def test_optimized_module_training(self):
        mod = torch.nn.Linear(3, 3)
        mod.eval()

        opt_mod = torch.compile(mod, backend="eager")
        self.assertFalse(opt_mod.training)

        opt_mod.train()
        self.assertTrue(opt_mod.training)
        self.assertTrue(mod.training)

        mod.eval()
        self.assertFalse(opt_mod.training)

    @requires_cuda
    def test_memleak_when_graph_input_has_tensor_attr(self):
        @torch.compile(backend="eager")
        def f(x):
            x.add_(1)

        mem_before = torch.cuda.memory_allocated()

        x = torch.ones(2, device="cuda")
        x.foo = torch.zeros(2, device="cuda")
        f(x)
        del x.foo
        del x
        mem_after = torch.cuda.memory_allocated()
        self.assertEqual(mem_before, mem_after)

        # check when non-tensor data structure attribute contains a tensor
        @torch.compile(backend="eager")
        def f(x):
            x.add_(1)

        mem_before = torch.cuda.memory_allocated()
        x = torch.ones(2, device="cuda")
        x.foo = [torch.zeros(2, device="cuda") for _ in range(5)]
        f(x)
        del x.foo
        del x
        mem_after = torch.cuda.memory_allocated()
        self.assertEqual(mem_before, mem_after)

        # check with tensor refcycle
        @torch.compile(backend="eager")
        def g(x, y):
            return x + y

        mem_before = torch.cuda.memory_allocated()
        x = torch.ones(2, device="cuda")
        y = torch.zeros(2, device="cuda")
        x.foo = [y]
        y.foo = [x]
        g(x, y)
        del x.foo
        del y.foo
        del x
        del y
        mem_after = torch.cuda.memory_allocated()
        self.assertEqual(mem_before, mem_after)

    def test_os_fspath(self):
        @torch.compile(backend="eager", fullgraph=True)
        def fn(x):
            os.fspath(".")
            return torch.sin(x)

        fn(torch.randn(4))


instantiate_parametrized_tests(ReproTests)


if __name__ == "__main__":
    from torch._dynamo.test_case import run_tests

    run_tests()<|MERGE_RESOLUTION|>--- conflicted
+++ resolved
@@ -4922,8 +4922,6 @@
             compiled_str = str(e)
         self.assertEqual(orig_str, compiled_str)
 
-<<<<<<< HEAD
-=======
     def test_super_staticmethod(self):
         class Parent:
             @staticmethod
@@ -4973,7 +4971,6 @@
         res = opt_fn(x)
         self.assertEqual(ref, res)
 
->>>>>>> 416a7894
     def test_vc_bumped_in_inference_graph(self):
         @torch.compile
         def f(x):
@@ -5074,6 +5071,28 @@
         self.assertEqual(v.data.shape, (10, 20))
         self.assertEqual(type(v), Matrix)
 
+    def test_classmethod_with_slots(self):
+        class Mock:
+            __slots__ = ("_a",)
+
+            def __init__(self):
+                self._a = 2
+
+            @classmethod
+            def _m(cls):
+                return 3
+
+            def run(self, x):
+                return torch.sin(x) * self._a * self._m()
+
+        def fn(x):
+            mock = Mock()
+            return mock.run(x)
+
+        opt_fn = torch.compile(fn, backend="eager", fullgraph=True)
+        x = torch.randn(4)
+        self.assertEqual(fn(x), opt_fn(x))
+
     def test_nn_parametrize(self):
         class Module(nn.Module):
             def __init__(self) -> None:
