--- conflicted
+++ resolved
@@ -17,6 +17,10 @@
     TEST_WITH_CROSSREF,
     TestCase,
 )
+from torch.testing._internal.inductor_utils import HAS_CUDA
+
+
+requires_cuda = unittest.skipUnless(HAS_CUDA, "requires cuda")
 
 
 @skipIfTorchDynamo("Not a torch._dynamo test")
@@ -162,78 +166,7 @@
         self.assertEqual(ref, res)
         self.assertEqual(x.grad, x_clone.grad)
 
-<<<<<<< HEAD
-    def test_diamond(self):
-        @mark_compile_region
-        def gn(x):
-            return torch.sin(x)
-
-        def fn(x):
-            a = gn(x)
-            b = gn(x)
-            return torch.sin(a) + torch.cos(b)
-
-        x = torch.randn(8, requires_grad=True)
-        ref = fn(x)
-
-        x_clone = x.clone().detach().requires_grad_(True)
-        res = torch.compile(fn, fullgraph=True)(x_clone)
-
-        # Run backward
-        ref.sum().backward()
-        res.sum().backward()
-
-        self.assertEqual(ref, res)
-        self.assertEqual(x.grad, x_clone.grad)
-
-    def test_dropout(self):
-        @mark_compile_region
-        def gn(x):
-            return torch.nn.functional.dropout(torch.sin(x), p=0.5)
-
-        @mark_compile_region
-        def hn(x):
-            return torch.sin(x)
-
-        def fn(x):
-            return gn(x) + hn(x)
-
-        x = torch.randn(8, requires_grad=True)
-        # Difficult to check the results here because we random does not match
-        # between eager and Triton.
-        res = torch.compile(fn, backend="inductor", fullgraph=True)(x)
-
-    def test_symint_from_fwd_to_bwd(self):
-        @mark_compile_region
-        def gn(x, y):
-            a = torch.sum(x, (1,), keepdim=True).view(y.shape[1], y.shape[0])
-            return torch.matmul(a, y)
-
-        def fn(x, y):
-            return gn(x, y)
-
-        opt_fn = torch.compile(fn, backend="inductor", fullgraph=True)
-
-        x = torch.randn(64, 1, requires_grad=True)
-        y = torch.randn(8, 8, requires_grad=True)
-        ref = fn(x, y)
-        res = opt_fn(x, y)
-        self.assertEqual(ref, res)
-
-        x = torch.randn(256, 1, requires_grad=True)
-        y = torch.randn(16, 16, requires_grad=True)
-        ref = fn(x, y)
-        res = opt_fn(x, y)
-        self.assertEqual(ref, res)
-        res.sum().backward()
-
-        x = torch.randn(16, 1, requires_grad=True)
-        y = torch.randn(4, 4, requires_grad=True)
-        ref = fn(x, y)
-        res = opt_fn(x, y)
-        self.assertEqual(ref, res)
-        res.sum().backward()
-
+    @requires_cuda
     def test_sdpa(self):
         @mark_compile_region
         def gn(q, k, v):
@@ -266,8 +199,6 @@
         res = opt_fn(q, k, v)
         res.sum().backward()
 
-=======
->>>>>>> baddf915
     def test_dedupe(self):
         @mark_compile_region
         def gn(x, y):
